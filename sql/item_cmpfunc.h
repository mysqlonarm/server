/* Copyright (C) 2000-2003 MySQL AB

   This program is free software; you can redistribute it and/or modify
   it under the terms of the GNU General Public License as published by
   the Free Software Foundation; version 2 of the License.

   This program is distributed in the hope that it will be useful,
   but WITHOUT ANY WARRANTY; without even the implied warranty of
   MERCHANTABILITY or FITNESS FOR A PARTICULAR PURPOSE.  See the
   GNU General Public License for more details.

   You should have received a copy of the GNU General Public License
   along with this program; if not, write to the Free Software
   Foundation, Inc., 59 Temple Place, Suite 330, Boston, MA  02111-1307  USA */


/* compare and test functions */

#ifdef USE_PRAGMA_INTERFACE
#pragma interface			/* gcc class implementation */
#endif

extern Item_result item_cmp_type(Item_result a,Item_result b);
class Item_bool_func2;
class Arg_comparator;

typedef int (Arg_comparator::*arg_cmp_func)();

typedef int (*Item_field_cmpfunc)(Item_field *f1, Item_field *f2, void *arg); 

class Arg_comparator: public Sql_alloc
{
  Item **a, **b;
  arg_cmp_func func;
  Item_bool_func2 *owner;
  Arg_comparator *comparators;   // used only for compare_row()
  double precision;

public:
  DTCollation cmp_collation;

  Arg_comparator() {};
  Arg_comparator(Item **a1, Item **a2): a(a1), b(a2) {};

  int set_compare_func(Item_bool_func2 *owner, Item_result type);
  inline int set_compare_func(Item_bool_func2 *owner_arg)
  {
    return set_compare_func(owner_arg, item_cmp_type((*a)->result_type(),
                                                     (*b)->result_type()));
  }
  inline int set_cmp_func(Item_bool_func2 *owner_arg,
			  Item **a1, Item **a2,
			  Item_result type)
  {
    a= a1;
    b= a2;
    return set_compare_func(owner_arg, type);
  }
  inline int set_cmp_func(Item_bool_func2 *owner_arg,
			  Item **a1, Item **a2)
  {
    return set_cmp_func(owner_arg, a1, a2,
                        item_cmp_type((*a1)->result_type(),
                                      (*a2)->result_type()));
  }
  inline int compare() { return (this->*func)(); }

  int compare_string();		 // compare args[0] & args[1]
  int compare_binary_string();	 // compare args[0] & args[1]
  int compare_real();            // compare args[0] & args[1]
  int compare_decimal();         // compare args[0] & args[1]
  int compare_int_signed();      // compare args[0] & args[1]
  int compare_int_signed_unsigned();
  int compare_int_unsigned_signed();
  int compare_int_unsigned();
  int compare_row();             // compare args[0] & args[1]
  int compare_e_string();	 // compare args[0] & args[1]
  int compare_e_binary_string(); // compare args[0] & args[1]
  int compare_e_real();          // compare args[0] & args[1]
  int compare_e_decimal();       // compare args[0] & args[1]
  int compare_e_int();           // compare args[0] & args[1]
  int compare_e_int_diff_signedness();
  int compare_e_row();           // compare args[0] & args[1]
  int compare_real_fixed();
  int compare_e_real_fixed();

  static arg_cmp_func comparator_matrix [5][2];

  friend class Item_func;
};

class Item_bool_func :public Item_int_func
{
public:
  Item_bool_func() :Item_int_func() {}
  Item_bool_func(Item *a) :Item_int_func(a) {}
  Item_bool_func(Item *a,Item *b) :Item_int_func(a,b) {}
  Item_bool_func(THD *thd, Item_bool_func *item) :Item_int_func(thd, item) {}
  bool is_bool_func() { return 1; }
  void fix_length_and_dec() { decimals=0; max_length=1; }
  uint decimal_precision() const { return 1; }
};

class Item_cache;
#define UNKNOWN ((my_bool)-1)


/*
  Item_in_optimizer(left_expr, Item_in_subselect(...))

  Item_in_optimizer is used to wrap an instance of Item_in_subselect. This
  class does the following:
   - Evaluate the left expression and store it in Item_cache_* object (to
     avoid re-evaluating it many times during subquery execution)
   - Shortcut the evaluation of "NULL IN (...)" to NULL in the cases where we
     don't care if the result is NULL or FALSE.

  NOTE
    It is not quite clear why the above listed functionality should be
    placed into a separate class called 'Item_in_optimizer'.
*/

class Item_in_optimizer: public Item_bool_func
{
protected:
  Item_cache *cache;
  bool save_cache;
  /* 
    Stores the value of "NULL IN (SELECT ...)" for uncorrelated subqueries:
      UNKNOWN - "NULL in (SELECT ...)" has not yet been evaluated
      FALSE   - result is FALSE
      TRUE    - result is NULL
  */
  my_bool result_for_null_param;
public:
  Item_in_optimizer(Item *a, Item_in_subselect *b):
    Item_bool_func(a, my_reinterpret_cast(Item *)(b)), cache(0),
    save_cache(0), result_for_null_param(UNKNOWN)
  {}
  bool fix_fields(THD *, Item **);
  bool fix_left(THD *thd, Item **ref);
  bool is_null();
  longlong val_int();
  void cleanup();
  const char *func_name() const { return "<in_optimizer>"; }
  Item_cache **get_cache() { return &cache; }
  void keep_top_level_cache();
};

class Comp_creator
{
public:
  Comp_creator() {}                           /* Remove gcc warning */
  virtual ~Comp_creator() {}                  /* Remove gcc warning */
  virtual Item_bool_func2* create(Item *a, Item *b) const = 0;
  virtual const char* symbol(bool invert) const = 0;
  virtual bool eqne_op() const = 0;
  virtual bool l_op() const = 0;
};

class Eq_creator :public Comp_creator
{
public:
  Eq_creator() {}                             /* Remove gcc warning */
  virtual ~Eq_creator() {}                    /* Remove gcc warning */
  virtual Item_bool_func2* create(Item *a, Item *b) const;
  virtual const char* symbol(bool invert) const { return invert? "<>" : "="; }
  virtual bool eqne_op() const { return 1; }
  virtual bool l_op() const { return 0; }
};

class Ne_creator :public Comp_creator
{
public:
  Ne_creator() {}                             /* Remove gcc warning */
  virtual ~Ne_creator() {}                    /* Remove gcc warning */
  virtual Item_bool_func2* create(Item *a, Item *b) const;
  virtual const char* symbol(bool invert) const { return invert? "=" : "<>"; }
  virtual bool eqne_op() const { return 1; }
  virtual bool l_op() const { return 0; }
};

class Gt_creator :public Comp_creator
{
public:
  Gt_creator() {}                             /* Remove gcc warning */
  virtual ~Gt_creator() {}                    /* Remove gcc warning */
  virtual Item_bool_func2* create(Item *a, Item *b) const;
  virtual const char* symbol(bool invert) const { return invert? "<=" : ">"; }
  virtual bool eqne_op() const { return 0; }
  virtual bool l_op() const { return 0; }
};

class Lt_creator :public Comp_creator
{
public:
  Lt_creator() {}                             /* Remove gcc warning */
  virtual ~Lt_creator() {}                    /* Remove gcc warning */
  virtual Item_bool_func2* create(Item *a, Item *b) const;
  virtual const char* symbol(bool invert) const { return invert? ">=" : "<"; }
  virtual bool eqne_op() const { return 0; }
  virtual bool l_op() const { return 1; }
};

class Ge_creator :public Comp_creator
{
public:
  Ge_creator() {}                             /* Remove gcc warning */
  virtual ~Ge_creator() {}                    /* Remove gcc warning */
  virtual Item_bool_func2* create(Item *a, Item *b) const;
  virtual const char* symbol(bool invert) const { return invert? "<" : ">="; }
  virtual bool eqne_op() const { return 0; }
  virtual bool l_op() const { return 0; }
};

class Le_creator :public Comp_creator
{
public:
  Le_creator() {}                             /* Remove gcc warning */
  virtual ~Le_creator() {}                    /* Remove gcc warning */
  virtual Item_bool_func2* create(Item *a, Item *b) const;
  virtual const char* symbol(bool invert) const { return invert? ">" : "<="; }
  virtual bool eqne_op() const { return 0; }
  virtual bool l_op() const { return 1; }
};

class Item_bool_func2 :public Item_int_func
{						/* Bool with 2 string args */
protected:
  Arg_comparator cmp;
  String tmp_value1,tmp_value2;
  bool abort_on_null;

public:
  Item_bool_func2(Item *a,Item *b)
    :Item_int_func(a,b), cmp(tmp_arg, tmp_arg+1), abort_on_null(FALSE) {}
  void fix_length_and_dec();
  void set_cmp_func()
  {
    cmp.set_cmp_func(this, tmp_arg, tmp_arg+1);
  }
  optimize_type select_optimize() const { return OPTIMIZE_OP; }
  virtual enum Functype rev_functype() const { return UNKNOWN_FUNC; }
  bool have_rev_func() const { return rev_functype() != UNKNOWN_FUNC; }
  void print(String *str) { Item_func::print_op(str); }
  bool is_null() { return test(args[0]->is_null() || args[1]->is_null()); }
  bool is_bool_func() { return 1; }
  CHARSET_INFO *compare_collation() { return cmp.cmp_collation.collation; }
  uint decimal_precision() const { return 1; }
  void top_level_item() { abort_on_null=1; }

  friend class  Arg_comparator;
};

class Item_bool_rowready_func2 :public Item_bool_func2
{
public:
  Item_bool_rowready_func2(Item *a, Item *b) :Item_bool_func2(a, b)
  {
    allowed_arg_cols= 0;  // Fetch this value from first argument
  }
  Item *neg_transformer(THD *thd);
  virtual Item *negated_item();
  bool check_partition_func_processor(byte *int_arg) {return FALSE;}
  bool subst_argument_checker(byte **arg) { return TRUE; }
};

class Item_func_not :public Item_bool_func
{
public:
  Item_func_not(Item *a) :Item_bool_func(a) {}
  longlong val_int();
  enum Functype functype() const { return NOT_FUNC; }
  const char *func_name() const { return "not"; }
  Item *neg_transformer(THD *thd);
  bool check_partition_func_processor(byte *int_arg) {return FALSE;}
<<<<<<< HEAD
  void print(String *str);
=======
>>>>>>> aad954bb
};

class Item_maxmin_subselect;

/*
  trigcond<param>(arg) ::= param? arg : TRUE

  The class Item_func_trig_cond is used for guarded predicates 
  which are employed only for internal purposes.
  A guarded predicate is an object consisting of an a regular or
  a guarded predicate P and a pointer to a boolean guard variable g. 
  A guarded predicate P/g is evaluated to true if the value of the
  guard g is false, otherwise it is evaluated to the same value that
  the predicate P: val(P/g)= g ? val(P):true.
  Guarded predicates allow us to include predicates into a conjunction
  conditionally. Currently they are utilized for pushed down predicates
  in queries with outer join operations.

  In the future, probably, it makes sense to extend this class to
  the objects consisting of three elements: a predicate P, a pointer
  to a variable g and a firing value s with following evaluation
  rule: val(P/g,s)= g==s? val(P) : true. It will allow us to build only
  one item for the objects of the form P/g1/g2... 

  Objects of this class are built only for query execution after
  the execution plan has been already selected. That's why this
  class needs only val_int out of generic methods. 
 
  Current uses of Item_func_trig_cond objects:
   - To wrap selection conditions when executing outer joins
   - To wrap condition that is pushed down into subquery
*/

class Item_func_trig_cond: public Item_bool_func
{
  bool *trig_var;
public:
  Item_func_trig_cond(Item *a, bool *f) : Item_bool_func(a) { trig_var= f; }
  longlong val_int() { return *trig_var ? args[0]->val_int() : 1; }
  enum Functype functype() const { return TRIG_COND_FUNC; };
  const char *func_name() const { return "trigcond"; };
  bool const_item() const { return FALSE; }
  bool *get_trig_var() { return trig_var; }
};

class Item_func_not_all :public Item_func_not
{
  /* allow to check presence of values in max/min optimization */
  Item_sum_hybrid *test_sum_item;
  Item_maxmin_subselect *test_sub_item;

  bool abort_on_null;
public:
  bool show;

  Item_func_not_all(Item *a)
    :Item_func_not(a), test_sum_item(0), test_sub_item(0), abort_on_null(0),
     show(0)
    {}
  virtual void top_level_item() { abort_on_null= 1; }
  bool top_level() { return abort_on_null; }
  longlong val_int();
  enum Functype functype() const { return NOT_ALL_FUNC; }
  const char *func_name() const { return "<not>"; }
  void print(String *str);
  void set_sum_test(Item_sum_hybrid *item) { test_sum_item= item; };
  void set_sub_test(Item_maxmin_subselect *item) { test_sub_item= item; };
  bool empty_underlying_subquery();
  Item *neg_transformer(THD *thd);
};


class Item_func_nop_all :public Item_func_not_all
{
public:

  Item_func_nop_all(Item *a) :Item_func_not_all(a) {}
  longlong val_int();
  const char *func_name() const { return "<nop>"; }
  Item *neg_transformer(THD *thd);
};


class Item_func_eq :public Item_bool_rowready_func2
{
public:
  Item_func_eq(Item *a,Item *b) :Item_bool_rowready_func2(a,b) {}
  longlong val_int();
  enum Functype functype() const { return EQ_FUNC; }
  enum Functype rev_functype() const { return EQ_FUNC; }
  cond_result eq_cmp_result() const { return COND_TRUE; }
  const char *func_name() const { return "="; }
  Item *negated_item();
};

class Item_func_equal :public Item_bool_rowready_func2
{
public:
  Item_func_equal(Item *a,Item *b) :Item_bool_rowready_func2(a,b) {};
  longlong val_int();
  void fix_length_and_dec();
  table_map not_null_tables() const { return 0; }
  enum Functype functype() const { return EQUAL_FUNC; }
  enum Functype rev_functype() const { return EQUAL_FUNC; }
  cond_result eq_cmp_result() const { return COND_TRUE; }
  const char *func_name() const { return "<=>"; }
  Item *neg_transformer(THD *thd) { return 0; }
};


class Item_func_ge :public Item_bool_rowready_func2
{
public:
  Item_func_ge(Item *a,Item *b) :Item_bool_rowready_func2(a,b) {};
  longlong val_int();
  enum Functype functype() const { return GE_FUNC; }
  enum Functype rev_functype() const { return LE_FUNC; }
  cond_result eq_cmp_result() const { return COND_TRUE; }
  const char *func_name() const { return ">="; }
  Item *negated_item();
};


class Item_func_gt :public Item_bool_rowready_func2
{
public:
  Item_func_gt(Item *a,Item *b) :Item_bool_rowready_func2(a,b) {};
  longlong val_int();
  enum Functype functype() const { return GT_FUNC; }
  enum Functype rev_functype() const { return LT_FUNC; }
  cond_result eq_cmp_result() const { return COND_FALSE; }
  const char *func_name() const { return ">"; }
  Item *negated_item();
};


class Item_func_le :public Item_bool_rowready_func2
{
public:
  Item_func_le(Item *a,Item *b) :Item_bool_rowready_func2(a,b) {};
  longlong val_int();
  enum Functype functype() const { return LE_FUNC; }
  enum Functype rev_functype() const { return GE_FUNC; }
  cond_result eq_cmp_result() const { return COND_TRUE; }
  const char *func_name() const { return "<="; }
  Item *negated_item();
};


class Item_func_lt :public Item_bool_rowready_func2
{
public:
  Item_func_lt(Item *a,Item *b) :Item_bool_rowready_func2(a,b) {}
  longlong val_int();
  enum Functype functype() const { return LT_FUNC; }
  enum Functype rev_functype() const { return GT_FUNC; }
  cond_result eq_cmp_result() const { return COND_FALSE; }
  const char *func_name() const { return "<"; }
  Item *negated_item();
};


class Item_func_ne :public Item_bool_rowready_func2
{
public:
  Item_func_ne(Item *a,Item *b) :Item_bool_rowready_func2(a,b) {}
  longlong val_int();
  enum Functype functype() const { return NE_FUNC; }
  cond_result eq_cmp_result() const { return COND_FALSE; }
  optimize_type select_optimize() const { return OPTIMIZE_KEY; } 
  const char *func_name() const { return "<>"; }
  Item *negated_item();
};


/*
  The class Item_func_opt_neg is defined to factor out the functionality
  common for the classes Item_func_between and Item_func_in. The objects
  of these classes can express predicates or there negations.
  The alternative approach would be to create pairs Item_func_between,
  Item_func_notbetween and Item_func_in, Item_func_notin.

*/

class Item_func_opt_neg :public Item_int_func
{
public:
  bool negated;     /* <=> the item represents NOT <func> */
  bool pred_level;  /* <=> [NOT] <func> is used on a predicate level */
public:
  Item_func_opt_neg(Item *a, Item *b, Item *c)
    :Item_int_func(a, b, c), negated(0), pred_level(0) {}
  Item_func_opt_neg(List<Item> &list)
    :Item_int_func(list), negated(0), pred_level(0) {}
public:
  inline void negate() { negated= !negated; }
  inline void top_level_item() { pred_level= 1; }
  Item *neg_transformer(THD *thd)
  {
    negated= !negated;
    return this;
  }
  bool subst_argument_checker(byte **arg) { return TRUE; }
};


class Item_func_between :public Item_func_opt_neg
{
  DTCollation cmp_collation;
public:
  Item_result cmp_type;
  String value0,value1,value2;
  Item_func_between(Item *a, Item *b, Item *c)
    :Item_func_opt_neg(a, b, c) {}
  longlong val_int();
  optimize_type select_optimize() const { return OPTIMIZE_KEY; }
  enum Functype functype() const   { return BETWEEN; }
  const char *func_name() const { return "between"; }
  bool fix_fields(THD *, Item **);
  void fix_length_and_dec();
  void print(String *str);
  bool is_bool_func() { return 1; }
  CHARSET_INFO *compare_collation() { return cmp_collation.collation; }
  uint decimal_precision() const { return 1; }
  bool check_partition_func_processor(byte *int_arg) {return FALSE;}
};


class Item_func_strcmp :public Item_bool_func2
{
public:
  Item_func_strcmp(Item *a,Item *b) :Item_bool_func2(a,b) {}
  longlong val_int();
  optimize_type select_optimize() const { return OPTIMIZE_NONE; }
  const char *func_name() const { return "strcmp"; }
  void print(String *str) { Item_func::print(str); }
  bool check_partition_func_processor(byte *int_arg) {return FALSE;}
};


struct interval_range
{
  Item_result type;
  double dbl;
  my_decimal dec;
};

class Item_func_interval :public Item_int_func
{
  Item_row *row;
  my_bool use_decimal_comparison;
  interval_range *intervals;
public:
  Item_func_interval(Item_row *a)
    :Item_int_func(a),row(a),intervals(0)
  {
    allowed_arg_cols= 0;    // Fetch this value from first argument
  }
  longlong val_int();
  void fix_length_and_dec();
  const char *func_name() const { return "interval"; }
  uint decimal_precision() const { return 2; }
};


class Item_func_coalesce :public Item_func_numhybrid
{
protected:
  Item_func_coalesce(Item *a, Item *b) :Item_func_numhybrid(a, b) {}
public:
  Item_func_coalesce(List<Item> &list) :Item_func_numhybrid(list) {}
  double real_op();
  longlong int_op();
  String *str_op(String *);
  my_decimal *decimal_op(my_decimal *);
  void fix_length_and_dec();
  void find_num_type() {}
  enum Item_result result_type () const { return hybrid_type; }
  const char *func_name() const { return "coalesce"; }
  table_map not_null_tables() const { return 0; }
};


class Item_func_ifnull :public Item_func_coalesce
{
protected:
  enum_field_types cached_field_type;
  bool field_type_defined;
public:
  Item_func_ifnull(Item *a, Item *b) :Item_func_coalesce(a,b) {}
  double real_op();
  longlong int_op();
  String *str_op(String *str);
  my_decimal *decimal_op(my_decimal *);
  enum_field_types field_type() const;
  void fix_length_and_dec();
  const char *func_name() const { return "ifnull"; }
  Field *tmp_table_field(TABLE *table);
  uint decimal_precision() const;
  bool check_partition_func_processor(byte *int_arg) {return FALSE;}
};


class Item_func_if :public Item_func
{
  enum Item_result cached_result_type;
public:
  Item_func_if(Item *a,Item *b,Item *c)
    :Item_func(a,b,c), cached_result_type(INT_RESULT)
  {}
  double val_real();
  longlong val_int();
  String *val_str(String *str);
  my_decimal *val_decimal(my_decimal *);
  enum Item_result result_type () const { return cached_result_type; }
  bool fix_fields(THD *, Item **);
  void fix_length_and_dec();
  uint decimal_precision() const;
  const char *func_name() const { return "if"; }
};


class Item_func_nullif :public Item_bool_func2
{
  enum Item_result cached_result_type;
public:
  Item_func_nullif(Item *a,Item *b)
    :Item_bool_func2(a,b), cached_result_type(INT_RESULT)
  {}
  double val_real();
  longlong val_int();
  String *val_str(String *str);
  my_decimal *val_decimal(my_decimal *);
  enum Item_result result_type () const { return cached_result_type; }
  void fix_length_and_dec();
  uint decimal_precision() const { return args[0]->decimal_precision(); }
  const char *func_name() const { return "nullif"; }
  void print(String *str) { Item_func::print(str); }
  table_map not_null_tables() const { return 0; }
  bool is_null();
  bool check_partition_func_processor(byte *int_arg) {return FALSE;}
};

/* Functions to handle the optimized IN */


/* A vector of values of some type  */

class in_vector :public Sql_alloc
{
public:
  char *base;
  uint size;
  qsort2_cmp compare;
  CHARSET_INFO *collation;
  uint count;
  uint used_count;
  in_vector() {}
  in_vector(uint elements,uint element_length,qsort2_cmp cmp_func, 
  	    CHARSET_INFO *cmp_coll)
    :base((char*) sql_calloc(elements*element_length)),
     size(element_length), compare(cmp_func), collation(cmp_coll),
     count(elements), used_count(elements) {}
  virtual ~in_vector() {}
  virtual void set(uint pos,Item *item)=0;
  virtual byte *get_value(Item *item)=0;
  void sort()
  {
    qsort2(base,used_count,size,compare,collation);
  }
  int find(Item *item);
  
  /* 
    Create an instance of Item_{type} (e.g. Item_decimal) constant object
    which type allows it to hold an element of this vector without any
    conversions.
    The purpose of this function is to be able to get elements of this
    vector in form of Item_xxx constants without creating Item_xxx object
    for every array element you get (i.e. this implements "FlyWeight" pattern)
  */
  virtual Item* create_item() { return NULL; }
  
  /*
    Store the value at position #pos into provided item object
    SYNOPSIS
      value_to_item()
        pos   Index of value to store
        item  Constant item to store value into. The item must be of the same
              type that create_item() returns.
  */
  virtual void value_to_item(uint pos, Item *item) { }
  
  /* Compare values number pos1 and pos2 for equality */
  bool compare_elems(uint pos1, uint pos2)
  {
    return test(compare(collation, base + pos1*size, base + pos2*size));
  }
  virtual Item_result result_type()= 0;
};

class in_string :public in_vector
{
  char buff[STRING_BUFFER_USUAL_SIZE];
  String tmp;
public:
  in_string(uint elements,qsort2_cmp cmp_func, CHARSET_INFO *cs);
  ~in_string();
  void set(uint pos,Item *item);
  byte *get_value(Item *item);
  Item* create_item()
  { 
    return new Item_string(collation);
  }
  void value_to_item(uint pos, Item *item)
  {    
    String *str=((String*) base)+pos;
    Item_string *to= (Item_string*)item;
    to->str_value= *str;
  }
  Item_result result_type() { return STRING_RESULT; }
};

class in_longlong :public in_vector
{
  longlong tmp;
public:
  in_longlong(uint elements);
  void set(uint pos,Item *item);
  byte *get_value(Item *item);
  
  Item* create_item()
  { 
    /* 
      We're created a signed INT, this may not be correct in 
      general case (see BUG#19342).
    */
    return new Item_int((longlong)0);
  }
  void value_to_item(uint pos, Item *item)
  {
    ((Item_int*)item)->value= ((longlong*)base)[pos];
  }
  Item_result result_type() { return INT_RESULT; }
};

class in_double :public in_vector
{
  double tmp;
public:
  in_double(uint elements);
  void set(uint pos,Item *item);
  byte *get_value(Item *item);
  Item *create_item()
  { 
    return new Item_float(0.0);
  }
  void value_to_item(uint pos, Item *item)
  {
    ((Item_float*)item)->value= ((double*) base)[pos];
  }
  Item_result result_type() { return REAL_RESULT; }

};

class in_decimal :public in_vector
{
  my_decimal val;
public:
  in_decimal(uint elements);
  void set(uint pos, Item *item);
  byte *get_value(Item *item);
  Item *create_item()
  { 
    return new Item_decimal(0, FALSE);
  }
  void value_to_item(uint pos, Item *item)
  {
    my_decimal *dec= ((my_decimal *)base) + pos;
    Item_decimal *item_dec= (Item_decimal*)item;
    item_dec->set_decimal_value(dec);
  }
  Item_result result_type() { return DECIMAL_RESULT; }

};


/*
** Classes for easy comparing of non const items
*/

class cmp_item :public Sql_alloc
{
public:
  CHARSET_INFO *cmp_charset;
  cmp_item() { cmp_charset= &my_charset_bin; }
  virtual ~cmp_item() {}
  virtual void store_value(Item *item)= 0;
  virtual int cmp(Item *item)= 0;
  // for optimized IN with row
  virtual int compare(cmp_item *item)= 0;
  static cmp_item* get_comparator(Item_result type, CHARSET_INFO *cs);
  virtual cmp_item *make_same()= 0;
  virtual void store_value_by_template(cmp_item *tmpl, Item *item)
  {
    store_value(item);
  }
};

class cmp_item_string :public cmp_item 
{
protected:
  String *value_res;
public:
  cmp_item_string () {}
  cmp_item_string (CHARSET_INFO *cs) { cmp_charset= cs; }
  void set_charset(CHARSET_INFO *cs) { cmp_charset= cs; }
  friend class cmp_item_sort_string;
  friend class cmp_item_sort_string_in_static;
};

class cmp_item_sort_string :public cmp_item_string
{
protected:
  char value_buff[STRING_BUFFER_USUAL_SIZE];
  String value;
public:
  cmp_item_sort_string():
    cmp_item_string() {}
  cmp_item_sort_string(CHARSET_INFO *cs):
    cmp_item_string(cs),
    value(value_buff, sizeof(value_buff), cs) {}
  void store_value(Item *item)
  {
    value_res= item->val_str(&value);
  }
  int cmp(Item *arg)
  {
    char buff[STRING_BUFFER_USUAL_SIZE];
    String tmp(buff, sizeof(buff), cmp_charset), *res;
    res= arg->val_str(&tmp);
    return (value_res ? (res ? sortcmp(value_res, res, cmp_charset) : 1) :
            (res ? -1 : 0));
  }
  int compare(cmp_item *c)
  {
    cmp_item_string *cmp= (cmp_item_string *)c;
    return sortcmp(value_res, cmp->value_res, cmp_charset);
  } 
  cmp_item *make_same();
  void set_charset(CHARSET_INFO *cs)
  {
    cmp_charset= cs;
    value.set_quick(value_buff, sizeof(value_buff), cs);
  }
};

class cmp_item_int :public cmp_item
{
  longlong value;
public:
  cmp_item_int() {}                           /* Remove gcc warning */
  void store_value(Item *item)
  {
    value= item->val_int();
  }
  int cmp(Item *arg)
  {
    return value != arg->val_int();
  }
  int compare(cmp_item *c)
  {
    cmp_item_int *cmp= (cmp_item_int *)c;
    return (value < cmp->value) ? -1 : ((value == cmp->value) ? 0 : 1);
  }
  cmp_item *make_same();
};

class cmp_item_real :public cmp_item
{
  double value;
public:
  cmp_item_real() {}                          /* Remove gcc warning */
  void store_value(Item *item)
  {
    value= item->val_real();
  }
  int cmp(Item *arg)
  {
    return value != arg->val_real();
  }
  int compare(cmp_item *c)
  {
    cmp_item_real *cmp= (cmp_item_real *)c;
    return (value < cmp->value)? -1 : ((value == cmp->value) ? 0 : 1);
  }
  cmp_item *make_same();
};


class cmp_item_decimal :public cmp_item
{
  my_decimal value;
public:
  cmp_item_decimal() {}                       /* Remove gcc warning */
  void store_value(Item *item);
  int cmp(Item *arg);
  int compare(cmp_item *c);
  cmp_item *make_same();
};


class cmp_item_row :public cmp_item
{
  cmp_item **comparators;
  uint n;
public:
  cmp_item_row(): comparators(0), n(0) {}
  ~cmp_item_row();
  void store_value(Item *item);
  int cmp(Item *arg);
  int compare(cmp_item *arg);
  cmp_item *make_same();
  void store_value_by_template(cmp_item *tmpl, Item *);
};


class in_row :public in_vector
{
  cmp_item_row tmp;
public:
  in_row(uint elements, Item *);
  ~in_row();
  void set(uint pos,Item *item);
  byte *get_value(Item *item);
  Item_result result_type() { return ROW_RESULT; }
};

/* 
   cmp_item for optimized IN with row (right part string, which never
   be changed)
*/

class cmp_item_sort_string_in_static :public cmp_item_string
{
 protected:
  String value;
public:
  cmp_item_sort_string_in_static(CHARSET_INFO *cs):
    cmp_item_string(cs) {}
  void store_value(Item *item)
  {
    value_res= item->val_str(&value);
  }
  int cmp(Item *item)
  {
    // Should never be called
    DBUG_ASSERT(0);
    return 1;
  }
  int compare(cmp_item *c)
  {
    cmp_item_string *cmp= (cmp_item_string *)c;
    return sortcmp(value_res, cmp->value_res, cmp_charset);
  }
  cmp_item *make_same()
  {
    return new cmp_item_sort_string_in_static(cmp_charset);
  }
};


/*
  The class Item_func_case is the CASE ... WHEN ... THEN ... END function
  implementation.

  When there is no expression between CASE and the first WHEN 
  (the CASE expression) then this function simple checks all WHEN expressions
  one after another. When some WHEN expression evaluated to TRUE then the
  value of the corresponding THEN expression is returned.

  When the CASE expression is specified then it is compared to each WHEN
  expression individually. When an equal WHEN expression is found
  corresponding THEN expression is returned.
  In order to do correct comparisons several comparators are used. One for
  each result type. Different result types that are used in particular
  CASE ... END expression are collected in the fix_length_and_dec() member
  function and only comparators for there result types are used.
*/

class Item_func_case :public Item_func
{
  int first_expr_num, else_expr_num;
  enum Item_result cached_result_type, left_result_type;
  String tmp_value;
  uint ncases;
  Item_result cmp_type;
  DTCollation cmp_collation;
  cmp_item *cmp_items[5]; /* For all result types */
  cmp_item *case_item;
public:
  Item_func_case(List<Item> &list, Item *first_expr_arg, Item *else_expr_arg)
    :Item_func(), first_expr_num(-1), else_expr_num(-1),
    cached_result_type(INT_RESULT), left_result_type(INT_RESULT), case_item(0)
  {
    ncases= list.elements;
    if (first_expr_arg)
    {
      first_expr_num= list.elements;
      list.push_back(first_expr_arg);
    }
    if (else_expr_arg)
    {
      else_expr_num= list.elements;
      list.push_back(else_expr_arg);
    }
    set_arguments(list);
    bzero(&cmp_items, sizeof(cmp_items));
  }
  double val_real();
  longlong val_int();
  String *val_str(String *);
  my_decimal *val_decimal(my_decimal *);
  bool fix_fields(THD *thd, Item **ref);
  void fix_length_and_dec();
  uint decimal_precision() const;
  table_map not_null_tables() const { return 0; }
  enum Item_result result_type () const { return cached_result_type; }
  const char *func_name() const { return "case"; }
  void print(String *str);
  Item *find_item(String *str);
  CHARSET_INFO *compare_collation() { return cmp_collation.collation; }
  bool check_partition_func_processor(byte *bool_arg) { return FALSE;}
  void cleanup()
  {
    uint i;
    DBUG_ENTER("Item_func_case::cleanup");
    Item_func::cleanup();
    for (i= 0; i <= (uint)DECIMAL_RESULT; i++)
    {
      delete cmp_items[i];
      cmp_items[i]= 0;
    }
    DBUG_VOID_RETURN;
  }
};

/*
  The Item_func_in class implements the in_expr IN(values_list) function.

  The current implementation distinguishes 2 cases:
  1) all items in the value_list are constants and have the same
    result type. This case is handled by in_vector class.
  2) items in the value_list have different result types or there is some
    non-constant items.
    In this case Item_func_in employs several cmp_item objects to performs
    comparisons of in_expr and an item from the values_list. One cmp_item
    object for each result type. Different result types are collected in the
    fix_length_and_dec() member function by means of collect_cmp_types()
    function.
*/
class Item_func_in :public Item_func_opt_neg
{
public:
<<<<<<< HEAD
  Item_result cmp_type;
  /* 
    an array of values when the right hand arguments of IN
    are all SQL constant and there are no nulls 
  */
=======
>>>>>>> aad954bb
  in_vector *array;
  bool have_null;
  Item_result left_result_type;
  cmp_item *cmp_items[5]; /* One cmp_item for each result type */
  DTCollation cmp_collation;

  Item_func_in(List<Item> &list)
    :Item_func_opt_neg(list), array(0), have_null(0)
  {
    bzero(&cmp_items, sizeof(cmp_items));
    allowed_arg_cols= 0;  // Fetch this value from first argument
  }
  longlong val_int();
  bool fix_fields(THD *, Item **);
  void fix_length_and_dec();
  uint decimal_precision() const { return 1; }
  void cleanup()
  {
    uint i;
    DBUG_ENTER("Item_func_in::cleanup");
    Item_int_func::cleanup();
    delete array;
    array= 0;
    for (i= 0; i <= (uint)DECIMAL_RESULT; i++)
    {
      delete cmp_items[i];
      cmp_items[i]= 0;
    }
    DBUG_VOID_RETURN;
  }
  optimize_type select_optimize() const
    { return OPTIMIZE_KEY; }
  void print(String *str);
  enum Functype functype() const { return IN_FUNC; }
  const char *func_name() const { return " IN "; }
  bool nulls_in_row();
  bool is_bool_func() { return 1; }
  CHARSET_INFO *compare_collation() { return cmp_collation.collation; }
  bool check_partition_func_processor(byte *int_arg) {return FALSE;}
};

/* Functions used by where clause */

class Item_func_isnull :public Item_bool_func
{
protected:
  longlong cached_value;
public:
  Item_func_isnull(Item *a) :Item_bool_func(a) {}
  longlong val_int();
  enum Functype functype() const { return ISNULL_FUNC; }
  void fix_length_and_dec()
  {
    decimals=0; max_length=1; maybe_null=0;
    update_used_tables();
  }
  const char *func_name() const { return "isnull"; }
  /* Optimize case of not_null_column IS NULL */
  virtual void update_used_tables()
  {
    if (!args[0]->maybe_null)
    {
      used_tables_cache= 0;			/* is always false */
      const_item_cache= 1;
      cached_value= (longlong) 0;
    }
    else
    {
      args[0]->update_used_tables();
      if ((const_item_cache= !(used_tables_cache= args[0]->used_tables())) &&
          !with_subselect)
      {
	/* Remember if the value is always NULL or never NULL */
	cached_value= (longlong) args[0]->is_null();
      }
    }
  }
  table_map not_null_tables() const { return 0; }
  optimize_type select_optimize() const { return OPTIMIZE_NULL; }
  Item *neg_transformer(THD *thd);
  CHARSET_INFO *compare_collation() { return args[0]->collation.collation; }
  bool check_partition_func_processor(byte *int_arg) {return FALSE;}
};

/* Functions used by HAVING for rewriting IN subquery */

class Item_in_subselect;

/* 
  This is like IS NOT NULL but it also remembers if it ever has
  encountered a NULL.
*/
class Item_is_not_null_test :public Item_func_isnull
{
  Item_in_subselect* owner;
public:
  Item_is_not_null_test(Item_in_subselect* ow, Item *a)
    :Item_func_isnull(a), owner(ow)
  {}
  enum Functype functype() const { return ISNOTNULLTEST_FUNC; }
  longlong val_int();
  const char *func_name() const { return "<is_not_null_test>"; }
  void update_used_tables();
  /*
    we add RAND_TABLE_BIT to prevent moving this item from HAVING to WHERE
  */
  table_map used_tables() const
    { return used_tables_cache | RAND_TABLE_BIT; }
  bool check_partition_func_processor(byte *int_arg) {return TRUE;}
};


class Item_func_isnotnull :public Item_bool_func
{
  bool abort_on_null;
public:
  Item_func_isnotnull(Item *a) :Item_bool_func(a), abort_on_null(0) {}
  longlong val_int();
  enum Functype functype() const { return ISNOTNULL_FUNC; }
  void fix_length_and_dec()
  {
    decimals=0; max_length=1; maybe_null=0;
  }
  const char *func_name() const { return "isnotnull"; }
  optimize_type select_optimize() const { return OPTIMIZE_NULL; }
  table_map not_null_tables() const
  { return abort_on_null ? not_null_tables_cache : 0; }
  Item *neg_transformer(THD *thd);
  void print(String *str);
  CHARSET_INFO *compare_collation() { return args[0]->collation.collation; }
  void top_level_item() { abort_on_null=1; }
  bool check_partition_func_processor(byte *int_arg) {return FALSE;}
};


class Item_func_like :public Item_bool_func2
{
  // Turbo Boyer-Moore data
  bool        canDoTurboBM;	// pattern is '%abcd%' case
  const char* pattern;
  int         pattern_len;

  // TurboBM buffers, *this is owner
  int* bmGs; //   good suffix shift table, size is pattern_len + 1
  int* bmBc; // bad character shift table, size is alphabet_size

  void turboBM_compute_suffixes(int* suff);
  void turboBM_compute_good_suffix_shifts(int* suff);
  void turboBM_compute_bad_character_shifts();
  bool turboBM_matches(const char* text, int text_len) const;
  enum { alphabet_size = 256 };

  Item *escape_item;
  
  bool escape_used_in_parsing;

public:
  int escape;

  Item_func_like(Item *a,Item *b, Item *escape_arg, bool escape_used)
    :Item_bool_func2(a,b), canDoTurboBM(FALSE), pattern(0), pattern_len(0), 
     bmGs(0), bmBc(0), escape_item(escape_arg),
     escape_used_in_parsing(escape_used) {}
  longlong val_int();
  enum Functype functype() const { return LIKE_FUNC; }
  optimize_type select_optimize() const;
  cond_result eq_cmp_result() const { return COND_TRUE; }
  const char *func_name() const { return "like"; }
  bool fix_fields(THD *thd, Item **ref);
  void cleanup();
  bool check_partition_func_processor(byte *int_arg) {return FALSE;}
};

#ifdef USE_REGEX

#include "my_regex.h"

class Item_func_regex :public Item_bool_func
{
  my_regex_t preg;
  bool regex_compiled;
  bool regex_is_const;
  String prev_regexp;
  DTCollation cmp_collation;
public:
  Item_func_regex(Item *a,Item *b) :Item_bool_func(a,b),
    regex_compiled(0),regex_is_const(0) {}
  void cleanup();
  longlong val_int();
  bool fix_fields(THD *thd, Item **ref);
  const char *func_name() const { return "regexp"; }
  void print(String *str) { print_op(str); }
  CHARSET_INFO *compare_collation() { return cmp_collation.collation; }
  bool check_partition_func_processor(byte *int_arg) {return FALSE;}
};

#else

class Item_func_regex :public Item_bool_func
{
public:
  Item_func_regex(Item *a,Item *b) :Item_bool_func(a,b) {}
  longlong val_int() { return 0;}
  const char *func_name() const { return "regex"; }
  void print(String *str) { print_op(str); }
};

#endif /* USE_REGEX */


typedef class Item COND;

class Item_cond :public Item_bool_func
{
protected:
  List<Item> list;
  bool abort_on_null;
  table_map and_tables_cache;

public:
  /* Item_cond() is only used to create top level items */
  Item_cond(): Item_bool_func(), abort_on_null(1)
  { const_item_cache=0; }
  Item_cond(Item *i1,Item *i2)
    :Item_bool_func(), abort_on_null(0)
  {
    list.push_back(i1);
    list.push_back(i2);
  }
  Item_cond(THD *thd, Item_cond *item);
  Item_cond(List<Item> &nlist)
    :Item_bool_func(), list(nlist), abort_on_null(0) {}
  bool add(Item *item) { return list.push_back(item); }
  void add_at_head(List<Item> *nlist) { list.prepand(nlist); }
  bool fix_fields(THD *, Item **ref);

  enum Type type() const { return COND_ITEM; }
  List<Item>* argument_list() { return &list; }
  table_map used_tables() const;
  void update_used_tables();
  void print(String *str);
  void split_sum_func(THD *thd, Item **ref_pointer_array, List<Item> &fields);
  friend int setup_conds(THD *thd, TABLE_LIST *tables, TABLE_LIST *leaves,
                         COND **conds);
  void top_level_item() { abort_on_null=1; }
  void copy_andor_arguments(THD *thd, Item_cond *item);
  bool walk(Item_processor processor, bool walk_subquery, byte *arg);
  Item *transform(Item_transformer transformer, byte *arg);
  void traverse_cond(Cond_traverser, void *arg, traverse_order order);
  void neg_arguments(THD *thd);
  bool check_partition_func_processor(byte *int_arg) {return FALSE;}
  bool subst_argument_checker(byte **arg) { return TRUE; }
  Item *compile(Item_analyzer analyzer, byte **arg_p,
                Item_transformer transformer, byte *arg_t);
};


/*
  The class Item_equal is used to represent conjunctions of equality
  predicates of the form field1 = field2, and field=const in where
  conditions and on expressions.

  All equality predicates of the form field1=field2 contained in a
  conjunction are substituted for a sequence of items of this class.
  An item of this class Item_equal(f1,f2,...fk) represents a
  multiple equality f1=f2=...=fk.

  If a conjunction contains predicates f1=f2 and f2=f3, a new item of
  this class is created Item_equal(f1,f2,f3) representing the multiple
  equality f1=f2=f3 that substitutes the above equality predicates in
  the conjunction.
  A conjunction of the predicates f2=f1 and f3=f1 and f3=f2 will be
  substituted for the item representing the same multiple equality
  f1=f2=f3.
  An item Item_equal(f1,f2) can appear instead of a conjunction of 
  f2=f1 and f1=f2, or instead of just the predicate f1=f2.

  An item of the class Item_equal inherits equalities from outer 
  conjunctive levels.

  Suppose we have a where condition of the following form:
  WHERE f1=f2 AND f3=f4 AND f3=f5 AND ... AND (...OR (f1=f3 AND ...)).
  In this case:
    f1=f2 will be substituted for Item_equal(f1,f2);
    f3=f4 and f3=f5  will be substituted for Item_equal(f3,f4,f5);
    f1=f3 will be substituted for Item_equal(f1,f2,f3,f4,f5);

  An object of the class Item_equal can contain an optional constant
  item c. Then it represents a multiple equality of the form 
  c=f1=...=fk.

  Objects of the class Item_equal are used for the following:

  1. An object Item_equal(t1.f1,...,tk.fk) allows us to consider any
  pair of tables ti and tj as joined by an equi-condition.
  Thus it provide us with additional access paths from table to table.

  2. An object Item_equal(t1.f1,...,tk.fk) is applied to deduce new
  SARGable predicates:
    f1=...=fk AND P(fi) => f1=...=fk AND P(fi) AND P(fj).
  It also can give us additional index scans and can allow us to
  improve selectivity estimates.

  3. An object Item_equal(t1.f1,...,tk.fk) is used to optimize the 
  selected execution plan for the query: if table ti is accessed 
  before the table tj then in any predicate P in the where condition
  the occurrence of tj.fj is substituted for ti.fi. This can allow
  an evaluation of the predicate at an earlier step.

  When feature 1 is supported they say that join transitive closure 
  is employed.
  When feature 2 is supported they say that search argument transitive
  closure is employed.
  Both features are usually supported by preprocessing original query and
  adding additional predicates.
  We do not just add predicates, we rather dynamically replace some
  predicates that can not be used to access tables in the investigated
  plan for those, obtained by substitution of some fields for equal fields,
  that can be used.     

  Prepared Statements/Stored Procedures note: instances of class
  Item_equal are created only at the time a PS/SP is executed and
  are deleted in the end of execution. All changes made to these
  objects need not be registered in the list of changes of the parse
  tree and do not harm PS/SP re-execution.

  Item equal objects are employed only at the optimize phase. Usually they are
  not supposed to be evaluated.  Yet in some cases we call the method val_int()
  for them. We have to take care of restricting the predicate such an
  object represents f1=f2= ...=fn to the projection of known fields fi1=...=fik.
*/

class Item_equal: public Item_bool_func
{
  List<Item_field> fields; /* list of equal field items                    */
  Item *const_item;        /* optional constant item equal to fields items */
  cmp_item *eval_item;
  bool cond_false;
  DTCollation cmp_collation;
public:
  inline Item_equal()
    : Item_bool_func(), const_item(0), eval_item(0), cond_false(0)
  { const_item_cache=0 ;}
  Item_equal(Item_field *f1, Item_field *f2);
  Item_equal(Item *c, Item_field *f);
  Item_equal(Item_equal *item_equal);
  inline Item* get_const() { return const_item; }
  void add(Item *c);
  void add(Item_field *f);
  uint members();
  bool contains(Field *field);
  Item_field* get_first() { return fields.head(); }
  void merge(Item_equal *item);
  void update_const();
  enum Functype functype() const { return MULT_EQUAL_FUNC; }
  longlong val_int(); 
  const char *func_name() const { return "multiple equal"; }
  optimize_type select_optimize() const { return OPTIMIZE_EQUAL; }
  void sort(Item_field_cmpfunc cmp, void *arg);
  friend class Item_equal_iterator;
  void fix_length_and_dec();
  bool fix_fields(THD *thd, Item **ref);
  void update_used_tables();
  bool walk(Item_processor processor, bool walk_subquery, byte *arg);
  Item *transform(Item_transformer transformer, byte *arg);
  void print(String *str);
  CHARSET_INFO *compare_collation() 
  { return fields.head()->collation.collation; }
}; 

class COND_EQUAL: public Sql_alloc
{
public:
  uint max_members;               /* max number of members the current level
                                     list and all lower level lists */ 
  COND_EQUAL *upper_levels;       /* multiple equalities of upper and levels */
  List<Item_equal> current_level; /* list of multiple equalities of 
                                     the current and level           */
  COND_EQUAL()
  { 
    max_members= 0;
    upper_levels= 0;
  }
};


class Item_equal_iterator : public List_iterator_fast<Item_field>
{
public:
  inline Item_equal_iterator(Item_equal &item_equal) 
    :List_iterator_fast<Item_field> (item_equal.fields)
  {}
  inline Item_field* operator++(int)
  { 
    Item_field *item= (*(List_iterator_fast<Item_field> *) this)++;
    return  item;
  }
  inline void rewind(void) 
  { 
    List_iterator_fast<Item_field>::rewind();
  }
};

class Item_cond_and :public Item_cond
{
public:
  COND_EQUAL cond_equal;  /* contains list of Item_equal objects for 
                             the current and level and reference
                             to multiple equalities of upper and levels */  
  Item_cond_and() :Item_cond() {}
  Item_cond_and(Item *i1,Item *i2) :Item_cond(i1,i2) {}
  Item_cond_and(THD *thd, Item_cond_and *item) :Item_cond(thd, item) {}
  Item_cond_and(List<Item> &list): Item_cond(list) {}
  enum Functype functype() const { return COND_AND_FUNC; }
  longlong val_int();
  const char *func_name() const { return "and"; }
  table_map not_null_tables() const
  { return abort_on_null ? not_null_tables_cache: and_tables_cache; }
  Item* copy_andor_structure(THD *thd)
  {
    Item_cond_and *item;
    if ((item= new Item_cond_and(thd, this)))
       item->copy_andor_arguments(thd, this);
    return item;
  }
  Item *neg_transformer(THD *thd);
};

class Item_cond_or :public Item_cond
{
public:
  Item_cond_or() :Item_cond() {}
  Item_cond_or(Item *i1,Item *i2) :Item_cond(i1,i2) {}
  Item_cond_or(THD *thd, Item_cond_or *item) :Item_cond(thd, item) {}
  Item_cond_or(List<Item> &list): Item_cond(list) {}
  enum Functype functype() const { return COND_OR_FUNC; }
  longlong val_int();
  const char *func_name() const { return "or"; }
  table_map not_null_tables() const { return and_tables_cache; }
  Item* copy_andor_structure(THD *thd)
  {
    Item_cond_or *item;
    if ((item= new Item_cond_or(thd, this)))
      item->copy_andor_arguments(thd, this);
    return item;
  }
  Item *neg_transformer(THD *thd);
};


/*
  XOR is Item_cond, not an Item_int_func because we could like to
  optimize (a XOR b) later on. It's low prio, though
*/

class Item_cond_xor :public Item_cond
{
public:
  Item_cond_xor() :Item_cond() {}
  Item_cond_xor(Item *i1,Item *i2) :Item_cond(i1,i2) {}
  enum Functype functype() const { return COND_XOR_FUNC; }
  /* TODO: remove the next line when implementing XOR optimization */
  enum Type type() const { return FUNC_ITEM; }
  longlong val_int();
  const char *func_name() const { return "xor"; }
  void top_level_item() {}
};


/* Some useful inline functions */

inline Item *and_conds(Item *a, Item *b)
{
  if (!b) return a;
  if (!a) return b;
  return new Item_cond_and(a, b);
}

Item *and_expressions(Item *a, Item *b, Item **org_item);<|MERGE_RESOLUTION|>--- conflicted
+++ resolved
@@ -274,10 +274,7 @@
   const char *func_name() const { return "not"; }
   Item *neg_transformer(THD *thd);
   bool check_partition_func_processor(byte *int_arg) {return FALSE;}
-<<<<<<< HEAD
   void print(String *str);
-=======
->>>>>>> aad954bb
 };
 
 class Item_maxmin_subselect;
@@ -1041,14 +1038,11 @@
 class Item_func_in :public Item_func_opt_neg
 {
 public:
-<<<<<<< HEAD
   Item_result cmp_type;
   /* 
     an array of values when the right hand arguments of IN
     are all SQL constant and there are no nulls 
   */
-=======
->>>>>>> aad954bb
   in_vector *array;
   bool have_null;
   Item_result left_result_type;
