--- conflicted
+++ resolved
@@ -406,24 +406,18 @@
   ENDIF()
   MAKE_DIRECTORY(${CMAKE_CURRENT_BINARY_DIR}/data)
   ADD_CUSTOM_COMMAND(
-<<<<<<< HEAD
-     OUTPUT  ${CMAKE_CURRENT_BINARY_DIR}/initdb.dep
-     COMMAND ${CMAKE_COMMAND} ${CONFIG_PARAM}
-       -DTOP_SRCDIR="${CMAKE_SOURCE_DIR}"
-       -DBINDIR="${CMAKE_CURRENT_BINARY_DIR}"
-       -DMYSQLD_EXECUTABLE="$<TARGET_FILE:mysqld>"
-       -DCMAKE_CFG_INTDIR="${CMAKE_CFG_INTDIR}"
-       -P ${CMAKE_SOURCE_DIR}/cmake/create_initial_db.cmake
-     COMMAND ${CMAKE_COMMAND} -E touch ${CMAKE_CURRENT_BINARY_DIR}/initdb.dep
-     WORKING_DIRECTORY ${CMAKE_CURRENT_BINARY_DIR}/data
-=======
      OUTPUT initdb.dep
      COMMAND ${CMAKE_COMMAND} -E remove_directory data
      COMMAND ${CMAKE_COMMAND} -E make_directory data
      COMMAND ${CMAKE_COMMAND} -E chdir data ${CMAKE_COMMAND}
-     ${CONFIG_PARAM} -P ${CMAKE_CURRENT_BINARY_DIR}/create_initial_db.cmake
+     ${CONFIG_PARAM}
+     -DTOP_SRCDIR="${CMAKE_SOURCE_DIR}"
+     -DBINDIR="${CMAKE_CURRENT_BINARY_DIR}"
+     -DMYSQLD_EXECUTABLE="$<TARGET_FILE:mysqld>"
+     -DCMAKE_CFG_INTDIR="${CMAKE_CFG_INTDIR}"
+     -P ${CMAKE_SOURCE_DIR}/cmake/create_initial_db.cmake
+     COMMAND ${CMAKE_COMMAND} -E touch ${CMAKE_CURRENT_BINARY_DIR}/initdb.dep
      WORKING_DIRECTORY ${CMAKE_CURRENT_BINARY_DIR}/
->>>>>>> 16bce0f6
      DEPENDS mysqld
   )
   ADD_CUSTOM_TARGET(initial_database  
