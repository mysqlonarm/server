--- conflicted
+++ resolved
@@ -25,19 +25,6 @@
 #include "wsrep_mysqld.h"
 #include "wsrep_thd.h"
 
-#ifdef WITH_WSREP
-#include "wsrep_mysqld.h"
-#include "wsrep_thd.h"
-extern "C" my_thread_id wsrep_thd_thread_id(THD *thd);
-extern "C" char *wsrep_thd_query(THD *thd);
-void sql_print_information(const char *format, ...)
-  ATTRIBUTE_FORMAT(printf, 1, 2);
-
-extern bool
-wsrep_grant_mdl_exception(MDL_context *requestor_ctx,
-                          MDL_ticket *ticket,
-                          const MDL_key *key);
-#endif /* WITH_WSREP */
 #ifdef HAVE_PSI_INTERFACE
 static PSI_mutex_key key_MDL_wait_LOCK_wait_status;
 
@@ -1082,11 +1069,7 @@
       wait_result= mysql_cond_wait(&m_COND_wait_status, &m_LOCK_wait_status);
     }
     else
-<<<<<<< HEAD
-#endif
-=======
 #endif /* WITH_WSREP */
->>>>>>> f4421c89
     wait_result= mysql_cond_timedwait(&m_COND_wait_status, &m_LOCK_wait_status,
                                       abs_timeout);
   }
@@ -1155,38 +1138,23 @@
   DBUG_ASSERT(ticket->get_lock());
 #ifdef WITH_WSREP
   if ((this == &(ticket->get_lock()->m_waiting)) &&
-<<<<<<< HEAD
       wsrep_thd_is_BF(ticket->get_ctx()->get_thd(), false))
-=======
-      wsrep_thd_is_BF((void *)(ticket->get_ctx()->wsrep_get_thd()), false))
->>>>>>> f4421c89
   {
     Ticket_iterator itw(ticket->get_lock()->m_waiting);
     Ticket_iterator itg(ticket->get_lock()->m_granted);
 
-<<<<<<< HEAD
     DBUG_ASSERT(WSREP_ON);
-=======
->>>>>>> f4421c89
     MDL_ticket *waiting, *granted;
     MDL_ticket *prev=NULL;
     bool added= false;
 
     while ((waiting= itw++) && !added)
     {
-<<<<<<< HEAD
       if (!wsrep_thd_is_BF(waiting->get_ctx()->get_thd(), true))
       {
         WSREP_DEBUG("MDL add_ticket inserted before: %lu %s",
                     thd_get_thread_id(waiting->get_ctx()->get_thd()),
                     wsrep_thd_query(waiting->get_ctx()->get_thd()));
-=======
-      if (!wsrep_thd_is_BF((void *)(waiting->get_ctx()->wsrep_get_thd()), true))
-      {
-        WSREP_DEBUG("MDL add_ticket inserted before: %lu %s",
-                    wsrep_thd_thread_id(waiting->get_ctx()->wsrep_get_thd()),
-                    wsrep_thd_query(waiting->get_ctx()->wsrep_get_thd()));
->>>>>>> f4421c89
         /* Insert the ticket before the first non-BF waiting thd. */
         m_list.insert_after(prev, ticket);
         added= true;
@@ -1202,12 +1170,8 @@
       if (granted->get_ctx() != ticket->get_ctx() &&
           granted->is_incompatible_when_granted(ticket->get_type()))
       {
-<<<<<<< HEAD
-        if (!wsrep_grant_mdl_exception(ticket->get_ctx(), granted))
-=======
         if (!wsrep_grant_mdl_exception(ticket->get_ctx(), granted,
                                        &ticket->get_lock()->key))
->>>>>>> f4421c89
         {
           WSREP_DEBUG("MDL victim killed at add_ticket");
         }
@@ -1215,7 +1179,6 @@
     }
   }
   else
-<<<<<<< HEAD
 #endif /* WITH_WSREP */
   {
     /*
@@ -1224,18 +1187,6 @@
     */
     m_list.push_back(ticket);
   }
-=======
-  {
-#endif /* WITH_WSREP */
-  /*
-    Add ticket to the *back* of the queue to ensure fairness
-    among requests with the same priority.
-  */
-  m_list.push_back(ticket);
-#ifdef WITH_WSREP
-  }
-#endif /* WITH_WSREP */
->>>>>>> f4421c89
   m_bitmap|= MDL_BIT(ticket->get_type());
 }
 
@@ -1553,6 +1504,7 @@
   0
 };
 
+
 /**
   Check if request for the metadata lock can be satisfied given its
   current state.
@@ -1577,13 +1529,7 @@
   bool can_grant= FALSE;
   bitmap_t waiting_incompat_map= incompatible_waiting_types_bitmap()[type_arg];
   bitmap_t granted_incompat_map= incompatible_granted_types_bitmap()[type_arg];
-<<<<<<< HEAD
   bool  wsrep_can_grant= TRUE;
-=======
-#ifdef WITH_WSREP
-  bool  wsrep_can_grant= TRUE;
-#endif /* WITH_WSREP */
->>>>>>> f4421c89
 
   /*
     New lock request can be satisfied iff:
@@ -1606,7 +1552,6 @@
       {
         if (ticket->get_ctx() != requestor_ctx &&
             ticket->is_incompatible_when_granted(type_arg))
-<<<<<<< HEAD
         {
 #ifdef WITH_WSREP
           if (wsrep_thd_is_BF(requestor_ctx->get_thd(),false) &&
@@ -1617,7 +1562,7 @@
                         wsrep_thd_query(requestor_ctx->get_thd()));
             can_grant = true;
           }
-          else if (!wsrep_grant_mdl_exception(requestor_ctx, ticket))
+          else if (!wsrep_grant_mdl_exception(requestor_ctx, ticket, &key))
           {
             wsrep_can_grant= FALSE;
             if (wsrep_log_conflicts)
@@ -1650,61 +1595,8 @@
                   thd_get_thread_id(requestor_ctx->get_thd()),
                   wsrep_thd_query(requestor_ctx->get_thd()));
       can_grant = true;
-=======
-#ifdef WITH_WSREP
-        {
-          if (wsrep_thd_is_BF((void *)(requestor_ctx->wsrep_get_thd()),false) &&
-              key.mdl_namespace() == MDL_key::GLOBAL)
-          {
-            WSREP_DEBUG("global lock granted for BF: %lu %s",
-                        wsrep_thd_thread_id(requestor_ctx->wsrep_get_thd()), 
-                        wsrep_thd_query(requestor_ctx->wsrep_get_thd()));
-            can_grant = true;
-          }
-          else if (!wsrep_grant_mdl_exception(requestor_ctx, ticket, &key))
-          {
-            wsrep_can_grant= FALSE;
-	    if (wsrep_log_conflicts) 
-	    {
-	      MDL_lock * lock = ticket->get_lock();
-	      WSREP_INFO(
-                "MDL conflict db=%s table=%s ticket=%d solved by %s",
-                lock->key.db_name(), lock->key.name(), ticket->get_type(), "abort"
-       	      );
-            }
-          }
-          else
-          {	  
-            can_grant= TRUE;
-          }
-        }
-#else
-          break;
-#endif /* WITH_WSREP */
-      }
-#ifdef WITH_WSREP
-      if ((ticket == NULL) && wsrep_can_grant)
-#else
-      if (ticket == NULL)             /* Incompatible locks are our own. */
-#endif /* WITH_WSREP */
-
-        can_grant= TRUE;
->>>>>>> f4421c89
     }
   }
-#ifdef WITH_WSREP
-  else
-  {
-    if (wsrep_thd_is_BF((void *)(requestor_ctx->wsrep_get_thd()), false) &&
-	key.mdl_namespace() == MDL_key::GLOBAL)
-    {
-      WSREP_DEBUG("global lock granted for BF (waiting queue): %lu %s",
-		  wsrep_thd_thread_id(requestor_ctx->wsrep_get_thd()), 
-		  wsrep_thd_query(requestor_ctx->wsrep_get_thd()));
-      can_grant = true;
-    }
-  }
-#endif /* WITH_WSREP */
   return can_grant;
 }
 
@@ -2696,12 +2588,7 @@
   DBUG_VOID_RETURN;
 }
 
-#ifdef WITH_WSREP
-void MDL_context::release_explicit_locks()
-{
-  release_locks_stored_before(MDL_EXPLICIT, NULL);
-}
-#endif
+
 /**
   Release all explicit locks in the context which correspond to the
   same name/object as this lock request.
@@ -3010,7 +2897,6 @@
     ticket->m_duration= MDL_TRANSACTION;
 #endif
 }
-<<<<<<< HEAD
 
 
 
@@ -3019,9 +2905,20 @@
   release_locks_stored_before(MDL_EXPLICIT, NULL);
 }
 
-
-=======
->>>>>>> f4421c89
+bool MDL_context::has_explicit_locks()
+{
+  MDL_ticket *ticket = NULL;
+
+  Ticket_iterator it(m_tickets[MDL_EXPLICIT]);
+
+  while ((ticket = it++))
+  {
+    return true;
+  }
+
+  return false;
+}
+
 #ifdef WITH_WSREP
 void MDL_ticket::wsrep_report(bool debug)
 {
@@ -3053,21 +2950,4 @@
          psi_stage->m_name);
     }
 }
-<<<<<<< HEAD
-=======
-bool MDL_context::wsrep_has_explicit_locks()
-{
-  MDL_ticket *ticket = NULL;
-
-  Ticket_iterator it(m_tickets[MDL_EXPLICIT]);
-
-  while ((ticket = it++))
-  {
-    return true;
-  }
-
-  return false;
-}
-
->>>>>>> f4421c89
 #endif /* WITH_WSREP */