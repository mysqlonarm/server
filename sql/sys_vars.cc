--- conflicted
+++ resolved
@@ -5669,13 +5669,8 @@
 
 static Sys_var_charptr_fscs Sys_wsrep_provider(
        "wsrep_provider", "Path to replication provider library",
-<<<<<<< HEAD
-       PREALLOCATED GLOBAL_VAR(wsrep_provider), CMD_LINE(REQUIRED_ARG),
+       PREALLOCATED READ_ONLY GLOBAL_VAR(wsrep_provider), CMD_LINE(REQUIRED_ARG),
        DEFAULT(WSREP_NONE),
-=======
-       PREALLOCATED READ_ONLY GLOBAL_VAR(wsrep_provider), CMD_LINE(REQUIRED_ARG),
-       IN_FS_CHARSET, DEFAULT(WSREP_NONE),
->>>>>>> 53123dfa
        NO_MUTEX_GUARD, NOT_IN_BINLOG,
        ON_CHECK(wsrep_provider_check), ON_UPDATE(wsrep_provider_update));
 
@@ -5890,13 +5885,8 @@
 
 static Sys_var_charptr Sys_wsrep_notify_cmd(
        "wsrep_notify_cmd", "",
-<<<<<<< HEAD
-       GLOBAL_VAR(wsrep_notify_cmd),CMD_LINE(REQUIRED_ARG),
+       READ_ONLY GLOBAL_VAR(wsrep_notify_cmd), CMD_LINE(REQUIRED_ARG),
        DEFAULT(""));
-=======
-       READ_ONLY GLOBAL_VAR(wsrep_notify_cmd), CMD_LINE(REQUIRED_ARG),
-       IN_SYSTEM_CHARSET, DEFAULT(""));
->>>>>>> 53123dfa
 
 static Sys_var_mybool Sys_wsrep_certify_nonPK(
        "wsrep_certify_nonPK", "Certify tables with no primary key",
