--- conflicted
+++ resolved
@@ -4734,31 +4734,10 @@
     return 0;					// Error
   }
   case Item::FIELD_ITEM:
-<<<<<<< HEAD
+  case Item::DEFAULT_VALUE_ITEM:
     return create_tmp_field_from_field(thd, (*from_field=
 					     ((Item_field*) item)->field),
 				       item, table, modify_item);
-=======
-  case Item::DEFAULT_VALUE_ITEM:
-  {
-    Field *org_field=((Item_field*) item)->field,*new_field;
-
-    *from_field=org_field;
-    // The following should always be true
-    if ((new_field= org_field->new_field(&thd->mem_root,table)))
-    {
-      if (modify_item)
-	((Item_field*) item)->result_field= new_field;
-      else
-	new_field->field_name=item->name;
-      if (org_field->maybe_null())
-	new_field->flags&= ~NOT_NULL_FLAG;	// Because of outer join
-      if (org_field->type()==FIELD_TYPE_VAR_STRING)
-	table->db_create_options|= HA_OPTION_PACK_RECORD;
-    }
-    return new_field;
-  }
->>>>>>> 72699882
   case Item::FUNC_ITEM:
   case Item::COND_ITEM:
   case Item::FIELD_AVG_ITEM:
