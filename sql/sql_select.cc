--- conflicted
+++ resolved
@@ -2279,24 +2279,11 @@
     break;
   case Item_func::OPTIMIZE_KEY:
     // BETWEEN or IN
-<<<<<<< HEAD
     if (cond_func->key_item()->real_item()->type() == Item::FIELD_ITEM &&
 	!(cond_func->used_tables() & OUTER_REF_TABLE_BIT))
       add_key_field(key_fields,*and_level,cond_func,
 		    ((Item_field*) (cond_func->key_item()->real_item()))->
-		    field, 0,
-=======
-    if (cond_func->key_item()->type() == Item::FIELD_ITEM)
-      add_key_field(key_fields,*and_level,
-		    ((Item_field*) (cond_func->key_item()))->field,
-#ifndef TO_BE_REMOVED_IN_4_1
-                    /* special treatment for IN. Not necessary in 4.1 */
-                    cond_func->argument_count() == 1,
-                    cond_func->arguments()      + (cond_func->functype() != Item_func::IN_FUNC),
-                    cond_func->argument_count() - (cond_func->functype() != Item_func::IN_FUNC),
-#else
-                    cond_func->argument_count() == 2,
->>>>>>> 07589a6d
+		    field, cond_func->argument_count() == 2,
                     cond_func->arguments()+1, cond_func->argument_count()-1,
                     usable_tables);
     break;
