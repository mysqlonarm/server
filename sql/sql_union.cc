/* Copyright (C) 2000-2003 MySQL AB

   This program is free software; you can redistribute it and/or modify
   it under the terms of the GNU General Public License as published by
   the Free Software Foundation; either version 2 of the License, or
   (at your option) any later version.

   This program is distributed in the hope that it will be useful,
   but WITHOUT ANY WARRANTY; without even the implied warranty of
   MERCHANTABILITY or FITNESS FOR A PARTICULAR PURPOSE.  See the
   GNU General Public License for more details.

   You should have received a copy of the GNU General Public License
   along with this program; if not, write to the Free Software
   Foundation, Inc., 59 Temple Place, Suite 330, Boston, MA  02111-1307  USA */


/*
  UNION  of select's
  UNION's  were introduced by Monty and Sinisa <sinisa@mysql.com>
*/


#include "mysql_priv.h"
#include "sql_select.h"

bool mysql_union(THD *thd, LEX *lex, select_result *result,
                 SELECT_LEX_UNIT *unit, ulong setup_tables_done_option)
{
  DBUG_ENTER("mysql_union");
  bool res;
  if (!(res= unit->prepare(thd, result, SELECT_NO_UNLOCK |
                           setup_tables_done_option)))
    res= unit->exec();
  if (!res && thd->cursor && thd->cursor->is_open())
  {
    thd->cursor->set_unit(unit);
  }
  else
    res|= unit->cleanup();
  DBUG_RETURN(res);
}


/***************************************************************************
** store records in temporary table for UNION
***************************************************************************/

select_union::select_union(TABLE *table_par)
  :table(table_par)
{
  bzero((char*) &info,sizeof(info));
  /*
    We can always use IGNORE because the temporary table will only
    contain a unique key if we are using not using UNION ALL
  */
  info.ignore= 1;
}

select_union::~select_union()
{
}


int select_union::prepare(List<Item> &list, SELECT_LEX_UNIT *u)
{
  unit= u;
  return 0;
}


bool select_union::send_data(List<Item> &values)
{
  if (unit->offset_limit_cnt)
  {						// using limit offset,count
    unit->offset_limit_cnt--;
    return 0;
  }
  fill_record(thd, table->field, values, 1);
  if (thd->net.report_error || write_record(thd, table,&info))
  {
    if (thd->net.last_errno == ER_RECORD_FILE_FULL)
    {
      thd->clear_error(); // do not report user about table overflow
      if (create_myisam_from_heap(thd, table, &tmp_table_param,
				  info.last_errno, 1))
	return 1;
    }
    else
      return 1;
  }
  return 0;
}


bool select_union::send_eof()
{
  return 0;
}


bool select_union::flush()
{
  int error;
  if ((error=table->file->extra(HA_EXTRA_NO_CACHE)))
  {
    table->file->print_error(error, MYF(0));
    return 1;
  }
  return 0;
}


/*
  initialization procedures before fake_select_lex preparation()

  SYNOPSIS
    st_select_lex_unit::init_prepare_fake_select_lex()
    thd		- thread handler

  RETURN
    options of SELECT
*/

ulong
st_select_lex_unit::init_prepare_fake_select_lex(THD *thd) 
{
  ulong options_tmp= thd->options | fake_select_lex->options;
  thd->lex->current_select= fake_select_lex;
  offset_limit_cnt= global_parameters->offset_limit;
  select_limit_cnt= global_parameters->select_limit +
    global_parameters->offset_limit;

  if (select_limit_cnt < global_parameters->select_limit)
    select_limit_cnt= HA_POS_ERROR;		// no limit
  if (select_limit_cnt == HA_POS_ERROR)
    options_tmp&= ~OPTION_FOUND_ROWS;
  else if (found_rows_for_union && !thd->lex->describe)
    options_tmp|= OPTION_FOUND_ROWS;
  fake_select_lex->ftfunc_list_alloc.empty();
  fake_select_lex->ftfunc_list= &fake_select_lex->ftfunc_list_alloc;
  fake_select_lex->table_list.link_in_list((byte *)&result_table_list,
					   (byte **)
					   &result_table_list.next_local);
  return options_tmp;
}


bool st_select_lex_unit::prepare(THD *thd_arg, select_result *sel_result,
                                 ulong additional_options)
{
  SELECT_LEX *lex_select_save= thd_arg->lex->current_select;
  SELECT_LEX *sl, *first_select;
  select_result *tmp_result;
  bool is_union;
  DBUG_ENTER("st_select_lex_unit::prepare");

  describe= test(additional_options & SELECT_DESCRIBE);

  /*
    result object should be reassigned even if preparing already done for
    max/min subquery (ALL/ANY optimization)
  */
  result= sel_result;

  if (prepared)
  {
    if (describe)
    {
      /* fast reinit for EXPLAIN */
      for (sl= first_select_in_union(); sl; sl= sl->next_select())
      {
	sl->join->result= result;
	select_limit_cnt= HA_POS_ERROR;
	offset_limit_cnt= 0;
	if (!sl->join->procedure &&
	    result->prepare(sl->join->fields_list, this))
	{
	  DBUG_RETURN(TRUE);
	}
	sl->join->select_options|= SELECT_DESCRIBE;
	sl->join->reinit();
      }
    }
    DBUG_RETURN(FALSE);
  }
  prepared= 1;
  res= FALSE;
  
  thd_arg->lex->current_select= sl= first_select= first_select_in_union();
  found_rows_for_union= first_select->options & OPTION_FOUND_ROWS;
  is_union= test(first_select->next_select());

  /* Global option */

  if (is_union)
  {
    if (!(tmp_result= union_result= new select_union(0)))
      goto err;
    union_result->tmp_table_param.init();
    if (describe)
      tmp_result= sel_result;
  }
  else
    tmp_result= sel_result;

  for (;sl; sl= sl->next_select())
  {
    bool can_skip_order_by;
    sl->options|=  SELECT_NO_UNLOCK;
    JOIN *join= new JOIN(thd_arg, sl->item_list, 
			 sl->options | thd_arg->options | additional_options,
			 tmp_result);
    /*
      setup_tables_done_option should be set only for very first SELECT,
      because it protect from secont setup_tables call for select-like non
      select commands (DELETE/INSERT/...) and they use only very first
      SELECT (for union it can be only INSERT ... SELECT).
    */
    additional_options&= ~OPTION_SETUP_TABLES_DONE;
    if (!join)
      goto err;

    thd_arg->lex->current_select= sl;
    set_limit(sl, sl);
    if (sl->braces)
      sl->options&= ~OPTION_FOUND_ROWS;

    can_skip_order_by= is_union &&
                       (!sl->braces || select_limit_cnt == HA_POS_ERROR);
    
    res= join->prepare(&sl->ref_pointer_array,
		       (TABLE_LIST*) sl->table_list.first, sl->with_wild,
		       sl->where,
                      (can_skip_order_by ? 0 : sl->order_list.elements) +
                       sl->group_list.elements,
                       can_skip_order_by ?
                       (ORDER*) 0 : (ORDER *)sl->order_list.first,
		       (ORDER*) sl->group_list.first,
		       sl->having,
		       (is_union ? (ORDER*) 0 :
                        (ORDER*) thd_arg->lex->proc_list.first),
		       sl, this);
    /* There are no * in the statement anymore (for PS) */
    sl->with_wild= 0;
    last_procedure= join->procedure;

    if ((res= (res || thd_arg->is_fatal_error)))
      goto err;
    if (sl == first_select)
    {
      types.empty();
      List_iterator_fast<Item> it(sl->item_list);
      Item *item_tmp;
      while ((item_tmp= it++))
      {
	/* Error's in 'new' will be detected after loop */
	types.push_back(new Item_type_holder(thd_arg, item_tmp));
      }

      if (thd_arg->is_fatal_error)
	goto err; // out of memory
    }
    else
    {
      if (types.elements != sl->item_list.elements)
      {
	my_message(ER_WRONG_NUMBER_OF_COLUMNS_IN_SELECT,
		   ER(ER_WRONG_NUMBER_OF_COLUMNS_IN_SELECT),MYF(0));
	goto err;
      }
      List_iterator_fast<Item> it(sl->item_list);
      List_iterator_fast<Item> tp(types);	
      Item *type, *item_tmp;
      while ((type= tp++, item_tmp= it++))
      {
	if (((Item_type_holder*)type)->join_types(thd_arg, item_tmp))
	  DBUG_RETURN(TRUE);
      }
    }
  }

  if (is_union)
  {
    /*
      Check that it was possible to aggregate
      all collations together for UNION.
    */
    List_iterator_fast<Item> tp(types);
    Item_arena *arena= thd->current_arena;
    Item *type;

    while ((type= tp++))
    {
      if (type->result_type() == STRING_RESULT &&
          type->collation.derivation == DERIVATION_NONE)
      {
        my_error(ER_CANT_AGGREGATE_NCOLLATIONS, MYF(0), "UNION");
        goto err;
      }
    }

    union_result->tmp_table_param.field_count= types.elements;
    if (!(table= create_tmp_table(thd_arg,
				  &union_result->tmp_table_param, types,
				  (ORDER*) 0, (bool) union_distinct, 1, 
				  (first_select_in_union()->options |
				   thd_arg->options |
				   TMP_TABLE_ALL_COLUMNS),
				  HA_POS_ERROR, (char*) "")))
      goto err;
    table->file->extra(HA_EXTRA_WRITE_CACHE);
    table->file->extra(HA_EXTRA_IGNORE_DUP_KEY);
    bzero((char*) &result_table_list, sizeof(result_table_list));
    result_table_list.db= (char*) "";
    result_table_list.table_name= result_table_list.alias= (char*) "union";
    result_table_list.table= table;
    union_result->set_table(table);

    thd_arg->lex->current_select= lex_select_save;
    if (!item_list.elements)
    {
      Field **field;
      Item_arena *tmp_arena,backup;
      tmp_arena= thd->change_arena_if_needed(&backup);

      for (field= table->field; *field; field++)
      {
	Item_field *item= new Item_field(*field);
	if (!item || item_list.push_back(item))
	{
          if (tmp_arena)
	    thd->restore_backup_item_arena(tmp_arena, &backup);
	  DBUG_RETURN(TRUE);
	}
      }
      if (tmp_arena)
        thd->restore_backup_item_arena(tmp_arena, &backup);
      if (arena->is_stmt_prepare())
      {
	/* prepare fake select to initialize it correctly */
	ulong options_tmp= init_prepare_fake_select_lex(thd);
        /*
          it should be done only once (because item_list builds only onece
          per statement)
        */
        DBUG_ASSERT(fake_select_lex->join == 0);
	if (!(fake_select_lex->join= new JOIN(thd, item_list, thd->options,
					      result)))
	{
	  fake_select_lex->table_list.empty();
	  DBUG_RETURN(TRUE);
	}
	fake_select_lex->item_list= item_list;

	thd_arg->lex->current_select= fake_select_lex;
	res= fake_select_lex->join->
	  prepare(&fake_select_lex->ref_pointer_array,
		  (TABLE_LIST*) fake_select_lex->table_list.first,
		  0, 0,
		  fake_select_lex->order_list.elements,
		  (ORDER*) fake_select_lex->order_list.first,
		  (ORDER*) NULL, NULL,
                  (ORDER*) NULL,
		  fake_select_lex, this);
	fake_select_lex->table_list.empty();
      }
    }
    else if (!arena->is_conventional())
    {
      /*
        We're in execution of a prepared statement or stored procedure:
        reset field items to point at fields from the created temporary table.
      */
      List_iterator_fast<Item> it(item_list);
      for (Field **field= table->field; *field; field++)
      {
        Item_field *item_field= (Item_field*) it++;
        DBUG_ASSERT(item_field);
        item_field->reset_field(*field);
      }
    }
  }

  thd_arg->lex->current_select= lex_select_save;

  DBUG_RETURN(res || thd_arg->is_fatal_error);

err:
  thd_arg->lex->current_select= lex_select_save;
  DBUG_RETURN(TRUE);
}


bool st_select_lex_unit::exec()
{
  SELECT_LEX *lex_select_save= thd->lex->current_select;
  SELECT_LEX *select_cursor=first_select_in_union();
  ulonglong add_rows=0;
  ha_rows examined_rows= 0;
  DBUG_ENTER("st_select_lex_unit::exec");

  if (executed && !uncacheable && !describe)
    DBUG_RETURN(FALSE);
  executed= 1;
  
  if (uncacheable || !item || !item->assigned() || describe)
  {
    if (item)
      item->reset_value_registration();
    if (optimized && item)
    {
      if (item->assigned())
      {
        item->assigned(0); // We will reinit & rexecute unit
        item->reset();
        table->file->delete_all_rows();
      }
      /* re-enabling indexes for next subselect iteration */
      if (union_distinct && table->file->enable_indexes(HA_KEY_SWITCH_ALL))
        DBUG_ASSERT(TRUE);
    }
    for (SELECT_LEX *sl= select_cursor; sl; sl= sl->next_select())
    {
      ha_rows records_at_start= 0;
      thd->lex->current_select= sl;

      if (optimized)
	res= sl->join->reinit();
      else
      {
	if (sl != global_parameters && !describe)
	{
	  offset_limit_cnt= sl->offset_limit;
	  select_limit_cnt= sl->select_limit+sl->offset_limit;
	}
	else
	{
	  offset_limit_cnt= 0;
	  /*
	    We can't use LIMIT at this stage if we are using ORDER BY for the
	    whole query
	  */
	  if (sl->order_list.first || describe)
	    select_limit_cnt= HA_POS_ERROR;
	  else
	    select_limit_cnt= sl->select_limit+sl->offset_limit;
	}
	if (select_limit_cnt < sl->select_limit)
	  select_limit_cnt= HA_POS_ERROR;		// no limit

	/*
	  When using braces, SQL_CALC_FOUND_ROWS affects the whole query.
	  We don't calculate found_rows() per union part
	*/
	if (select_limit_cnt == HA_POS_ERROR || sl->braces)
	  sl->options&= ~OPTION_FOUND_ROWS;
	else 
	{
	  /*
	    We are doing an union without braces.  In this case
	    SQL_CALC_FOUND_ROWS should be done on all sub parts
	  */
	  sl->options|= found_rows_for_union;
	}
	sl->join->select_options=sl->options;
	res= sl->join->optimize();
      }
      if (!res)
      {
	records_at_start= table->file->records;
	sl->join->exec();
        if (sl == union_distinct)
	{
	  if (table->file->disable_indexes(HA_KEY_SWITCH_ALL))
	    DBUG_RETURN(TRUE);
	  table->no_keyread=1;
	}
	res= sl->join->error;
	offset_limit_cnt= sl->offset_limit;
	if (!res)
	{
<<<<<<< HEAD
          examined_rows+= thd->examined_row_count;
	  thd->lex->current_select= lex_select_save;
	  DBUG_RETURN(TRUE);
=======
	  examined_rows+= thd->examined_row_count;
	  if (union_result->flush())
	  {
	    thd->lex->current_select= lex_select_save;
	    DBUG_RETURN(1);
	  }
>>>>>>> 59ef5bed
	}
      }
      if (res)
      {
	thd->lex->current_select= lex_select_save;
	DBUG_RETURN(res);
      }
      /* Needed for the following test and for records_at_start in next loop */
      table->file->info(HA_STATUS_VARIABLE);
      if (found_rows_for_union & sl->options)
      {
	/*
	  This is a union without braces. Remember the number of rows that
	  could also have been part of the result set.
	  We get this from the difference of between total number of possible
	  rows and actual rows added to the temporary table.
	*/
	add_rows+= (ulonglong) (thd->limit_found_rows - (ulonglong)
			      ((table->file->records -  records_at_start)));
      }
    }
  }
  optimized= 1;

  /* Send result to 'result' */
  res= TRUE;
  {
    List<Item_func_match> empty_list;
    empty_list.empty();

    if (!thd->is_fatal_error)				// Check if EOM
    {
      ulong options_tmp= init_prepare_fake_select_lex(thd);
      JOIN *join= fake_select_lex->join;
      if (!join)
      {
	/*
	  allocate JOIN for fake select only once (prevent
	  mysql_select automatic allocation)
	*/
	if (!(fake_select_lex->join= new JOIN(thd, item_list,
					      fake_select_lex->options, result)))
	{
	  fake_select_lex->table_list.empty();
	  DBUG_RETURN(TRUE);
	}

	/*
	  Fake st_select_lex should have item list for correctref_array
	  allocation.
	*/
	fake_select_lex->item_list= item_list;
      }
      else
      {
	JOIN_TAB *tab,*end;
	for (tab=join->join_tab, end=tab+join->tables ;
	     tab && tab != end ;
	     tab++)
	{
	  delete tab->select;
	  delete tab->quick;
	}
	join->init(thd, item_list, fake_select_lex->options, result);
      }
      res= mysql_select(thd, &fake_select_lex->ref_pointer_array,
			&result_table_list,
			0, item_list, NULL,
			global_parameters->order_list.elements,
			(ORDER*)global_parameters->order_list.first,
			(ORDER*) NULL, NULL, (ORDER*) NULL,
			fake_select_lex->options | SELECT_NO_UNLOCK,
			result, this, fake_select_lex);

      fake_select_lex->table_list.empty();
      if (!res)
      {
	thd->limit_found_rows = (ulonglong)table->file->records + add_rows;
        thd->examined_row_count+= examined_rows;
      }
      /*
	Mark for slow query log if any of the union parts didn't use
	indexes efficiently
      */
    }
  }
  thd->lex->current_select= lex_select_save;
  DBUG_RETURN(res);
}


bool st_select_lex_unit::cleanup()
{
  int error= 0;
  JOIN *join;
  DBUG_ENTER("st_select_lex_unit::cleanup");

  if (cleaned)
  {
    DBUG_RETURN(FALSE);
  }
  cleaned= 1;

  if (union_result)
  {
    delete union_result;
    union_result=0; // Safety
    if (table)
      free_tmp_table(thd, table);
    table= 0; // Safety
  }

  for (SELECT_LEX *sl= first_select_in_union(); sl; sl= sl->next_select())
  {
    if ((join= sl->join))
    {
      error|= sl->join->cleanup();
      delete join;
    }
    else
    {
      // it can be DO/SET with subqueries
      for (SELECT_LEX_UNIT *lex_unit= sl->first_inner_unit();
	   lex_unit != 0;
	   lex_unit= lex_unit->next_unit())
      {
	error|= lex_unit->cleanup();
      }
    }
  }
  if (fake_select_lex && (join= fake_select_lex->join))
  {
    join->tables_list= 0;
    join->tables= 0;
    error|= join->cleanup();
    delete join;
  }

  DBUG_RETURN(error);
}


void st_select_lex_unit::reinit_exec_mechanism()
{
  prepared= optimized= executed= 0;
#ifndef DBUG_OFF
  if (first_select()->next_select())
  {
    List_iterator_fast<Item> it(item_list);
    Item *field;
    while ((field= it++))
    {
      /*
	we can't cleanup here, because it broke link to temporary table field,
	but have to drop fixed flag to allow next fix_field of this field
	during re-executing
      */
      field->fixed= 0;
    }
  }
#endif
}


/*
  change select_result object of unit

  SYNOPSIS
    st_select_lex_unit::change_result()
    result	new select_result object
    old_result	old select_result object

  RETURN
    FALSE - OK
    TRUE  - error
*/

bool st_select_lex_unit::change_result(select_subselect *result,
                                       select_subselect *old_result)
{
  bool res= FALSE;
  for (SELECT_LEX *sl= first_select_in_union(); sl; sl= sl->next_select())
  {
    if (sl->join && sl->join->result == old_result)
      if (sl->join->change_result(result))
	return TRUE;
  }
  if (fake_select_lex && fake_select_lex->join)
    res= fake_select_lex->join->change_result(result);
  return (res);
}<|MERGE_RESOLUTION|>--- conflicted
+++ resolved
@@ -480,18 +480,12 @@
 	offset_limit_cnt= sl->offset_limit;
 	if (!res)
 	{
-<<<<<<< HEAD
-          examined_rows+= thd->examined_row_count;
-	  thd->lex->current_select= lex_select_save;
-	  DBUG_RETURN(TRUE);
-=======
 	  examined_rows+= thd->examined_row_count;
 	  if (union_result->flush())
 	  {
 	    thd->lex->current_select= lex_select_save;
 	    DBUG_RETURN(1);
 	  }
->>>>>>> 59ef5bed
 	}
       }
       if (res)
