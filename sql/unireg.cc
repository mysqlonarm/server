--- conflicted
+++ resolved
@@ -66,7 +66,6 @@
 static uchar *extra2_write(uchar *pos, enum extra2_frm_value_type type,
                            LEX_STRING *str)
 {
-<<<<<<< HEAD
   *pos++ = type;
   pos= extra2_write_len(pos, str->length);
   memcpy(pos, str->str, str->length);
@@ -75,27 +74,6 @@
 
 static uchar *extra2_write(uchar *pos, enum extra2_frm_value_type type,
                            LEX_CUSTRING *str)
-=======
-  virtual bool handle_condition(THD *thd,
-                                uint sql_errno,
-                                const char* sqlstate,
-                                Sql_condition::enum_warning_level level,
-                                const char* msg,
-                                Sql_condition ** cond_hdl);
-  bool is_handled;
-  Pack_header_error_handler() :is_handled(FALSE) {}
-};
-
-
-bool
-Pack_header_error_handler::
-handle_condition(THD *,
-                 uint sql_errno,
-                 const char*,
-                 Sql_condition::enum_warning_level,
-                 const char*,
-                 Sql_condition ** cond_hdl)
->>>>>>> 74ec9f77
 {
   return extra2_write(pos, type, reinterpret_cast<LEX_STRING *>(str));
 }
@@ -212,17 +190,9 @@
     }
     char warn_buff[MYSQL_ERRMSG_SIZE];
     my_snprintf(warn_buff, sizeof(warn_buff), ER(ER_TOO_LONG_TABLE_COMMENT),
-<<<<<<< HEAD
                 real_table_name, TABLE_COMMENT_MAXLEN);
-    push_warning(current_thd, MYSQL_ERROR::WARN_LEVEL_WARN,
+    push_warning(current_thd, Sql_condition::WARN_LEVEL_WARN,
                  ER_TOO_LONG_TABLE_COMMENT, warn_buff);
-=======
-                real_table_name, static_cast<ulong>(TABLE_COMMENT_MAXLEN));
-    /* do not push duplicate warnings */
-    if (!thd->get_stmt_da()->has_sql_condition(warn_buff, strlen(warn_buff)))
-      push_warning(current_thd, Sql_condition::WARN_LEVEL_WARN,
-                   ER_TOO_LONG_TABLE_COMMENT, warn_buff);
->>>>>>> 74ec9f77
     create_info->comment.length= tmp_len;
   }
   /*
@@ -402,188 +372,55 @@
 /**
   Create a frm (table definition) file and the tables
 
-<<<<<<< HEAD
-  SYNOPSIS
-    rea_create_table()
-    thd			Thread handler
-    frm                 binary frm image of the table to create
-    path		Name of file (including database, without .frm)
-    db			Data base name
-    table_name		Table name
-    create_info		create info parameters
-    file                Handler to use or NULL if only frm needs to be created
-
-  RETURN
-    0  ok
-    1  error
-*/
-
-int rea_create_table(THD *thd, LEX_CUSTRING *frm,
-                     const char *path, const char *db, const char *table_name,
-                     HA_CREATE_INFO *create_info, handler *file)
-=======
   @param thd           Thread handler
+  @param frm           Binary frm image of the table to create
   @param path          Name of file (including database, without .frm)
   @param db            Data base name
   @param table_name    Table name
   @param create_info   create info parameters
-  @param create_fields Fields to create
-  @param keys          number of keys to create
-  @param key_info      Keys to create
-  @param file          Handler to use
-  @param no_ha_table   Indicates that only .FRM file (and PAR file if table
-                       is partitioned) needs to be created and not a table
-                       in the storage engine.
+  @param file          Handler to use or NULL if only frm needs to be created
 
   @retval 0   ok
   @retval 1   error
 */
 
-int rea_create_table(THD *thd, const char *path,
-                     const char *db, const char *table_name,
-                     HA_CREATE_INFO *create_info,
-                     List<Create_field> &create_fields,
-                     uint keys, KEY *key_info, handler *file,
-                     bool no_ha_table)
->>>>>>> 74ec9f77
+int rea_create_table(THD *thd, LEX_CUSTRING *frm,
+                     const char *path, const char *db, const char *table_name,
+                     HA_CREATE_INFO *create_info, handler *file,
+                     bool no_ha_create_table)
 {
   DBUG_ENTER("rea_create_table");
 
-  if (file)
-  {
-    // TODO don't write frm for temp tables
-    if (create_info->tmp_table() &&
-        writefrm(path, db, table_name, true, frm->str, frm->length))
-      goto err_handler;
-
-    if (thd->variables.keep_files_on_create)
-      create_info->options|= HA_CREATE_KEEP_FILES;
-
-    if (file->ha_create_partitioning_metadata(path, NULL, CHF_CREATE_FLAG) ||
-       ha_create_table(thd, path, db, table_name, create_info, frm))
-    {
-      file->ha_create_partitioning_metadata(path, NULL, CHF_DELETE_FLAG);
-      goto err_handler;
-    }
-  }
-  else
-  {
-    if (writefrm(path, db, table_name, false, frm->str, frm->length))
-      goto err_handler;
-  }
-
-<<<<<<< HEAD
-  DBUG_RETURN(0);
-
-err_handler:
-  char frm_name[FN_REFLEN];
-  strxmov(frm_name, path, reg_ext, NullS);
-=======
-  // Make sure mysql_create_frm din't remove extension
-  DBUG_ASSERT(*fn_rext(frm_name));
+  // TODO don't write frm for temp tables
+  if (no_ha_create_table || create_info->tmp_table())
+  {
+    if (writefrm(path, db, table_name, true, frm->str, frm->length))
+      goto err_frm;
+  }
+
   if (thd->variables.keep_files_on_create)
     create_info->options|= HA_CREATE_KEEP_FILES;
 
-  if (file->ha_create_handler_files(path, NULL, CHF_CREATE_FLAG,
-                                    create_info))
-    goto err_handler_frm;
-
-  if (!no_ha_table &&
-       ha_create_table(thd, path, db, table_name, create_info, 0))
-    goto err_handler;
+  if (file->ha_create_partitioning_metadata(path, NULL, CHF_CREATE_FLAG))
+    goto err_part;
+
+  if (!no_ha_create_table)
+  {
+    if (ha_create_table(thd, path, db, table_name, create_info, frm))
+      goto err_part;
+  }
+
   DBUG_RETURN(0);
 
-err_handler:
-  (void) file->ha_create_handler_files(path, NULL, CHF_DELETE_FLAG, create_info);
-
-err_handler_frm:
->>>>>>> 74ec9f77
-  mysql_file_delete(key_file_frm, frm_name, MYF(0));
+err_part:
+  file->ha_create_partitioning_metadata(path, NULL, CHF_DELETE_FLAG);
+err_frm:
+  deletefrm(path);
   DBUG_RETURN(1);
 } /* rea_create_table */
 
 
-<<<<<<< HEAD
 /* Pack keyinfo and keynames to keybuff for save in form-file. */
-=======
-	/* Pack screens to a screen for save in a form-file */
-
-static uchar *pack_screens(List<Create_field> &create_fields,
-                           uint *info_length, uint *screens,
-                           bool small_file)
-{
-  reg1 uint i;
-  uint row,start_row,end_row,fields_on_screen;
-  uint length,cols;
-  uchar *info,*pos,*start_screen;
-  uint fields=create_fields.elements;
-  List_iterator<Create_field> it(create_fields);
-  DBUG_ENTER("pack_screens");
-
-  start_row=4; end_row=22; cols=80; fields_on_screen=end_row+1-start_row;
-
-  *screens=(fields-1)/fields_on_screen+1;
-  length= (*screens) * (SC_INFO_LENGTH+ (cols>> 1)+4);
-
-  Create_field *field;
-  while ((field=it++))
-    length+=(uint) strlen(field->field_name)+1+TE_INFO_LENGTH+cols/2;
-
-  if (!(info=(uchar*) my_malloc(length,MYF(MY_WME | MY_THREAD_SPECIFIC))))
-    DBUG_RETURN(0);
-
-  start_screen=0;
-  row=end_row;
-  pos=info;
-  it.rewind();
-  for (i=0 ; i < fields ; i++)
-  {
-    Create_field *cfield=it++;
-    if (row++ == end_row)
-    {
-      if (i)
-      {
-	length=(uint) (pos-start_screen);
-	int2store(start_screen,length);
-	start_screen[2]=(uchar) (fields_on_screen+1);
-	start_screen[3]=(uchar) (fields_on_screen);
-      }
-      row=start_row;
-      start_screen=pos;
-      pos+=4;
-      pos[0]= (uchar) start_row-2;	/* Header string */
-      pos[1]= (uchar) (cols >> 2);
-      pos[2]= (uchar) (cols >> 1) +1;
-      strfill((char *) pos+3,(uint) (cols >> 1),' ');
-      pos+=(cols >> 1)+4;
-    }
-    length=(uint) strlen(cfield->field_name);
-    if (length > cols-3)
-      length=cols-3;
-
-    if (!small_file)
-    {
-      pos[0]=(uchar) row;
-      pos[1]=0;
-      pos[2]=(uchar) (length+1);
-      pos=(uchar*) strmake((char*) pos+3,cfield->field_name,length)+1;
-    }
-    cfield->row=(uint8) row;
-    cfield->col=(uint8) (length+1);
-    cfield->sc_length=(uint8) MY_MIN(cfield->length,cols-(length+2));
-  }
-  length=(uint) (pos-start_screen);
-  int2store(start_screen,length);
-  start_screen[2]=(uchar) (row-start_row+2);
-  start_screen[3]=(uchar) (row-start_row+1);
-
-  *info_length=(uint) (pos-info);
-  DBUG_RETURN(info);
-} /* pack_screens */
-
-
-	/* Pack keyinfo and keynames to keybuff for save in form-file. */
->>>>>>> 74ec9f77
 
 static uint pack_keys(uchar *keybuff, uint key_count, KEY *keyinfo,
                       ulong data_offset)
@@ -700,7 +537,6 @@
                                                      COLUMN_COMMENT_MAXLEN);
     if (tmp_len < field->comment.length)
     {
-<<<<<<< HEAD
       myf myf_warning= current_thd->is_strict_mode() ? 0 : ME_JUST_WARNING;
 
       my_error(ER_TOO_LONG_FIELD_COMMENT, myf_warning, field->field_name,
@@ -709,24 +545,6 @@
       if (!myf_warning)
 	DBUG_RETURN(1);
 
-=======
-      THD *thd= current_thd;
-
-      if (thd->is_strict_mode())
-      {
-        my_error(ER_TOO_LONG_FIELD_COMMENT, MYF(0), field->field_name,
-                 static_cast<ulong>(COLUMN_COMMENT_MAXLEN));
-	DBUG_RETURN(1);
-      }
-      char warn_buff[MYSQL_ERRMSG_SIZE];
-      my_snprintf(warn_buff, sizeof(warn_buff), ER(ER_TOO_LONG_FIELD_COMMENT),
-                  field->field_name,
-                  static_cast<ulong>(COLUMN_COMMENT_MAXLEN));
-      /* do not push duplicate warnings */
-      if (!thd->get_stmt_da()->has_sql_condition(warn_buff, strlen(warn_buff)))      
-        push_warning(current_thd, Sql_condition::WARN_LEVEL_WARN,
-                     ER_TOO_LONG_FIELD_COMMENT, warn_buff);
->>>>>>> 74ec9f77
       field->comment.length= tmp_len;
     }
     if (field->vcol_info)
@@ -836,13 +654,8 @@
     DBUG_RETURN(1);
   }
   /* Hack to avoid bugs with small static rows in MySQL */
-<<<<<<< HEAD
-  reclength=max(file->min_record_length(table_options),reclength);
+  reclength=MY_MAX(file->min_record_length(table_options),reclength);
   if ((ulong) create_fields.elements*FCOMP+FRM_FORMINFO_SIZE+
-=======
-  reclength=MY_MAX(file->min_record_length(table_options),reclength);
-  if (info_length+(ulong) create_fields.elements*FCOMP+288+
->>>>>>> 74ec9f77
       n_length+int_length+com_length+vcol_info_length > 65535L || 
       int_count > 255)
   {
