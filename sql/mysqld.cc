/* Copyright (C) 2000-2003 MySQL AB

   This program is free software; you can redistribute it and/or modify
   it under the terms of the GNU General Public License as published by
   the Free Software Foundation; version 2 of the License.

   This program is distributed in the hope that it will be useful,
   but WITHOUT ANY WARRANTY; without even the implied warranty of
   MERCHANTABILITY or FITNESS FOR A PARTICULAR PURPOSE.  See the
   GNU General Public License for more details.

   You should have received a copy of the GNU General Public License
   along with this program; if not, write to the Free Software
   Foundation, Inc., 59 Temple Place, Suite 330, Boston, MA  02111-1307  USA */

#include "mysql_priv.h"
#include <m_ctype.h>
#include <my_dir.h>
#include "slave.h"
#include "sql_repl.h"
#include "repl_failsafe.h"
#include "stacktrace.h"
#include "mysqld_suffix.h"
#include "mysys_err.h"
#ifdef HAVE_BERKELEY_DB
#include "ha_berkeley.h"
#endif
#ifdef HAVE_INNOBASE_DB
#include "ha_innodb.h"
#endif
#include "ha_myisam.h"
#ifdef HAVE_NDBCLUSTER_DB
#include "ha_ndbcluster.h"
#endif

#ifdef HAVE_INNOBASE_DB
#define OPT_INNODB_DEFAULT 1
#else
#define OPT_INNODB_DEFAULT 0
#endif
#define OPT_BDB_DEFAULT 0
#ifdef HAVE_NDBCLUSTER_DB
#define OPT_NDBCLUSTER_DEFAULT 0
#if defined(NOT_ENOUGH_TESTED) \
  && defined(NDB_SHM_TRANSPORTER) && MYSQL_VERSION_ID >= 50000
#define OPT_NDB_SHM_DEFAULT 1
#else
#define OPT_NDB_SHM_DEFAULT 0
#endif
#else
#define OPT_NDBCLUSTER_DEFAULT 0
#endif

#ifndef DEFAULT_SKIP_THREAD_PRIORITY
#define DEFAULT_SKIP_THREAD_PRIORITY 0
#endif

#include <thr_alarm.h>
#include <ft_global.h>
#include <errmsg.h>
#include "sp_rcontext.h"
#include "sp_cache.h"

#define mysqld_charset &my_charset_latin1

#ifndef DBUG_OFF
#define ONE_THREAD
#endif

#ifdef HAVE_purify
#define IF_PURIFY(A,B) (A)
#else
#define IF_PURIFY(A,B) (B)
#endif

#if SIZEOF_CHARP == 4
#define MAX_MEM_TABLE_SIZE ~(ulong) 0
#else
#define MAX_MEM_TABLE_SIZE ~(ulonglong) 0
#endif

/* stack traces are only supported on linux intel */
#if defined(__linux__)  && defined(__i386__) && defined(USE_PSTACK)
#define	HAVE_STACK_TRACE_ON_SEGV
#include "../pstack/pstack.h"
char pstack_file_name[80];
#endif /* __linux__ */

/* We have HAVE_purify below as this speeds up the shutdown of MySQL */

#if defined(HAVE_DEC_3_2_THREADS) || defined(SIGNALS_DONT_BREAK_READ) || defined(HAVE_purify) && defined(__linux__)
#define HAVE_CLOSE_SERVER_SOCK 1
#endif

extern "C" {					// Because of SCO 3.2V4.2
#include <errno.h>
#include <sys/stat.h>
#ifndef __GNU_LIBRARY__
#define __GNU_LIBRARY__				// Skip warnings in getopt.h
#endif
#include <my_getopt.h>
#ifdef HAVE_SYSENT_H
#include <sysent.h>
#endif
#ifdef HAVE_PWD_H
#include <pwd.h>				// For getpwent
#endif
#ifdef HAVE_GRP_H
#include <grp.h>
#endif
#include <my_net.h>

#if defined(OS2)
#  include <sys/un.h>
#elif !defined(__WIN__)
#  ifndef __NETWARE__
#include <sys/resource.h>
#  endif /* __NETWARE__ */
#ifdef HAVE_SYS_UN_H
#  include <sys/un.h>
#endif
#include <netdb.h>
#ifdef HAVE_SELECT_H
#  include <select.h>
#endif
#ifdef HAVE_SYS_SELECT_H
#include <sys/select.h>
#endif
#include <sys/utsname.h>
#endif /* __WIN__ */

#include <my_libwrap.h>

#ifdef HAVE_SYS_MMAN_H
#include <sys/mman.h>
#endif

#ifdef __NETWARE__
#define zVOLSTATE_ACTIVE 6
#define zVOLSTATE_DEACTIVE 2
#define zVOLSTATE_MAINTENANCE 3

#include <nks/netware.h>
#include <nks/vm.h>
#include <library.h>
#include <monitor.h>
#include <zOmni.h>                              //For NEB
#include <neb.h>                                //For NEB
#include <nebpub.h>                             //For NEB
#include <zEvent.h>                             //For NSS event structures
#include <zPublics.h>

static void *neb_consumer_id= NULL;             //For storing NEB consumer id
static char datavolname[256]= {0};
static VolumeID_t datavolid;
static event_handle_t eh;
static Report_t ref;
static void *refneb= NULL;
my_bool event_flag= FALSE;
static int volumeid= -1;

  /* NEB event callback */
unsigned long neb_event_callback(struct EventBlock *eblock);
static void registerwithneb();
static void getvolumename();
static void getvolumeID(BYTE *volumeName);
#endif /* __NETWARE__ */


#ifdef _AIX41
int initgroups(const char *,unsigned int);
#endif

#if defined(__FreeBSD__) && defined(HAVE_IEEEFP_H)
#include <ieeefp.h>
#ifdef HAVE_FP_EXCEPT				// Fix type conflict
typedef fp_except fp_except_t;
#endif

  /* We can't handle floating point exceptions with threads, so disable
     this on freebsd
  */

inline void reset_floating_point_exceptions()
{
  /* Don't fall for overflow, underflow,divide-by-zero or loss of precision */
#if defined(__i386__)
  fpsetmask(~(FP_X_INV | FP_X_DNML | FP_X_OFL | FP_X_UFL | FP_X_DZ |
	      FP_X_IMP));
#else
 fpsetmask(~(FP_X_INV |             FP_X_OFL | FP_X_UFL | FP_X_DZ |
	     FP_X_IMP));
#endif
}
#else
#define reset_floating_point_exceptions()
#endif /* __FreeBSD__ && HAVE_IEEEFP_H */

} /* cplusplus */

#define MYSQL_KILL_SIGNAL SIGTERM

#ifdef HAVE_GLIBC2_STYLE_GETHOSTBYNAME_R
#include <sys/types.h>
#else
#include <my_pthread.h>			// For thr_setconcurency()
#endif

#ifdef SOLARIS
extern "C" int gethostname(char *name, int namelen);
#endif


/* Constants */

const char *show_comp_option_name[]= {"YES", "NO", "DISABLED"};
static const char *sql_mode_names[]=
{
  "REAL_AS_FLOAT", "PIPES_AS_CONCAT", "ANSI_QUOTES", "IGNORE_SPACE",
  "?", "ONLY_FULL_GROUP_BY", "NO_UNSIGNED_SUBTRACTION",
  "NO_DIR_IN_CREATE",
  "POSTGRESQL", "ORACLE", "MSSQL", "DB2", "MAXDB", "NO_KEY_OPTIONS",
  "NO_TABLE_OPTIONS", "NO_FIELD_OPTIONS", "MYSQL323", "MYSQL40", "ANSI",
  "NO_AUTO_VALUE_ON_ZERO", "NO_BACKSLASH_ESCAPES", "STRICT_TRANS_TABLES",
  "STRICT_ALL_TABLES",
  "NO_ZERO_IN_DATE", "NO_ZERO_DATE", "ALLOW_INVALID_DATES",
  "ERROR_FOR_DIVISION_BY_ZERO",
  "TRADITIONAL", "NO_AUTO_CREATE_USER", "HIGH_NOT_PRECEDENCE",
  "NO_ENGINE_SUBSTITUTION",
  NullS
};
static const unsigned int sql_mode_names_len[]=
{
  /*REAL_AS_FLOAT*/               13,
  /*PIPES_AS_CONCAT*/             15,
  /*ANSI_QUOTES*/                 11,
  /*IGNORE_SPACE*/                12,
  /*?*/                           1,
  /*ONLY_FULL_GROUP_BY*/          18,
  /*NO_UNSIGNED_SUBTRACTION*/     23,
  /*NO_DIR_IN_CREATE*/            16,
  /*POSTGRESQL*/                  10,
  /*ORACLE*/                      6,
  /*MSSQL*/                       5,
  /*DB2*/                         3,
  /*MAXDB*/                       5,
  /*NO_KEY_OPTIONS*/              14,
  /*NO_TABLE_OPTIONS*/            16,
  /*NO_FIELD_OPTIONS*/            16,
  /*MYSQL323*/                    8,
  /*MYSQL40*/                     7,
  /*ANSI*/                        4,
  /*NO_AUTO_VALUE_ON_ZERO*/       21,
  /*NO_BACKSLASH_ESCAPES*/        20,
  /*STRICT_TRANS_TABLES*/         19,
  /*STRICT_ALL_TABLES*/           17,
  /*NO_ZERO_IN_DATE*/             15,
  /*NO_ZERO_DATE*/                12,
  /*ALLOW_INVALID_DATES*/         19,
  /*ERROR_FOR_DIVISION_BY_ZERO*/  26,
  /*TRADITIONAL*/                 11,
  /*NO_AUTO_CREATE_USER*/         19,
  /*HIGH_NOT_PRECEDENCE*/         19,
  /*NO_ENGINE_SUBSTITUTION*/      22
};
TYPELIB sql_mode_typelib= { array_elements(sql_mode_names)-1,"",
			    sql_mode_names,
                            (unsigned int *)sql_mode_names_len };
static const char *tc_heuristic_recover_names[]=
{
  "COMMIT", "ROLLBACK", NullS
};
static TYPELIB tc_heuristic_recover_typelib=
{
  array_elements(tc_heuristic_recover_names)-1,"",
  tc_heuristic_recover_names, NULL
};
const char *first_keyword= "first", *binary_keyword= "BINARY";
const char *my_localhost= "localhost", *delayed_user= "DELAYED";
#if SIZEOF_OFF_T > 4 && defined(BIG_TABLES)
#define GET_HA_ROWS GET_ULL
#else
#define GET_HA_ROWS GET_ULONG
#endif

bool opt_large_files= sizeof(my_off_t) > 4;

/*
  Used with --help for detailed option
*/
static my_bool opt_help= 0, opt_verbose= 0;

arg_cmp_func Arg_comparator::comparator_matrix[5][2] =
{{&Arg_comparator::compare_string,     &Arg_comparator::compare_e_string},
 {&Arg_comparator::compare_real,       &Arg_comparator::compare_e_real},
 {&Arg_comparator::compare_int_signed, &Arg_comparator::compare_e_int},
 {&Arg_comparator::compare_row,        &Arg_comparator::compare_e_row},
 {&Arg_comparator::compare_decimal,    &Arg_comparator::compare_e_decimal}};

/* static variables */

static bool lower_case_table_names_used= 0;
static bool volatile select_thread_in_use, signal_thread_in_use;
static bool volatile ready_to_exit;
static my_bool opt_debugging= 0, opt_external_locking= 0, opt_console= 0;
static my_bool opt_bdb, opt_isam, opt_ndbcluster, opt_merge;
static my_bool opt_short_log_format= 0;
static uint kill_cached_threads, wake_thread;
static ulong killed_threads, thread_created;
static ulong max_used_connections;
static ulong my_bind_addr;			/* the address we bind to */
static volatile ulong cached_thread_count= 0;
static const char *sql_mode_str= "OFF";
static char *mysqld_user, *mysqld_chroot, *log_error_file_ptr;
static char *opt_init_slave, *language_ptr, *opt_init_connect;
static char *default_character_set_name;
static char *character_set_filesystem_name;
static char *my_bind_addr_str;
static char *default_collation_name;
static char compiled_default_collation_name[]= MYSQL_DEFAULT_COLLATION_NAME;
static char mysql_data_home_buff[2];
static struct passwd *user_info;
static I_List<THD> thread_cache;

static pthread_cond_t COND_thread_cache, COND_flush_thread_cache;

#ifdef HAVE_BERKELEY_DB
static my_bool opt_sync_bdb_logs;
#endif

/* Global variables */

bool opt_log, opt_update_log, opt_bin_log, opt_slow_log;
my_bool opt_log_queries_not_using_indexes= 0;
bool opt_error_log= IF_WIN(1,0);
bool opt_disable_networking=0, opt_skip_show_db=0;
my_bool opt_character_set_client_handshake= 1;
bool server_id_supplied = 0;
bool opt_endinfo, using_udf_functions;
my_bool locked_in_memory;
bool opt_using_transactions, using_update_log;
bool volatile abort_loop;
bool volatile shutdown_in_progress, grant_option;

my_bool opt_skip_slave_start = 0; // If set, slave is not autostarted
my_bool opt_reckless_slave = 0;
my_bool opt_enable_named_pipe= 0;
my_bool opt_local_infile, opt_slave_compressed_protocol;
my_bool opt_safe_user_create = 0, opt_no_mix_types = 0;
my_bool opt_show_slave_auth_info, opt_sql_bin_update = 0;
my_bool opt_log_slave_updates= 0;
my_bool	opt_innodb;
#ifdef HAVE_NDBCLUSTER_DB
const char *opt_ndbcluster_connectstring= 0;
const char *opt_ndb_connectstring= 0;
char opt_ndb_constrbuf[1024];
unsigned opt_ndb_constrbuf_len= 0;
my_bool	opt_ndb_shm, opt_ndb_optimized_node_selection;
ulong opt_ndb_cache_check_time;
const char *opt_ndb_mgmd;
ulong opt_ndb_nodeid;
#endif
my_bool opt_readonly, use_temp_pool, relay_log_purge;
my_bool opt_sync_frm, opt_allow_suspicious_udfs;
my_bool opt_secure_auth= 0;
char* opt_secure_file_priv= 0;
my_bool opt_log_slow_admin_statements= 0;
my_bool lower_case_file_system= 0;
my_bool opt_large_pages= 0;
uint    opt_large_page_size= 0;
my_bool opt_old_style_user_limits= 0, trust_function_creators= 0;
/*
  True if there is at least one per-hour limit for some user, so we should
  check them before each query (and possibly reset counters when hour is
  changed). False otherwise.
*/
volatile bool mqh_used = 0;
my_bool opt_noacl;
my_bool sp_automatic_privileges= 1;

#ifdef HAVE_INITGROUPS
static bool calling_initgroups= FALSE; /* Used in SIGSEGV handler. */
#endif
uint mysqld_port, test_flags, select_errors, dropping_tables, ha_open_options;
uint mysqld_port_timeout;
uint delay_key_write_options, protocol_version;
uint lower_case_table_names;
uint tc_heuristic_recover= 0;
uint volatile thread_count, thread_running;
ulonglong thd_startup_options;
ulong back_log, connect_timeout, concurrency, server_id;
ulong table_cache_size, thread_stack, what_to_log;
ulong query_buff_size, slow_launch_time, slave_open_temp_tables;
ulong open_files_limit, max_binlog_size, max_relay_log_size;
ulong slave_net_timeout, slave_trans_retries;
ulong thread_cache_size=0, binlog_cache_size=0, max_binlog_cache_size=0;
ulong query_cache_size=0;
ulong refresh_version, flush_version;	/* Increments on each reload */
query_id_t query_id;
ulong aborted_threads, aborted_connects;
ulong delayed_insert_timeout, delayed_insert_limit, delayed_queue_size;
ulong delayed_insert_threads, delayed_insert_writes, delayed_rows_in_use;
ulong delayed_insert_errors,flush_time;
ulong specialflag=0;
ulong binlog_cache_use= 0, binlog_cache_disk_use= 0;
ulong max_connections, max_connect_errors;
uint  max_user_connections= 0;
/*
  Limit of the total number of prepared statements in the server.
  Is necessary to protect the server against out-of-memory attacks.
*/
ulong max_prepared_stmt_count;
/*
  Current total number of prepared statements in the server. This number
  is exact, and therefore may not be equal to the difference between
  `com_stmt_prepare' and `com_stmt_close' (global status variables), as
  the latter ones account for all registered attempts to prepare
  a statement (including unsuccessful ones).  Prepared statements are
  currently connection-local: if the same SQL query text is prepared in
  two different connections, this counts as two distinct prepared
  statements.
*/
ulong prepared_stmt_count=0;
ulong thread_id=1L,current_pid;
ulong slow_launch_threads = 0, sync_binlog_period;
ulong expire_logs_days = 0;
ulong rpl_recovery_rank=0;

double log_10[32];			/* 10 potences */
double log_01[32];
time_t start_time;

char mysql_home[FN_REFLEN], pidfile_name[FN_REFLEN], system_time_zone[30];
char *default_tz_name;
char log_error_file[FN_REFLEN], glob_hostname[FN_REFLEN];
char mysql_real_data_home[FN_REFLEN],
     language[FN_REFLEN], reg_ext[FN_EXTLEN], mysql_charsets_dir[FN_REFLEN],
     *opt_init_file, *opt_tc_log_file,
     def_ft_boolean_syntax[sizeof(ft_boolean_syntax)];

const key_map key_map_empty(0);
key_map key_map_full(0);                        // Will be initialized later

const char *opt_date_time_formats[3];

char *mysql_data_home= mysql_real_data_home;
char server_version[SERVER_VERSION_LENGTH];
char *mysqld_unix_port, *opt_mysql_tmpdir;
const char **errmesg;			/* Error messages */
const char *myisam_recover_options_str="OFF";
const char *myisam_stats_method_str="nulls_unequal";

/* name of reference on left espression in rewritten IN subquery */
const char *in_left_expr_name= "<left expr>";
/* name of additional condition */
const char *in_additional_cond= "<IN COND>";
const char *in_having_cond= "<IN HAVING>";

my_decimal decimal_zero;
/* classes for comparation parsing/processing */
Eq_creator eq_creator;
Ne_creator ne_creator;
Gt_creator gt_creator;
Lt_creator lt_creator;
Ge_creator ge_creator;
Le_creator le_creator;


FILE *bootstrap_file;
int bootstrap_error;
FILE *stderror_file=0;

I_List<i_string_pair> replicate_rewrite_db;
I_List<i_string> replicate_do_db, replicate_ignore_db;
// allow the user to tell us which db to replicate and which to ignore
I_List<i_string> binlog_do_db, binlog_ignore_db;
I_List<THD> threads;
I_List<NAMED_LIST> key_caches;

struct system_variables global_system_variables;
struct system_variables max_system_variables;
struct system_status_var global_status_var;

MY_TMPDIR mysql_tmpdir_list;
MY_BITMAP temp_pool;

CHARSET_INFO *system_charset_info, *files_charset_info ;
CHARSET_INFO *national_charset_info, *table_alias_charset;
CHARSET_INFO *character_set_filesystem;

SHOW_COMP_OPTION have_isam;
SHOW_COMP_OPTION have_raid, have_openssl, have_symlink, have_query_cache;
SHOW_COMP_OPTION have_geometry, have_rtree_keys, have_dlopen;
SHOW_COMP_OPTION have_crypt, have_compress;

/* Thread specific variables */

pthread_key(MEM_ROOT**,THR_MALLOC);
pthread_key(THD*, THR_THD);
pthread_mutex_t LOCK_mysql_create_db, LOCK_Acl, LOCK_open, LOCK_thread_count,
		LOCK_mapped_file, LOCK_status, LOCK_global_read_lock,
		LOCK_error_log, LOCK_uuid_generator,
		LOCK_delayed_insert, LOCK_delayed_status, LOCK_delayed_create,
		LOCK_crypt, LOCK_bytes_sent, LOCK_bytes_received,
	        LOCK_global_system_variables,
		LOCK_user_conn, LOCK_slave_list, LOCK_active_mi;
/*
  The below lock protects access to two global server variables:
  max_prepared_stmt_count and prepared_stmt_count. These variables
  set the limit and hold the current total number of prepared statements
  in the server, respectively. As PREPARE/DEALLOCATE rate in a loaded
  server may be fairly high, we need a dedicated lock.
*/
pthread_mutex_t LOCK_prepared_stmt_count;
#ifdef HAVE_OPENSSL
pthread_mutex_t LOCK_des_key_file;
#endif
rw_lock_t	LOCK_grant, LOCK_sys_init_connect, LOCK_sys_init_slave;
pthread_cond_t COND_refresh,COND_thread_count, COND_global_read_lock;
pthread_t signal_thread;
pthread_attr_t connection_attrib;
static uint thr_kill_signal;

File_parser_dummy_hook file_parser_dummy_hook;

/* replication parameters, if master_host is not NULL, we are a slave */
uint master_port= MYSQL_PORT, master_connect_retry = 60;
uint report_port= MYSQL_PORT;
ulong master_retry_count=0;
char *master_user, *master_password, *master_host, *master_info_file;
char *relay_log_info_file, *report_user, *report_password, *report_host;
char *opt_relay_logname = 0, *opt_relaylog_index_name=0;
my_bool master_ssl;
char *master_ssl_key, *master_ssl_cert;
char *master_ssl_ca, *master_ssl_capath, *master_ssl_cipher;

/* Static variables */

static bool kill_in_progress, segfaulted;
static my_bool opt_do_pstack, opt_bootstrap, opt_myisam_log;
static int cleanup_done;
static ulong opt_specialflag, opt_myisam_block_size;
static char *opt_logname, *opt_update_logname, *opt_binlog_index_name;
static char *opt_slow_logname, *opt_tc_heuristic_recover;
static char *mysql_home_ptr, *pidfile_name_ptr;
static char **defaults_argv;
static char *opt_bin_logname;

static my_socket unix_sock,ip_sock;
static pthread_t select_thread;
struct rand_struct sql_rand; // used by sql_class.cc:THD::THD()

/* OS specific variables */

#ifdef __WIN__
#undef	 getpid
#include <process.h>

static pthread_cond_t COND_handler_count;
static uint handler_count;
static bool start_mode=0, use_opt_args;
static int opt_argc;
static char **opt_argv;

#if !defined(EMBEDDED_LIBRARY)
static HANDLE hEventShutdown;
static char shutdown_event_name[40];
#include "nt_servc.h"
static	 NTService  Service;	      // Service object for WinNT
#endif /* EMBEDDED_LIBRARY */
#endif /* __WIN__ */

#ifdef __NT__
static char pipe_name[512];
static SECURITY_ATTRIBUTES saPipeSecurity;
static SECURITY_DESCRIPTOR sdPipeDescriptor;
static HANDLE hPipe = INVALID_HANDLE_VALUE;
#endif

#ifdef OS2
pthread_cond_t eventShutdown;
#endif

#ifndef EMBEDDED_LIBRARY
bool mysqld_embedded=0;
#else
bool mysqld_embedded=1;
#endif

#ifndef DBUG_OFF
static const char* default_dbug_option;
#endif
#ifdef HAVE_LIBWRAP
const char *libwrapName= NULL;
int allow_severity = LOG_INFO;
int deny_severity = LOG_WARNING;
#endif
#ifdef HAVE_QUERY_CACHE
static ulong query_cache_limit= 0;
ulong query_cache_min_res_unit= QUERY_CACHE_MIN_RESULT_DATA_SIZE;
Query_cache query_cache;
#endif
#ifdef HAVE_SMEM
char *shared_memory_base_name= default_shared_memory_base_name;
my_bool opt_enable_shared_memory;
HANDLE smem_event_connect_request= 0;
#endif

#define SSL_VARS_NOT_STATIC
#include "sslopt-vars.h"
#ifdef HAVE_OPENSSL
#include <openssl/crypto.h>
#ifndef HAVE_YASSL
typedef struct CRYPTO_dynlock_value
{
  rw_lock_t lock;
} openssl_lock_t;

static openssl_lock_t *openssl_stdlocks;
static openssl_lock_t *openssl_dynlock_create(const char *, int);
static void openssl_dynlock_destroy(openssl_lock_t *, const char *, int);
static void openssl_lock_function(int, int, const char *, int);
static void openssl_lock(int, openssl_lock_t *, const char *, int);
static unsigned long openssl_id_function();
#endif
char *des_key_file;
struct st_VioSSLFd *ssl_acceptor_fd;
#endif /* HAVE_OPENSSL */


/* Function declarations */

static void start_signal_handler(void);
pthread_handler_t signal_hand(void *arg);
static void mysql_init_variables(void);
static void get_options(int argc,char **argv);
static void set_server_version(void);
static int init_thread_environment();
static char *get_relative_path(const char *path);
static void fix_paths(void);
pthread_handler_t handle_connections_sockets(void *arg);
pthread_handler_t kill_server_thread(void *arg);
static void bootstrap(FILE *file);
static void close_server_sock();
static bool read_init_file(char *file_name);
#ifdef __NT__
pthread_handler_t handle_connections_namedpipes(void *arg);
#endif
#ifdef HAVE_SMEM
pthread_handler_t handle_connections_shared_memory(void *arg);
#endif
pthread_handler_t handle_slave(void *arg);
static ulong find_bit_type(const char *x, TYPELIB *bit_lib);
static void clean_up(bool print_message);
static void clean_up_mutexes(void);
static void wait_for_signal_thread_to_end(void);
static int test_if_case_insensitive(const char *dir_name);
static void create_pid_file();

#ifndef EMBEDDED_LIBRARY
/****************************************************************************
** Code to end mysqld
****************************************************************************/

static void close_connections(void)
{
#ifdef EXTRA_DEBUG
  int count=0;
#endif
  DBUG_ENTER("close_connections");

  /* Clear thread cache */
  kill_cached_threads++;
  flush_thread_cache();

  /* kill flush thread */
  (void) pthread_mutex_lock(&LOCK_manager);
  if (manager_thread_in_use)
  {
    DBUG_PRINT("quit",("killing manager thread: 0x%lx",manager_thread));
   (void) pthread_cond_signal(&COND_manager);
  }
  (void) pthread_mutex_unlock(&LOCK_manager);

  /* kill connection thread */
#if !defined(__WIN__) && !defined(__EMX__) && !defined(OS2) && !defined(__NETWARE__)
  DBUG_PRINT("quit",("waiting for select thread: 0x%lx",select_thread));
  (void) pthread_mutex_lock(&LOCK_thread_count);

  while (select_thread_in_use)
  {
    struct timespec abstime;
    int error;
    LINT_INIT(error);
    DBUG_PRINT("info",("Waiting for select thread"));

#ifndef DONT_USE_THR_ALARM
    if (pthread_kill(select_thread, thr_client_alarm))
      break;					// allready dead
#endif
    set_timespec(abstime, 2);
    for (uint tmp=0 ; tmp < 10 && select_thread_in_use; tmp++)
    {
      error=pthread_cond_timedwait(&COND_thread_count,&LOCK_thread_count,
				   &abstime);
      if (error != EINTR)
	break;
    }
#ifdef EXTRA_DEBUG
    if (error != 0 && !count++)
      sql_print_error("Got error %d from pthread_cond_timedwait",error);
#endif
    close_server_sock();
  }
  (void) pthread_mutex_unlock(&LOCK_thread_count);
#endif /* __WIN__ */


  /* Abort listening to new connections */
  DBUG_PRINT("quit",("Closing sockets"));
  if (!opt_disable_networking )
  {
    if (ip_sock != INVALID_SOCKET)
    {
      (void) shutdown(ip_sock, SHUT_RDWR);
      (void) closesocket(ip_sock);
      ip_sock= INVALID_SOCKET;
    }
  }
#ifdef __NT__
  if (hPipe != INVALID_HANDLE_VALUE && opt_enable_named_pipe)
  {
    HANDLE temp;
    DBUG_PRINT("quit", ("Closing named pipes") );

    /* Create connection to the handle named pipe handler to break the loop */
    if ((temp = CreateFile(pipe_name,
			   GENERIC_READ | GENERIC_WRITE,
			   0,
			   NULL,
			   OPEN_EXISTING,
			   0,
			   NULL )) != INVALID_HANDLE_VALUE)
    {
      WaitNamedPipe(pipe_name, 1000);
      DWORD dwMode = PIPE_READMODE_BYTE | PIPE_WAIT;
      SetNamedPipeHandleState(temp, &dwMode, NULL, NULL);
      CancelIo(temp);
      DisconnectNamedPipe(temp);
      CloseHandle(temp);
    }
  }
#endif
#ifdef HAVE_SYS_UN_H
  if (unix_sock != INVALID_SOCKET)
  {
    (void) shutdown(unix_sock, SHUT_RDWR);
    (void) closesocket(unix_sock);
    (void) unlink(mysqld_unix_port);
    unix_sock= INVALID_SOCKET;
  }
#endif
  end_thr_alarm(0);			 // Abort old alarms.

  /*
    First signal all threads that it's time to die
    This will give the threads some time to gracefully abort their
    statements and inform their clients that the server is about to die.
  */

  THD *tmp;
  (void) pthread_mutex_lock(&LOCK_thread_count); // For unlink from list

  I_List_iterator<THD> it(threads);
  while ((tmp=it++))
  {
    DBUG_PRINT("quit",("Informing thread %ld that it's time to die",
		       tmp->thread_id));
    /* We skip slave threads on this first loop through. */
    if (tmp->slave_thread)
      continue;

    tmp->killed= THD::KILL_CONNECTION;
    if (tmp->mysys_var)
    {
      tmp->mysys_var->abort=1;
      pthread_mutex_lock(&tmp->mysys_var->mutex);
      if (tmp->mysys_var->current_cond)
      {
	pthread_mutex_lock(tmp->mysys_var->current_mutex);
	pthread_cond_broadcast(tmp->mysys_var->current_cond);
	pthread_mutex_unlock(tmp->mysys_var->current_mutex);
      }
      pthread_mutex_unlock(&tmp->mysys_var->mutex);
    }
  }
  (void) pthread_mutex_unlock(&LOCK_thread_count); // For unlink from list

  end_slave();

  if (thread_count)
    sleep(2);					// Give threads time to die

  /*
    Force remaining threads to die by closing the connection to the client
    This will ensure that threads that are waiting for a command from the
    client on a blocking read call are aborted.
  */

  for (;;)
  {
    DBUG_PRINT("quit",("Locking LOCK_thread_count"));
    (void) pthread_mutex_lock(&LOCK_thread_count); // For unlink from list
    if (!(tmp=threads.get()))
    {
      DBUG_PRINT("quit",("Unlocking LOCK_thread_count"));
      (void) pthread_mutex_unlock(&LOCK_thread_count);
      break;
    }
#ifndef __bsdi__				// Bug in BSDI kernel
    if (tmp->vio_ok())
    {
      if (global_system_variables.log_warnings)
        sql_print_warning(ER(ER_FORCING_CLOSE),my_progname,
                          tmp->thread_id,
                          (tmp->main_security_ctx.user ?
                           tmp->main_security_ctx.user : ""));
      close_connection(tmp,0,0);
    }
#endif
    DBUG_PRINT("quit",("Unlocking LOCK_thread_count"));
    (void) pthread_mutex_unlock(&LOCK_thread_count);
  }
  /* All threads has now been aborted */
  DBUG_PRINT("quit",("Waiting for threads to die (count=%u)",thread_count));
  (void) pthread_mutex_lock(&LOCK_thread_count);
  while (thread_count)
  {
    (void) pthread_cond_wait(&COND_thread_count,&LOCK_thread_count);
    DBUG_PRINT("quit",("One thread died (count=%u)",thread_count));
  }
  (void) pthread_mutex_unlock(&LOCK_thread_count);

  DBUG_PRINT("quit",("close_connections thread"));
  DBUG_VOID_RETURN;
}
#endif /*EMBEDDED_LIBRARY*/


static void close_server_sock()
{
#ifdef HAVE_CLOSE_SERVER_SOCK
  DBUG_ENTER("close_server_sock");
  my_socket tmp_sock;
  tmp_sock=ip_sock;
  if (tmp_sock != INVALID_SOCKET)
  {
    ip_sock=INVALID_SOCKET;
    DBUG_PRINT("info",("calling shutdown on TCP/IP socket"));
    VOID(shutdown(tmp_sock, SHUT_RDWR));
#if defined(__NETWARE__)
    /*
      The following code is disabled for normal systems as it causes MySQL
      to hang on AIX 4.3 during shutdown
    */
    DBUG_PRINT("info",("calling closesocket on TCP/IP socket"));
    VOID(closesocket(tmp_sock));
#endif
  }
  tmp_sock=unix_sock;
  if (tmp_sock != INVALID_SOCKET)
  {
    unix_sock=INVALID_SOCKET;
    DBUG_PRINT("info",("calling shutdown on unix socket"));
    VOID(shutdown(tmp_sock, SHUT_RDWR));
#if defined(__NETWARE__)
    /*
      The following code is disabled for normal systems as it may cause MySQL
      to hang on AIX 4.3 during shutdown
    */
    DBUG_PRINT("info",("calling closesocket on unix/IP socket"));
    VOID(closesocket(tmp_sock));
#endif
    VOID(unlink(mysqld_unix_port));
  }
  DBUG_VOID_RETURN;
#endif
}


void kill_mysql(void)
{
  DBUG_ENTER("kill_mysql");

#ifdef SIGNALS_DONT_BREAK_READ
  abort_loop=1;					// Break connection loops
  close_server_sock();				// Force accept to wake up
#endif

#if defined(__WIN__)
#if !defined(EMBEDDED_LIBRARY)
  {
    if (!SetEvent(hEventShutdown))
    {
      DBUG_PRINT("error",("Got error: %ld from SetEvent",GetLastError()));
    }
    /*
      or:
      HANDLE hEvent=OpenEvent(0, FALSE, "MySqlShutdown");
      SetEvent(hEventShutdown);
      CloseHandle(hEvent);
    */
  }
#endif
#elif defined(OS2)
  pthread_cond_signal(&eventShutdown);		// post semaphore
#elif defined(HAVE_PTHREAD_KILL)
  if (pthread_kill(signal_thread, MYSQL_KILL_SIGNAL))
  {
    DBUG_PRINT("error",("Got error %d from pthread_kill",errno)); /* purecov: inspected */
  }
#elif !defined(SIGNALS_DONT_BREAK_READ)
  kill(current_pid, MYSQL_KILL_SIGNAL);
#endif
  DBUG_PRINT("quit",("After pthread_kill"));
  shutdown_in_progress=1;			// Safety if kill didn't work
#ifdef SIGNALS_DONT_BREAK_READ
  if (!kill_in_progress)
  {
    pthread_t tmp;
    abort_loop=1;
    if (pthread_create(&tmp,&connection_attrib, kill_server_thread,
			   (void*) 0))
      sql_print_error("Can't create thread to kill server");
  }
#endif
  DBUG_VOID_RETURN;
}

/*
  Force server down. Kill all connections and threads and exit

  SYNOPSIS
  kill_server

  sig_ptr       Signal number that caused kill_server to be called.

  NOTE!
    A signal number of 0 mean that the function was not called
    from a signal handler and there is thus no signal to block
    or stop, we just want to kill the server.

*/

#if defined(OS2) || defined(__NETWARE__)
extern "C" void kill_server(int sig_ptr)
#define RETURN_FROM_KILL_SERVER DBUG_VOID_RETURN
#elif !defined(__WIN__)
static void *kill_server(void *sig_ptr)
#define RETURN_FROM_KILL_SERVER DBUG_RETURN(0)
#else
static void __cdecl kill_server(int sig_ptr)
#define RETURN_FROM_KILL_SERVER DBUG_VOID_RETURN
#endif
{
  DBUG_ENTER("kill_server");
#ifndef EMBEDDED_LIBRARY
  int sig=(int) (long) sig_ptr;			// This is passed a int
  // if there is a signal during the kill in progress, ignore the other
  if (kill_in_progress)				// Safety
    RETURN_FROM_KILL_SERVER;
  kill_in_progress=TRUE;
  abort_loop=1;					// This should be set
  if (sig != 0) // 0 is not a valid signal number
    my_sigset(sig,SIG_IGN);
  if (sig == MYSQL_KILL_SIGNAL || sig == 0)
    sql_print_information(ER(ER_NORMAL_SHUTDOWN),my_progname);
  else
    sql_print_error(ER(ER_GOT_SIGNAL),my_progname,sig); /* purecov: inspected */

#if defined(HAVE_SMEM) && defined(__WIN__)
  /*
   Send event to smem_event_connect_request for aborting
   */
  if (!SetEvent(smem_event_connect_request))
  {
	  DBUG_PRINT("error",
		("Got error: %ld from SetEvent of smem_event_connect_request",
		 GetLastError()));
  }
#endif

#if defined(__NETWARE__) || (defined(USE_ONE_SIGNAL_HAND) && !defined(__WIN__) && !defined(OS2))
  my_thread_init();				// If this is a new thread
#endif
  close_connections();
  if (sig != MYSQL_KILL_SIGNAL &&
#ifdef __WIN__
      sig != SIGINT &&				/* Bug#18235 */
#endif
      sig != 0)
    unireg_abort(1);				/* purecov: inspected */
  else
    unireg_end();

#ifdef __NETWARE__
  if (!event_flag)
    pthread_join(select_thread, NULL);		// wait for main thread
#endif /* __NETWARE__ */

#if defined(__NETWARE__) || (defined(USE_ONE_SIGNAL_HAND) && !defined(__WIN__) && !defined(OS2))
  my_thread_end();
#endif

  pthread_exit(0);				/* purecov: deadcode */

#endif /* EMBEDDED_LIBRARY */
  RETURN_FROM_KILL_SERVER;
}


#if defined(USE_ONE_SIGNAL_HAND) || (defined(__NETWARE__) && defined(SIGNALS_DONT_BREAK_READ))
pthread_handler_t kill_server_thread(void *arg __attribute__((unused)))
{
  my_thread_init();				// Initialize new thread
  kill_server(0);
  my_thread_end();				// Normally never reached
  return 0;
}
#endif

extern "C" sig_handler print_signal_warning(int sig)
{
  if (!DBUG_IN_USE)
  {
    if (global_system_variables.log_warnings)
      sql_print_warning("Got signal %d from thread %ld",
                        sig, my_thread_id());
  }
#ifdef DONT_REMEMBER_SIGNAL
  my_sigset(sig,print_signal_warning);		/* int. thread system calls */
#endif
#if !defined(__WIN__) && !defined(OS2) && !defined(__NETWARE__)
  if (sig == SIGALRM)
    alarm(2);					/* reschedule alarm */
#endif
}

/*
  cleanup all memory and end program nicely

  SYNOPSIS
    unireg_end()

  NOTES
    This function never returns.

    If SIGNALS_DONT_BREAK_READ is defined, this function is called
    by the main thread. To get MySQL to shut down nicely in this case
    (Mac OS X) we have to call exit() instead if pthread_exit().
*/

#ifndef EMBEDDED_LIBRARY
void unireg_end(void)
{
  clean_up(1);
  my_thread_end();
#if defined(SIGNALS_DONT_BREAK_READ) && !defined(__NETWARE__)
  exit(0);
#else
  pthread_exit(0);				// Exit is in main thread
#endif
}

extern "C" void unireg_abort(int exit_code)
{
  DBUG_ENTER("unireg_abort");
  if (exit_code)
    sql_print_error("Aborting\n");
  clean_up(exit_code || !opt_bootstrap); /* purecov: inspected */
  DBUG_PRINT("quit",("done with cleanup in unireg_abort"));
  wait_for_signal_thread_to_end();
  clean_up_mutexes();
  my_end(opt_endinfo ? MY_CHECK_ERROR | MY_GIVE_INFO : 0);
  exit(exit_code); /* purecov: inspected */
}
#endif


void clean_up(bool print_message)
{
  DBUG_PRINT("exit",("clean_up"));
  if (cleanup_done++)
    return; /* purecov: inspected */

  mysql_log.cleanup();
  mysql_slow_log.cleanup();
  mysql_bin_log.cleanup();

#ifdef HAVE_REPLICATION
  if (use_slave_mask)
    bitmap_free(&slave_error_mask);
#endif
  my_tz_free();
  my_dbopt_free();
#ifndef NO_EMBEDDED_ACCESS_CHECKS
  acl_free(1);
  grant_free();
#endif
  query_cache_destroy();
  table_cache_free();
  hostname_cache_free();
  item_user_lock_free();
  lex_free();				/* Free some memory */
  set_var_free();
  free_charsets();
#ifdef HAVE_DLOPEN
  if (!opt_noacl)
    udf_free();
#endif
  (void) ha_panic(HA_PANIC_CLOSE);	/* close all tables and logs */
  if (tc_log)
    tc_log->close();
  xid_cache_free();
  delete_elements(&key_caches, (void (*)(const char*, gptr)) free_key_cache);
  multi_keycache_free();
  end_thr_alarm(1);			/* Free allocated memory */
#ifdef USE_RAID
  end_raid();
#endif
  my_free_open_file_info();
  my_free((char*) global_system_variables.date_format,
	  MYF(MY_ALLOW_ZERO_PTR));
  my_free((char*) global_system_variables.time_format,
	  MYF(MY_ALLOW_ZERO_PTR));
  my_free((char*) global_system_variables.datetime_format,
	  MYF(MY_ALLOW_ZERO_PTR));
  if (defaults_argv)
    free_defaults(defaults_argv);
  my_free(sys_init_connect.value, MYF(MY_ALLOW_ZERO_PTR));
  my_free(sys_init_slave.value, MYF(MY_ALLOW_ZERO_PTR));
  free_tmpdir(&mysql_tmpdir_list);
#ifdef HAVE_REPLICATION
  my_free(slave_load_tmpdir,MYF(MY_ALLOW_ZERO_PTR));
#endif
  x_free(opt_bin_logname);
  x_free(opt_relay_logname);
  x_free(opt_secure_file_priv);
  bitmap_free(&temp_pool);
  free_max_user_conn();
#ifdef HAVE_REPLICATION
  end_slave_list();
  free_list(&replicate_do_db);
  free_list(&replicate_ignore_db);
  free_list(&binlog_do_db);
  free_list(&binlog_ignore_db);
  free_list(&replicate_rewrite_db);
#endif
#ifdef HAVE_OPENSSL
  if (ssl_acceptor_fd)
  {
    SSL_CTX_free(ssl_acceptor_fd->ssl_context);
    my_free((gptr) ssl_acceptor_fd, MYF(0));
  }
#endif /* HAVE_OPENSSL */
  vio_end();

#ifdef USE_REGEX
  my_regex_end();
#endif

  if (print_message && errmesg)
    sql_print_information(ER(ER_SHUTDOWN_COMPLETE),my_progname);
#if !defined(EMBEDDED_LIBRARY)
  if (!opt_bootstrap)
    (void) my_delete(pidfile_name,MYF(0));	// This may not always exist
#endif
  finish_client_errs();
  my_free((gptr) my_error_unregister(ER_ERROR_FIRST, ER_ERROR_LAST),
          MYF(MY_WME | MY_FAE | MY_ALLOW_ZERO_PTR));
  DBUG_PRINT("quit", ("Error messages freed"));
  /* Tell main we are ready */
  (void) pthread_mutex_lock(&LOCK_thread_count);
  DBUG_PRINT("quit", ("got thread count lock"));
  ready_to_exit=1;
  /* do the broadcast inside the lock to ensure that my_end() is not called */
  (void) pthread_cond_broadcast(&COND_thread_count);
  (void) pthread_mutex_unlock(&LOCK_thread_count);
  /*
    The following lines may never be executed as the main thread may have
    killed us
  */
  DBUG_PRINT("quit", ("done with cleanup"));
} /* clean_up */


/*
  This is mainly needed when running with purify, but it's still nice to
  know that all child threads have died when mysqld exits
*/

static void wait_for_signal_thread_to_end()
{
#ifndef __NETWARE__
  uint i;
  /*
    Wait up to 10 seconds for signal thread to die. We use this mainly to
    avoid getting warnings that my_thread_end has not been called
  */
  for (i= 0 ; i < 100 && signal_thread_in_use; i++)
  {
    if (pthread_kill(signal_thread, MYSQL_KILL_SIGNAL))
      break;
    my_sleep(100);				// Give it time to die
  }
#endif
}


static void clean_up_mutexes()
{
  (void) pthread_mutex_destroy(&LOCK_mysql_create_db);
  (void) pthread_mutex_destroy(&LOCK_Acl);
  (void) rwlock_destroy(&LOCK_grant);
  (void) pthread_mutex_destroy(&LOCK_open);
  (void) pthread_mutex_destroy(&LOCK_thread_count);
  (void) pthread_mutex_destroy(&LOCK_mapped_file);
  (void) pthread_mutex_destroy(&LOCK_status);
  (void) pthread_mutex_destroy(&LOCK_error_log);
  (void) pthread_mutex_destroy(&LOCK_delayed_insert);
  (void) pthread_mutex_destroy(&LOCK_delayed_status);
  (void) pthread_mutex_destroy(&LOCK_delayed_create);
  (void) pthread_mutex_destroy(&LOCK_manager);
  (void) pthread_mutex_destroy(&LOCK_crypt);
  (void) pthread_mutex_destroy(&LOCK_bytes_sent);
  (void) pthread_mutex_destroy(&LOCK_bytes_received);
  (void) pthread_mutex_destroy(&LOCK_user_conn);
#ifdef HAVE_OPENSSL
  (void) pthread_mutex_destroy(&LOCK_des_key_file);
#ifndef HAVE_YASSL
  for (int i= 0; i < CRYPTO_num_locks(); ++i)
    (void) rwlock_destroy(&openssl_stdlocks[i].lock);
  OPENSSL_free(openssl_stdlocks);
#endif
#endif
#ifdef HAVE_REPLICATION
  (void) pthread_mutex_destroy(&LOCK_rpl_status);
  (void) pthread_cond_destroy(&COND_rpl_status);
#endif
  (void) pthread_mutex_destroy(&LOCK_active_mi);
  (void) rwlock_destroy(&LOCK_sys_init_connect);
  (void) rwlock_destroy(&LOCK_sys_init_slave);
  (void) pthread_mutex_destroy(&LOCK_global_system_variables);
  (void) pthread_mutex_destroy(&LOCK_global_read_lock);
  (void) pthread_mutex_destroy(&LOCK_uuid_generator);
  (void) pthread_mutex_destroy(&LOCK_prepared_stmt_count);
  (void) pthread_cond_destroy(&COND_thread_count);
  (void) pthread_cond_destroy(&COND_refresh);
  (void) pthread_cond_destroy(&COND_global_read_lock);
  (void) pthread_cond_destroy(&COND_thread_cache);
  (void) pthread_cond_destroy(&COND_flush_thread_cache);
  (void) pthread_cond_destroy(&COND_manager);
}

/****************************************************************************
** Init IP and UNIX socket
****************************************************************************/

static void set_ports()
{
  char	*env;
  if (!mysqld_port && !opt_disable_networking)
  {					// Get port if not from commandline
    struct  servent *serv_ptr;
    mysqld_port= MYSQL_PORT;
    if ((serv_ptr= getservbyname("mysql", "tcp")))
      mysqld_port= ntohs((u_short) serv_ptr->s_port); /* purecov: inspected */
    if ((env = getenv("MYSQL_TCP_PORT")))
      mysqld_port= (uint) atoi(env);		/* purecov: inspected */
  }
  if (!mysqld_unix_port)
  {
#ifdef __WIN__
    mysqld_unix_port= (char*) MYSQL_NAMEDPIPE;
#else
    mysqld_unix_port= (char*) MYSQL_UNIX_ADDR;
#endif
    if ((env = getenv("MYSQL_UNIX_PORT")))
      mysqld_unix_port= env;			/* purecov: inspected */
  }
}

#ifndef EMBEDDED_LIBRARY
/* Change to run as another user if started with --user */

static struct passwd *check_user(const char *user)
{
#if !defined(__WIN__) && !defined(OS2) && !defined(__NETWARE__)
  struct passwd *user_info;
  uid_t user_id= geteuid();

  // Don't bother if we aren't superuser
  if (user_id)
  {
    if (user)
    {
      // Don't give a warning, if real user is same as given with --user
      user_info= getpwnam(user);
      if ((!user_info || user_id != user_info->pw_uid) &&
	  global_system_variables.log_warnings)
        sql_print_warning(
                    "One can only use the --user switch if running as root\n");
    }
    return NULL;
  }
  if (!user)
  {
    if (!opt_bootstrap)
    {
      sql_print_error("Fatal error: Please read \"Security\" section of the manual to find out how to run mysqld as root!\n");
      unireg_abort(1);
    }
    return NULL;
  }
  if (!strcmp(user,"root"))
    return NULL;                        // Avoid problem with dynamic libraries

  if (!(user_info= getpwnam(user)))
  {
    // Allow a numeric uid to be used
    const char *pos;
    for (pos= user; my_isdigit(mysqld_charset,*pos); pos++) ;
    if (*pos)                                   // Not numeric id
      goto err;
    if (!(user_info= getpwuid(atoi(user))))
      goto err;
    else
      return user_info;
  }
  else
    return user_info;

err:
  sql_print_error("Fatal error: Can't change to run as user '%s' ;  Please check that the user exists!\n",user);
  unireg_abort(1);
#endif
  return NULL;
}

static void set_user(const char *user, struct passwd *user_info)
{
#if !defined(__WIN__) && !defined(OS2) && !defined(__NETWARE__)
  DBUG_ASSERT(user_info != 0);
#ifdef HAVE_INITGROUPS
  /*
    We can get a SIGSEGV when calling initgroups() on some systems when NSS
    is configured to use LDAP and the server is statically linked.  We set
    calling_initgroups as a flag to the SIGSEGV handler that is then used to
    output a specific message to help the user resolve this problem.
  */
  calling_initgroups= TRUE;
  initgroups((char*) user, user_info->pw_gid);
  calling_initgroups= FALSE;
#endif
  if (setgid(user_info->pw_gid) == -1)
  {
    sql_perror("setgid");
    unireg_abort(1);
  }
  if (setuid(user_info->pw_uid) == -1)
  {
    sql_perror("setuid");
    unireg_abort(1);
  }
#endif
}


static void set_effective_user(struct passwd *user_info)
{
#if !defined(__WIN__) && !defined(OS2) && !defined(__NETWARE__)
  DBUG_ASSERT(user_info != 0);
  if (setregid((gid_t)-1, user_info->pw_gid) == -1)
  {
    sql_perror("setregid");
    unireg_abort(1);
  }
  if (setreuid((uid_t)-1, user_info->pw_uid) == -1)
  {
    sql_perror("setreuid");
    unireg_abort(1);
  }
#endif
}


/* Change root user if started with  --chroot */

static void set_root(const char *path)
{
#if !defined(__WIN__) && !defined(__EMX__) && !defined(OS2) && !defined(__NETWARE__)
  if (chroot(path) == -1)
  {
    sql_perror("chroot");
    unireg_abort(1);
  }
  my_setwd("/", MYF(0));
#endif
}

static void network_init(void)
{
  struct sockaddr_in	IPaddr;
#ifdef HAVE_SYS_UN_H
  struct sockaddr_un	UNIXaddr;
#endif
  int	arg=1;
  int   ret;
  uint  waited;
  uint  this_wait;
  uint  retry;
  DBUG_ENTER("network_init");
  LINT_INIT(ret);

  set_ports();

  if (mysqld_port != 0 && !opt_disable_networking && !opt_bootstrap)
  {
    DBUG_PRINT("general",("IP Socket is %d",mysqld_port));
    ip_sock = socket(AF_INET, SOCK_STREAM, 0);
    if (ip_sock == INVALID_SOCKET)
    {
      DBUG_PRINT("error",("Got error: %d from socket()",socket_errno));
      sql_perror(ER(ER_IPSOCK_ERROR));		/* purecov: tested */
      unireg_abort(1);				/* purecov: tested */
    }
    bzero((char*) &IPaddr, sizeof(IPaddr));
    IPaddr.sin_family = AF_INET;
    IPaddr.sin_addr.s_addr = my_bind_addr;
    IPaddr.sin_port = (unsigned short) htons((unsigned short) mysqld_port);

#ifndef __WIN__
    /*
      We should not use SO_REUSEADDR on windows as this would enable a
      user to open two mysqld servers with the same TCP/IP port.
    */
    (void) setsockopt(ip_sock,SOL_SOCKET,SO_REUSEADDR,(char*)&arg,sizeof(arg));
#endif /* __WIN__ */
    /*
      Sometimes the port is not released fast enough when stopping and
      restarting the server. This happens quite often with the test suite
      on busy Linux systems. Retry to bind the address at these intervals:
      Sleep intervals: 1, 2, 4,  6,  9, 13, 17, 22, ...
      Retry at second: 1, 3, 7, 13, 22, 35, 52, 74, ...
      Limit the sequence by mysqld_port_timeout (set --port-open-timeout=#).
    */
    for (waited= 0, retry= 1; ; retry++, waited+= this_wait)
    {
      if (((ret= bind(ip_sock, my_reinterpret_cast(struct sockaddr *) (&IPaddr),
                      sizeof(IPaddr))) >= 0) ||
          (socket_errno != SOCKET_EADDRINUSE) ||
          (waited >= mysqld_port_timeout))
        break;
      sql_print_information("Retrying bind on TCP/IP port %u", mysqld_port);
      this_wait= retry * retry / 3 + 1;
      sleep(this_wait);
    }
    if (ret < 0)
    {
      DBUG_PRINT("error",("Got error: %d from bind",socket_errno));
      sql_perror("Can't start server: Bind on TCP/IP port");
      sql_print_error("Do you already have another mysqld server running on port: %d ?",mysqld_port);
      unireg_abort(1);
    }
    if (listen(ip_sock,(int) back_log) < 0)
    {
      sql_perror("Can't start server: listen() on TCP/IP port");
      sql_print_error("listen() on TCP/IP failed with error %d",
		      socket_errno);
      unireg_abort(1);
    }
  }

#ifdef __NT__
  /* create named pipe */
  if (Service.IsNT() && mysqld_unix_port[0] && !opt_bootstrap &&
      opt_enable_named_pipe)
  {

    pipe_name[sizeof(pipe_name)-1]= 0;		/* Safety if too long string */
    strxnmov(pipe_name, sizeof(pipe_name)-1, "\\\\.\\pipe\\",
	     mysqld_unix_port, NullS);
    bzero((char*) &saPipeSecurity, sizeof(saPipeSecurity));
    bzero((char*) &sdPipeDescriptor, sizeof(sdPipeDescriptor));
    if (!InitializeSecurityDescriptor(&sdPipeDescriptor,
				      SECURITY_DESCRIPTOR_REVISION))
    {
      sql_perror("Can't start server : Initialize security descriptor");
      unireg_abort(1);
    }
    if (!SetSecurityDescriptorDacl(&sdPipeDescriptor, TRUE, NULL, FALSE))
    {
      sql_perror("Can't start server : Set security descriptor");
      unireg_abort(1);
    }
    saPipeSecurity.nLength = sizeof(SECURITY_ATTRIBUTES);
    saPipeSecurity.lpSecurityDescriptor = &sdPipeDescriptor;
    saPipeSecurity.bInheritHandle = FALSE;
    if ((hPipe= CreateNamedPipe(pipe_name,
				PIPE_ACCESS_DUPLEX,
				PIPE_TYPE_BYTE |
				PIPE_READMODE_BYTE |
				PIPE_WAIT,
				PIPE_UNLIMITED_INSTANCES,
				(int) global_system_variables.net_buffer_length,
				(int) global_system_variables.net_buffer_length,
				NMPWAIT_USE_DEFAULT_WAIT,
				&saPipeSecurity)) == INVALID_HANDLE_VALUE)
      {
	LPVOID lpMsgBuf;
	int error=GetLastError();
	FormatMessage(FORMAT_MESSAGE_ALLOCATE_BUFFER |
		      FORMAT_MESSAGE_FROM_SYSTEM,
		      NULL, error, MAKELANGID(LANG_NEUTRAL, SUBLANG_DEFAULT),
		      (LPTSTR) &lpMsgBuf, 0, NULL );
	MessageBox(NULL, (LPTSTR) lpMsgBuf, "Error from CreateNamedPipe",
		    MB_OK|MB_ICONINFORMATION);
	LocalFree(lpMsgBuf);
	unireg_abort(1);
      }
  }
#endif

#if defined(HAVE_SYS_UN_H)
  /*
  ** Create the UNIX socket
  */
  if (mysqld_unix_port[0] && !opt_bootstrap)
  {
    DBUG_PRINT("general",("UNIX Socket is %s",mysqld_unix_port));

    if (strlen(mysqld_unix_port) > (sizeof(UNIXaddr.sun_path) - 1))
    {
      sql_print_error("The socket file path is too long (> %u): %s",
                      (uint) sizeof(UNIXaddr.sun_path) - 1, mysqld_unix_port);
      unireg_abort(1);
    }
    if ((unix_sock= socket(AF_UNIX, SOCK_STREAM, 0)) < 0)
    {
      sql_perror("Can't start server : UNIX Socket "); /* purecov: inspected */
      unireg_abort(1);				/* purecov: inspected */
    }
    bzero((char*) &UNIXaddr, sizeof(UNIXaddr));
    UNIXaddr.sun_family = AF_UNIX;
    strmov(UNIXaddr.sun_path, mysqld_unix_port);
    (void) unlink(mysqld_unix_port);
    (void) setsockopt(unix_sock,SOL_SOCKET,SO_REUSEADDR,(char*)&arg,
		      sizeof(arg));
    umask(0);
    if (bind(unix_sock, my_reinterpret_cast(struct sockaddr *) (&UNIXaddr),
	     sizeof(UNIXaddr)) < 0)
    {
      sql_perror("Can't start server : Bind on unix socket"); /* purecov: tested */
      sql_print_error("Do you already have another mysqld server running on socket: %s ?",mysqld_unix_port);
      unireg_abort(1);					/* purecov: tested */
    }
    umask(((~my_umask) & 0666));
#if defined(S_IFSOCK) && defined(SECURE_SOCKETS)
    (void) chmod(mysqld_unix_port,S_IFSOCK);	/* Fix solaris 2.6 bug */
#endif
    if (listen(unix_sock,(int) back_log) < 0)
      sql_print_warning("listen() on Unix socket failed with error %d",
		      socket_errno);
  }
#endif
  DBUG_PRINT("info",("server started"));
  DBUG_VOID_RETURN;
}

#endif /*!EMBEDDED_LIBRARY*/

void MYSQLerror(const char *s)
{
  THD *thd=current_thd;
  char *yytext= (char*) thd->lex->tok_start;
  /* "parse error" changed into "syntax error" between bison 1.75 and 1.875 */
  if (strcmp(s,"parse error") == 0 || strcmp(s,"syntax error") == 0)
    s=ER(ER_SYNTAX_ERROR);
  my_printf_error(ER_PARSE_ERROR,  ER(ER_PARSE_ERROR), MYF(0), s,
                  (yytext ? (char*) yytext : ""),
                  thd->lex->yylineno);
}


#ifndef EMBEDDED_LIBRARY
/*
  Close a connection

  SYNOPSIS
    close_connection()
    thd		Thread handle
    errcode	Error code to print to console
    lock	1 if we have have to lock LOCK_thread_count

  NOTES
    For the connection that is doing shutdown, this is called twice
*/

void close_connection(THD *thd, uint errcode, bool lock)
{
  st_vio *vio;
  DBUG_ENTER("close_connection");
  DBUG_PRINT("enter",("fd: %s  error: '%s'",
		      thd->net.vio ? vio_description(thd->net.vio) :
		      "(not connected)",
		      errcode ? ER(errcode) : ""));
  if (lock)
    (void) pthread_mutex_lock(&LOCK_thread_count);
  thd->killed= THD::KILL_CONNECTION;
  if ((vio= thd->net.vio) != 0)
  {
    if (errcode)
      net_send_error(thd, errcode, ER(errcode)); /* purecov: inspected */
    vio_close(vio);			/* vio is freed in delete thd */
  }
  if (lock)
    (void) pthread_mutex_unlock(&LOCK_thread_count);
  DBUG_VOID_RETURN;
}
#endif /* EMBEDDED_LIBRARY */


	/* Called when a thread is aborted */
	/* ARGSUSED */

extern "C" sig_handler end_thread_signal(int sig __attribute__((unused)))
{
  THD *thd=current_thd;
  DBUG_ENTER("end_thread_signal");
  if (thd && ! thd->bootstrap)
  {
    statistic_increment(killed_threads, &LOCK_status);
    end_thread(thd,0);
  }
  DBUG_VOID_RETURN;				/* purecov: deadcode */
}


void end_thread(THD *thd, bool put_in_cache)
{
  DBUG_ENTER("end_thread");
  thd->cleanup();
  (void) pthread_mutex_lock(&LOCK_thread_count);
  thread_count--;
  delete thd;

  if (put_in_cache && cached_thread_count < thread_cache_size &&
      ! abort_loop && !kill_cached_threads)
  {
    /* Don't kill the thread, just put it in cache for reuse */
    DBUG_PRINT("info", ("Adding thread to cache"))
    cached_thread_count++;
    while (!abort_loop && ! wake_thread && ! kill_cached_threads)
      (void) pthread_cond_wait(&COND_thread_cache, &LOCK_thread_count);
    cached_thread_count--;
    if (kill_cached_threads)
      pthread_cond_signal(&COND_flush_thread_cache);
    if (wake_thread)
    {
      wake_thread--;
      thd=thread_cache.get();
      thd->real_id=pthread_self();
      thd->thread_stack= (char*) &thd;          // For store_globals
      (void) thd->store_globals();
      thd->thr_create_time= time(NULL);
      threads.append(thd);
      pthread_mutex_unlock(&LOCK_thread_count);
      DBUG_VOID_RETURN;
    }
  }

  /* Tell main we are ready */
  (void) pthread_mutex_unlock(&LOCK_thread_count);
  /* It's safe to broadcast outside a lock (COND... is not deleted here) */
  DBUG_PRINT("signal", ("Broadcasting COND_thread_count"));
  (void) pthread_cond_broadcast(&COND_thread_count);
#ifdef ONE_THREAD
  if (!(test_flags & TEST_NO_THREADS))	// For debugging under Linux
#endif
  {
    my_thread_end();
    pthread_exit(0);
  }
  DBUG_VOID_RETURN;
}


void flush_thread_cache()
{
  (void) pthread_mutex_lock(&LOCK_thread_count);
  kill_cached_threads++;
  while (cached_thread_count)
  {
    pthread_cond_broadcast(&COND_thread_cache);
    pthread_cond_wait(&COND_flush_thread_cache,&LOCK_thread_count);
  }
  kill_cached_threads--;
  (void) pthread_mutex_unlock(&LOCK_thread_count);
}


/*
  Aborts a thread nicely. Commes here on SIGPIPE
  TODO: One should have to fix that thr_alarm know about this
  thread too.
*/

#ifdef THREAD_SPECIFIC_SIGPIPE
extern "C" sig_handler abort_thread(int sig __attribute__((unused)))
{
  THD *thd=current_thd;
  DBUG_ENTER("abort_thread");
  if (thd)
    thd->killed= THD::KILL_CONNECTION;
  DBUG_VOID_RETURN;
}
#endif

/******************************************************************************
  Setup a signal thread with handles all signals.
  Because Linux doesn't support schemas use a mutex to check that
  the signal thread is ready before continuing
******************************************************************************/

#if defined(__WIN__) || defined(OS2)
static void init_signals(void)
{
  int signals[] = {SIGINT,SIGILL,SIGFPE,SIGSEGV,SIGTERM,SIGABRT } ;
  for (uint i=0 ; i < sizeof(signals)/sizeof(int) ; i++)
    signal(signals[i], kill_server) ;
#if defined(__WIN__)
  signal(SIGBREAK,SIG_IGN);	//ignore SIGBREAK for NT
#else
  signal(SIGBREAK, kill_server);
#endif
}

static void start_signal_handler(void)
{
  // Save vm id of this process
  if (!opt_bootstrap)
    create_pid_file();
}

static void check_data_home(const char *path)
{}


#elif defined(__NETWARE__)

// down server event callback
void mysql_down_server_cb(void *, void *)
{
  event_flag= TRUE;
  kill_server(0);
}


// destroy callback resources
void mysql_cb_destroy(void *)
{
  UnRegisterEventNotification(eh);  // cleanup down event notification
  NX_UNWRAP_INTERFACE(ref);
  /* Deregister NSS volume deactivation event */
  NX_UNWRAP_INTERFACE(refneb);
  if (neb_consumer_id)
    UnRegisterConsumer(neb_consumer_id, NULL);
}


// initialize callbacks
void mysql_cb_init()
{
  // register for down server event
  void *handle = getnlmhandle();
  rtag_t rt= AllocateResourceTag(handle, "MySQL Down Server Callback",
                                 EventSignature);
  NX_WRAP_INTERFACE((void *)mysql_down_server_cb, 2, (void **)&ref);
  eh= RegisterForEventNotification(rt, EVENT_PRE_DOWN_SERVER,
                                   EVENT_PRIORITY_APPLICATION,
                                   NULL, ref, NULL);

  /*
    Register for volume deactivation event
    Wrap the callback function, as it is called by non-LibC thread
  */
  (void *) NX_WRAP_INTERFACE(neb_event_callback, 1, &refneb);
  registerwithneb();

  NXVmRegisterExitHandler(mysql_cb_destroy, NULL);  // clean-up
}


/* To get the name of the NetWare volume having MySQL data folder */

static void getvolumename()
{
  char *p;
  /*
    We assume that data path is already set.
    If not it won't come here. Terminate after volume name
  */
  if ((p= strchr(mysql_real_data_home, ':')))
    strmake(datavolname, mysql_real_data_home,
            (uint) (p - mysql_real_data_home));
}


/*
  Registering with NEB for NSS Volume Deactivation event
*/

static void registerwithneb()
{

  ConsumerRegistrationInfo reg_info;

  /* Clear NEB registration structure */
  bzero((char*) &reg_info, sizeof(struct ConsumerRegistrationInfo));

  /* Fill the NEB consumer information structure */
  reg_info.CRIVersion= 1;  	            // NEB version
  /* NEB Consumer name */
  reg_info.CRIConsumerName= (BYTE *) "MySQL Database Server";
  /* Event of interest */
  reg_info.CRIEventName= (BYTE *) "NSS.ChangeVolState.Enter";
  reg_info.CRIUserParameter= NULL;	    // Consumer Info
  reg_info.CRIEventFlags= 0;	            // Event flags
  /* Consumer NLM handle */
  reg_info.CRIOwnerID= (LoadDefinitionStructure *)getnlmhandle();
  reg_info.CRIConsumerESR= NULL;	    // No consumer ESR required
  reg_info.CRISecurityToken= 0;	            // No security token for the event
  reg_info.CRIConsumerFlags= 0;             // SMP_ENABLED_BIT;
  reg_info.CRIFilterName= 0;	            // No event filtering
  reg_info.CRIFilterDataLength= 0;          // No filtering data
  reg_info.CRIFilterData= 0;	            // No filtering data
  /* Callback function for the event */
  (void *)reg_info.CRIConsumerCallback= (void *) refneb;
  reg_info.CRIOrder= 0;	                    // Event callback order
  reg_info.CRIConsumerType= CHECK_CONSUMER; // Consumer type

  /* Register for the event with NEB */
  if (RegisterConsumer(&reg_info))
  {
    consoleprintf("Failed to register for NSS Volume Deactivation event \n");
    return;
  }
  /* This ID is required for deregistration */
  neb_consumer_id= reg_info.CRIConsumerID;

  /* Get MySQL data volume name, stored in global variable datavolname */
  getvolumename();

  /*
    Get the NSS volume ID of the MySQL Data volume.
    Volume ID is stored in a global variable
  */
  getvolumeID((BYTE*) datavolname);
}


/*
  Callback for NSS Volume Deactivation event
*/

ulong neb_event_callback(struct EventBlock *eblock)
{
  EventChangeVolStateEnter_s *voldata;
  extern bool nw_panic;

  voldata= (EventChangeVolStateEnter_s *)eblock->EBEventData;

  /* Deactivation of a volume */
  if ((voldata->oldState == zVOLSTATE_ACTIVE &&
       voldata->newState == zVOLSTATE_DEACTIVE ||
       voldata->newState == zVOLSTATE_MAINTENANCE))
  {
    /*
      Ensure that we bring down MySQL server only for MySQL data
      volume deactivation
    */
    if (!memcmp(&voldata->volID, &datavolid, sizeof(VolumeID_t)))
    {
      consoleprintf("MySQL data volume is deactivated, shutting down MySQL Server \n");
      event_flag= TRUE;
      nw_panic = TRUE;
      event_flag= TRUE;
      kill_server(0);
    }
  }
  return 0;
}


/*
  Function to get NSS volume ID of the MySQL data
*/

#define ADMIN_VOL_PATH					"_ADMIN:/Volumes/"

static void getvolumeID(BYTE *volumeName)
{
  char path[zMAX_FULL_NAME];
  Key_t rootKey= 0, fileKey= 0;
  QUAD getInfoMask;
  zInfo_s info;
  STATUS status;

  /* Get the root key */
  if ((status= zRootKey(0, &rootKey)) != zOK)
  {
    consoleprintf("\nGetNSSVolumeProperties - Failed to get root key, status: %d\n.", (int) status);
    goto exit;
  }

  /*
    Get the file key. This is the key to the volume object in the
    NSS admin volumes directory.
  */

  strxmov(path, (const char *) ADMIN_VOL_PATH, (const char *) volumeName,
          NullS);
  if ((status= zOpen(rootKey, zNSS_TASK, zNSPACE_LONG|zMODE_UTF8,
                     (BYTE *) path, zRR_READ_ACCESS, &fileKey)) != zOK)
  {
    consoleprintf("\nGetNSSVolumeProperties - Failed to get file, status: %d\n.", (int) status);
    goto exit;
  }

  getInfoMask= zGET_IDS | zGET_VOLUME_INFO ;
  if ((status= zGetInfo(fileKey, getInfoMask, sizeof(info),
                        zINFO_VERSION_A, &info)) != zOK)
  {
    consoleprintf("\nGetNSSVolumeProperties - Failed in zGetInfo, status: %d\n.", (int) status);
    goto exit;
  }

  /* Copy the data to global variable */
  datavolid.timeLow= info.vol.volumeID.timeLow;
  datavolid.timeMid= info.vol.volumeID.timeMid;
  datavolid.timeHighAndVersion= info.vol.volumeID.timeHighAndVersion;
  datavolid.clockSeqHighAndReserved= info.vol.volumeID.clockSeqHighAndReserved;
  datavolid.clockSeqLow= info.vol.volumeID.clockSeqLow;
  /* This is guranteed to be 6-byte length (but sizeof() would be better) */
  memcpy(datavolid.node, info.vol.volumeID.node, (unsigned int) 6);

exit:
  if (rootKey)
    zClose(rootKey);
  if (fileKey)
    zClose(fileKey);
}


static void init_signals(void)
{
  int signals[] = {SIGINT,SIGILL,SIGFPE,SIGSEGV,SIGTERM,SIGABRT};

  for (uint i=0 ; i < sizeof(signals)/sizeof(int) ; i++)
    signal(signals[i], kill_server);
  mysql_cb_init();  // initialize callbacks

}

static void start_signal_handler(void)
{
  // Save vm id of this process
  if (!opt_bootstrap)
    create_pid_file();
  // no signal handler
}


/*
  Warn if the data is on a Traditional volume

  NOTE
    Already done by mysqld_safe
*/

static void check_data_home(const char *path)
{
}

#elif defined(__EMX__)
static void sig_reload(int signo)
{
 // Flush everything
  bool not_used;
  reload_acl_and_cache((THD*) 0,REFRESH_LOG, (TABLE_LIST*) 0, &not_used);
  signal(signo, SIG_ACK);
}

static void sig_kill(int signo)
{
  if (!kill_in_progress)
  {
    abort_loop=1;				// mark abort for threads
    kill_server((void*) signo);
  }
  signal(signo, SIG_ACK);
}

static void init_signals(void)
{
  signal(SIGQUIT, sig_kill);
  signal(SIGKILL, sig_kill);
  signal(SIGTERM, sig_kill);
  signal(SIGINT,  sig_kill);
  signal(SIGHUP,  sig_reload);	// Flush everything
  signal(SIGALRM, SIG_IGN);
  signal(SIGBREAK,SIG_IGN);
  signal_thread = pthread_self();
}

static void start_signal_handler(void)
{}

static void check_data_home(const char *path)
{}

#else /* if ! __WIN__ && ! __EMX__ */

#ifdef HAVE_LINUXTHREADS
#define UNSAFE_DEFAULT_LINUX_THREADS 200
#endif

extern "C" sig_handler handle_segfault(int sig)
{
  time_t curr_time;
  struct tm tm;
  THD *thd=current_thd;

  /*
    Strictly speaking, one needs a mutex here
    but since we have got SIGSEGV already, things are a mess
    so not having the mutex is not as bad as possibly using a buggy
    mutex - so we keep things simple
  */
  if (segfaulted)
  {
    fprintf(stderr, "Fatal signal %d while backtracing\n", sig);
    exit(1);
  }

  segfaulted = 1;

  curr_time= time(NULL);
  localtime_r(&curr_time, &tm);

  fprintf(stderr,"\
%02d%02d%02d %2d:%02d:%02d - mysqld got signal %d;\n\
This could be because you hit a bug. It is also possible that this binary\n\
or one of the libraries it was linked against is corrupt, improperly built,\n\
or misconfigured. This error can also be caused by malfunctioning hardware.\n",
          tm.tm_year % 100, tm.tm_mon+1, tm.tm_mday,
          tm.tm_hour, tm.tm_min, tm.tm_sec,
	  sig);
  fprintf(stderr, "\
We will try our best to scrape up some info that will hopefully help diagnose\n\
the problem, but since we have already crashed, something is definitely wrong\n\
and this may fail.\n\n");
  fprintf(stderr, "key_buffer_size=%lu\n",
          (ulong) dflt_key_cache->key_cache_mem_size);
  fprintf(stderr, "read_buffer_size=%ld\n", (long) global_system_variables.read_buff_size);
  fprintf(stderr, "max_used_connections=%lu\n", max_used_connections);
  fprintf(stderr, "max_connections=%lu\n", max_connections);
  fprintf(stderr, "threads_connected=%u\n", thread_count);
  fprintf(stderr, "It is possible that mysqld could use up to \n\
key_buffer_size + (read_buffer_size + sort_buffer_size)*max_connections = %lu K\n\
bytes of memory\n", ((ulong) dflt_key_cache->key_cache_mem_size +
		     (global_system_variables.read_buff_size +
		      global_system_variables.sortbuff_size) *
		     max_connections)/ 1024);
  fprintf(stderr, "Hope that's ok; if not, decrease some variables in the equation.\n\n");

#if defined(HAVE_LINUXTHREADS)
  if (sizeof(char*) == 4 && thread_count > UNSAFE_DEFAULT_LINUX_THREADS)
  {
    fprintf(stderr, "\
You seem to be running 32-bit Linux and have %d concurrent connections.\n\
If you have not changed STACK_SIZE in LinuxThreads and built the binary \n\
yourself, LinuxThreads is quite likely to steal a part of the global heap for\n\
the thread stack. Please read http://www.mysql.com/doc/en/Linux.html\n\n",
	    thread_count);
  }
#endif /* HAVE_LINUXTHREADS */

#ifdef HAVE_STACKTRACE
  if (!(test_flags & TEST_NO_STACKTRACE))
  {
    fprintf(stderr,"thd=%p\n",thd);
    print_stacktrace(thd ? (gptr) thd->thread_stack : (gptr) 0,
		     thread_stack);
  }
  if (thd)
  {
    fprintf(stderr, "Trying to get some variables.\n\
Some pointers may be invalid and cause the dump to abort...\n");
    safe_print_str("thd->query", thd->query, 1024);
    fprintf(stderr, "thd->thread_id=%lu\n", (ulong) thd->thread_id);
  }
  fprintf(stderr, "\
The manual page at http://www.mysql.com/doc/en/Crashing.html contains\n\
information that should help you find out what is causing the crash.\n");
  fflush(stderr);
#endif /* HAVE_STACKTRACE */

#ifdef HAVE_INITGROUPS
  if (calling_initgroups)
    fprintf(stderr, "\n\
This crash occured while the server was calling initgroups(). This is\n\
often due to the use of a mysqld that is statically linked against glibc\n\
and configured to use LDAP in /etc/nsswitch.conf. You will need to either\n\
upgrade to a version of glibc that does not have this problem (2.3.4 or\n\
later when used with nscd), disable LDAP in your nsswitch.conf, or use a\n\
mysqld that is not statically linked.\n");
#endif

  if (locked_in_memory)
  {
    fprintf(stderr, "\n\
The \"--memlock\" argument, which was enabled, uses system calls that are\n\
unreliable and unstable on some operating systems and operating-system\n\
versions (notably, some versions of Linux).  This crash could be due to use\n\
of those buggy OS calls.  You should consider whether you really need the\n\
\"--memlock\" parameter and/or consult the OS distributer about \"mlockall\"\n\
bugs.\n");
  }

  if (test_flags & TEST_CORE_ON_SIGNAL)
  {
    fprintf(stderr, "Writing a core file\n");
    fflush(stderr);
    write_core(sig);
  }
  exit(1);
}

#ifndef SA_RESETHAND
#define SA_RESETHAND 0
#endif
#ifndef SA_NODEFER
#define SA_NODEFER 0
#endif

static void init_signals(void)
{
  sigset_t set;
  struct sigaction sa;
  DBUG_ENTER("init_signals");

  if (test_flags & TEST_SIGINT)
  {
    my_sigset(thr_kill_signal, end_thread_signal);
  }
  my_sigset(THR_SERVER_ALARM,print_signal_warning); // Should never be called!

  if (!(test_flags & TEST_NO_STACKTRACE) || (test_flags & TEST_CORE_ON_SIGNAL))
  {
    sa.sa_flags = SA_RESETHAND | SA_NODEFER;
    sigemptyset(&sa.sa_mask);
    sigprocmask(SIG_SETMASK,&sa.sa_mask,NULL);

    init_stacktrace();
#if defined(__amiga__)
    sa.sa_handler=(void(*)())handle_segfault;
#else
    sa.sa_handler=handle_segfault;
#endif
    sigaction(SIGSEGV, &sa, NULL);
    sigaction(SIGABRT, &sa, NULL);
#ifdef SIGBUS
    sigaction(SIGBUS, &sa, NULL);
#endif
    sigaction(SIGILL, &sa, NULL);
    sigaction(SIGFPE, &sa, NULL);
  }

#ifdef HAVE_GETRLIMIT
  if (test_flags & TEST_CORE_ON_SIGNAL)
  {
    /* Change limits so that we will get a core file */
    STRUCT_RLIMIT rl;
    rl.rlim_cur = rl.rlim_max = RLIM_INFINITY;
    if (setrlimit(RLIMIT_CORE, &rl) && global_system_variables.log_warnings)
      sql_print_warning("setrlimit could not change the size of core files to 'infinity';  We may not be able to generate a core file on signals");
  }
#endif
  (void) sigemptyset(&set);
  my_sigset(SIGPIPE,SIG_IGN);
  sigaddset(&set,SIGPIPE);
  sigaddset(&set,SIGINT);
#ifndef IGNORE_SIGHUP_SIGQUIT
  sigaddset(&set,SIGQUIT);
  sigaddset(&set,SIGHUP);
#endif
  sigaddset(&set,SIGTERM);

  /* Fix signals if blocked by parents (can happen on Mac OS X) */
  sigemptyset(&sa.sa_mask);
  sa.sa_flags = 0;
  sa.sa_handler = print_signal_warning;
  sigaction(SIGTERM, &sa, (struct sigaction*) 0);
  sa.sa_flags = 0;
  sa.sa_handler = print_signal_warning;
  sigaction(SIGHUP, &sa, (struct sigaction*) 0);
#ifdef SIGTSTP
  sigaddset(&set,SIGTSTP);
#endif
  sigaddset(&set,THR_SERVER_ALARM);
  if (test_flags & TEST_SIGINT)
  {
    // May be SIGINT
    sigdelset(&set, thr_kill_signal);
  }
  // For alarms
  sigdelset(&set, thr_client_alarm);
  sigprocmask(SIG_SETMASK,&set,NULL);
  pthread_sigmask(SIG_SETMASK,&set,NULL);
  DBUG_VOID_RETURN;
}


#ifndef EMBEDDED_LIBRARY
static void start_signal_handler(void)
{
  int error;
  pthread_attr_t thr_attr;
  DBUG_ENTER("start_signal_handler");

  (void) pthread_attr_init(&thr_attr);
#if !defined(HAVE_DEC_3_2_THREADS)
  pthread_attr_setscope(&thr_attr,PTHREAD_SCOPE_SYSTEM);
  (void) pthread_attr_setdetachstate(&thr_attr,PTHREAD_CREATE_DETACHED);
  if (!(opt_specialflag & SPECIAL_NO_PRIOR))
    my_pthread_attr_setprio(&thr_attr,INTERRUPT_PRIOR);
#if defined(__ia64__) || defined(__ia64)
  /*
    Peculiar things with ia64 platforms - it seems we only have half the
    stack size in reality, so we have to double it here
  */
  pthread_attr_setstacksize(&thr_attr,thread_stack*2);
#else
  pthread_attr_setstacksize(&thr_attr,thread_stack);
#endif
#endif

  (void) pthread_mutex_lock(&LOCK_thread_count);
  if ((error=pthread_create(&signal_thread,&thr_attr,signal_hand,0)))
  {
    sql_print_error("Can't create interrupt-thread (error %d, errno: %d)",
		    error,errno);
    exit(1);
  }
  (void) pthread_cond_wait(&COND_thread_count,&LOCK_thread_count);
  pthread_mutex_unlock(&LOCK_thread_count);

  (void) pthread_attr_destroy(&thr_attr);
  DBUG_VOID_RETURN;
}


/* This threads handles all signals and alarms */

/* ARGSUSED */
pthread_handler_t signal_hand(void *arg __attribute__((unused)))
{
  sigset_t set;
  int sig;
  my_thread_init();				// Init new thread
  DBUG_ENTER("signal_hand");
  signal_thread_in_use= 1;

  /*
    Setup alarm handler
    This should actually be '+ max_number_of_slaves' instead of +10,
    but the +10 should be quite safe.
  */
  init_thr_alarm(max_connections +
		 global_system_variables.max_insert_delayed_threads + 10);
  if (thd_lib_detected != THD_LIB_LT && (test_flags & TEST_SIGINT))
  {
    (void) sigemptyset(&set);			// Setup up SIGINT for debug
    (void) sigaddset(&set,SIGINT);		// For debugging
    (void) pthread_sigmask(SIG_UNBLOCK,&set,NULL);
  }
  (void) sigemptyset(&set);			// Setup up SIGINT for debug
#ifdef USE_ONE_SIGNAL_HAND
  (void) sigaddset(&set,THR_SERVER_ALARM);	// For alarms
#endif
#ifndef IGNORE_SIGHUP_SIGQUIT
  (void) sigaddset(&set,SIGQUIT);
  (void) sigaddset(&set,SIGHUP);
#endif
  (void) sigaddset(&set,SIGTERM);
  (void) sigaddset(&set,SIGTSTP);

  /* Save pid to this process (or thread on Linux) */
  if (!opt_bootstrap)
    create_pid_file();

#ifdef HAVE_STACK_TRACE_ON_SEGV
  if (opt_do_pstack)
  {
    sprintf(pstack_file_name,"mysqld-%lu-%%d-%%d.backtrace", (ulong)getpid());
    pstack_install_segv_action(pstack_file_name);
  }
#endif /* HAVE_STACK_TRACE_ON_SEGV */

  /*
    signal to start_signal_handler that we are ready
    This works by waiting for start_signal_handler to free mutex,
    after which we signal it that we are ready.
    At this pointer there is no other threads running, so there
    should not be any other pthread_cond_signal() calls.
  */
  (void) pthread_mutex_lock(&LOCK_thread_count);
  (void) pthread_mutex_unlock(&LOCK_thread_count);
  (void) pthread_cond_broadcast(&COND_thread_count);

  (void) pthread_sigmask(SIG_BLOCK,&set,NULL);
  for (;;)
  {
    int error;					// Used when debugging
    if (shutdown_in_progress && !abort_loop)
    {
      sig= SIGTERM;
      error=0;
    }
    else
      while ((error=my_sigwait(&set,&sig)) == EINTR) ;
    if (cleanup_done)
    {
      DBUG_PRINT("quit",("signal_handler: calling my_thread_end()"));
      my_thread_end();
      signal_thread_in_use= 0;
      pthread_exit(0);				// Safety
    }
    switch (sig) {
    case SIGTERM:
    case SIGQUIT:
    case SIGKILL:
#ifdef EXTRA_DEBUG
      sql_print_information("Got signal %d to shutdown mysqld",sig);
#endif
      DBUG_PRINT("info",("Got signal: %d  abort_loop: %d",sig,abort_loop));
      if (!abort_loop)
      {
	abort_loop=1;				// mark abort for threads
#ifdef USE_ONE_SIGNAL_HAND
	pthread_t tmp;
	if (!(opt_specialflag & SPECIAL_NO_PRIOR))
	  my_pthread_attr_setprio(&connection_attrib,INTERRUPT_PRIOR);
	if (pthread_create(&tmp,&connection_attrib, kill_server_thread,
			   (void*) &sig))
	  sql_print_error("Can't create thread to kill server");
#else
	kill_server((void*) sig);	// MIT THREAD has a alarm thread
#endif
      }
      break;
    case SIGHUP:
      if (!abort_loop)
      {
        bool not_used;
	mysql_print_status();		// Print some debug info
	reload_acl_and_cache((THD*) 0,
			     (REFRESH_LOG | REFRESH_TABLES | REFRESH_FAST |
			      REFRESH_GRANT |
			      REFRESH_THREADS | REFRESH_HOSTS),
			     (TABLE_LIST*) 0, &not_used); // Flush logs
      }
      break;
#ifdef USE_ONE_SIGNAL_HAND
    case THR_SERVER_ALARM:
      process_alarm(sig);			// Trigger alarms.
      break;
#endif
    default:
#ifdef EXTRA_DEBUG
      sql_print_warning("Got signal: %d  error: %d",sig,error); /* purecov: tested */
#endif
      break;					/* purecov: tested */
    }
  }
  return(0);					/* purecov: deadcode */
}
#endif /*!EMBEDDED_LIBRARY*/

static void check_data_home(const char *path)
{}

#endif	/* __WIN__*/


/*
  All global error messages are sent here where the first one is stored
  for the client
*/


/* ARGSUSED */
static int my_message_sql(uint error, const char *str, myf MyFlags)
{
  THD *thd;
  DBUG_ENTER("my_message_sql");
  DBUG_PRINT("error", ("error: %u  message: '%s'", error, str));
  /*
    Put here following assertion when situation with EE_* error codes
    will be fixed
    DBUG_ASSERT(error != 0);
  */
  if ((thd= current_thd))
  {
    if (thd->spcont &&
        thd->spcont->handle_error(error, MYSQL_ERROR::WARN_LEVEL_ERROR, thd))
    {
      DBUG_RETURN(0);
    }

    thd->query_error=  1; // needed to catch query errors during replication

    if (!thd->no_warnings_for_error)
      push_warning(thd, MYSQL_ERROR::WARN_LEVEL_ERROR, error, str);
    /*
      thd->lex->current_select == 0 if lex structure is not inited
      (not query command (COM_QUERY))
    */
    if (thd->lex->current_select &&
	thd->lex->current_select->no_error && !thd->is_fatal_error)
    {
      DBUG_PRINT("error", ("Error converted to warning: current_select: no_error %d  fatal_error: %d",
                           (thd->lex->current_select ?
                            thd->lex->current_select->no_error : 0),
                           (int) thd->is_fatal_error));
    }
    else
    {
      NET *net= &thd->net;
      net->report_error= 1;
      query_cache_abort(net);
      if (!net->last_error[0])			// Return only first message
      {
	strmake(net->last_error, str, sizeof(net->last_error)-1);
	net->last_errno= error ? error : ER_UNKNOWN_ERROR;
      }
    }
  }
  if (!thd || MyFlags & ME_NOREFRESH)
    sql_print_error("%s: %s",my_progname,str); /* purecov: inspected */
  DBUG_RETURN(0);
}


static void *my_str_malloc_mysqld(size_t size)
{
  return my_malloc(size, MYF(MY_FAE));
}


static void my_str_free_mysqld(void *ptr)
{
  my_free((gptr)ptr, MYF(MY_FAE));
}


#ifdef __WIN__

struct utsname
{
  char nodename[FN_REFLEN];
};


int uname(struct utsname *a)
{
  return -1;
}


pthread_handler_t handle_shutdown(void *arg)
{
  MSG msg;
  my_thread_init();

  /* this call should create the message queue for this thread */
  PeekMessage(&msg, NULL, 1, 65534,PM_NOREMOVE);
#if !defined(EMBEDDED_LIBRARY)
  if (WaitForSingleObject(hEventShutdown,INFINITE)==WAIT_OBJECT_0)
#endif /* EMBEDDED_LIBRARY */
     kill_server(MYSQL_KILL_SIGNAL);
  return 0;
}


int STDCALL handle_kill(ulong ctrl_type)
{
  if (ctrl_type == CTRL_CLOSE_EVENT ||
      ctrl_type == CTRL_SHUTDOWN_EVENT)
  {
    kill_server(MYSQL_KILL_SIGNAL);
    return TRUE;
  }
  return FALSE;
}
#endif


#ifdef OS2
pthread_handler_t handle_shutdown(void *arg)
{
  my_thread_init();

  // wait semaphore
  pthread_cond_wait(&eventShutdown, NULL);

  // close semaphore and kill server
  pthread_cond_destroy(&eventShutdown);

  /*
    Exit main loop on main thread, so kill will be done from
    main thread (this is thread 2)
  */
  abort_loop = 1;

  // unblock select()
  so_cancel(ip_sock);
  so_cancel(unix_sock);

  return 0;
}
#endif


static const char *load_default_groups[]= {
#ifdef HAVE_NDBCLUSTER_DB
"mysql_cluster",
#endif
"mysqld","server", MYSQL_BASE_VERSION, 0, 0};

#if defined(__WIN__) && !defined(EMBEDDED_LIBRARY)
static const int load_default_groups_sz=
sizeof(load_default_groups)/sizeof(load_default_groups[0]);
#endif


/*
  Initialize one of the global date/time format variables

  SYNOPSIS
    init_global_datetime_format()
    format_type		What kind of format should be supported
    var_ptr		Pointer to variable that should be updated

  NOTES
    The default value is taken from either opt_date_time_formats[] or
    the ISO format (ANSI SQL)

  RETURN
    0 ok
    1 error
*/

static bool init_global_datetime_format(timestamp_type format_type,
                                        DATE_TIME_FORMAT **var_ptr)
{
  /* Get command line option */
  const char *str= opt_date_time_formats[format_type];

  if (!str)					// No specified format
  {
    str= get_date_time_format_str(&known_date_time_formats[ISO_FORMAT],
				  format_type);
    /*
      Set the "command line" option to point to the generated string so
      that we can set global formats back to default
    */
    opt_date_time_formats[format_type]= str;
  }
  if (!(*var_ptr= date_time_format_make(format_type, str, strlen(str))))
  {
    fprintf(stderr, "Wrong date/time format specifier: %s\n", str);
    return 1;
  }
  return 0;
}


static int init_common_variables(const char *conf_file_name, int argc,
				 char **argv, const char **groups)
{
  umask(((~my_umask) & 0666));
  my_decimal_set_zero(&decimal_zero); // set decimal_zero constant;
  tzset();			// Set tzname

  max_system_variables.pseudo_thread_id= (ulong)~0;
  start_time=time((time_t*) 0);
  if (init_thread_environment())
    return 1;
  mysql_init_variables();

#ifdef OS2
  {
    // fix timezone for daylight saving
    struct tm *ts = localtime(&start_time);
    if (ts->tm_isdst > 0)
      _timezone -= 3600;
  }
#endif
#ifdef HAVE_TZNAME
  {
    struct tm tm_tmp;
    localtime_r(&start_time,&tm_tmp);
    strmake(system_time_zone, tzname[tm_tmp.tm_isdst != 0 ? 1 : 0],
            sizeof(system_time_zone)-1);

 }
#endif
  /*
    We set SYSTEM time zone as reasonable default and
    also for failure of my_tz_init() and bootstrap mode.
    If user explicitly set time zone with --default-time-zone
    option we will change this value in my_tz_init().
  */
  global_system_variables.time_zone= my_tz_SYSTEM;

  /*
    Init mutexes for the global MYSQL_LOG objects.
    As safe_mutex depends on what MY_INIT() does, we can't init the mutexes of
    global MYSQL_LOGs in their constructors, because then they would be inited
    before MY_INIT(). So we do it here.
  */
  mysql_log.init_pthread_objects();
  mysql_slow_log.init_pthread_objects();
  mysql_bin_log.init_pthread_objects();

<<<<<<< HEAD
  if (gethostname(glob_hostname,sizeof(glob_hostname)) < 0)
  {
    strmake(glob_hostname, STRING_WITH_LEN("localhost"));
    sql_print_warning("gethostname failed, using '%s' as hostname",
                      glob_hostname);
    strmake(pidfile_name, STRING_WITH_LEN("mysql"));
  }
  else
    strmake(pidfile_name, glob_hostname, sizeof(pidfile_name)-5);
=======
  if (gethostname(glob_hostname,sizeof(glob_hostname)-4) < 0)
    strmov(glob_hostname,"mysql");
  strmake(pidfile_name, glob_hostname, sizeof(pidfile_name)-5);
>>>>>>> 47a824ae
  strmov(fn_ext(pidfile_name),".pid");		// Add proper extension

  load_defaults(conf_file_name, groups, &argc, &argv);
  defaults_argv=argv;
  get_options(argc,argv);
  set_server_version();

  DBUG_PRINT("info",("%s  Ver %s for %s on %s\n",my_progname,
		     server_version, SYSTEM_TYPE,MACHINE_TYPE));

#ifdef HAVE_LARGE_PAGES
  /* Initialize large page size */
  if (opt_large_pages && (opt_large_page_size= my_get_large_page_size()))
  {
      my_use_large_pages= 1;
      my_large_page_size= opt_large_page_size;
#ifdef HAVE_INNOBASE_DB
      innobase_use_large_pages= 1;
      innobase_large_page_size= opt_large_page_size;
#endif
  }
#endif /* HAVE_LARGE_PAGES */

  /* connections and databases needs lots of files */
  {
    uint files, wanted_files, max_open_files;

    /* MyISAM requires two file handles per table. */
    wanted_files= 10+max_connections+table_cache_size*2;
    /*
      We are trying to allocate no less than max_connections*5 file
      handles (i.e. we are trying to set the limit so that they will
      be available).  In addition, we allocate no less than how much
      was already allocated.  However below we report a warning and
      recompute values only if we got less file handles than were
      explicitly requested.  No warning and re-computation occur if we
      can't get max_connections*5 but still got no less than was
      requested (value of wanted_files).
    */
    max_open_files= max(max(wanted_files, max_connections*5),
                        open_files_limit);
    files= my_set_max_open_files(max_open_files);

    if (files < wanted_files)
    {
      if (!open_files_limit)
      {
        /*
          If we have requested too much file handles than we bring
          max_connections in supported bounds.
        */
        max_connections= (ulong) min(files-10-TABLE_OPEN_CACHE_MIN*2,
                                     max_connections);
        /*
          Decrease table_cache_size according to max_connections, but
          not below TABLE_OPEN_CACHE_MIN.  Outer min() ensures that we
          never increase table_cache_size automatically (that could
          happen if max_connections is decreased above).
        */
        table_cache_size= (ulong) min(max((files-10-max_connections)/2,
                                          TABLE_OPEN_CACHE_MIN),
                                      table_cache_size);    
	DBUG_PRINT("warning",
		   ("Changed limits: max_open_files: %u  max_connections: %ld  table_cache: %ld",
		    files, max_connections, table_cache_size));
	if (global_system_variables.log_warnings)
	  sql_print_warning("Changed limits: max_open_files: %u  max_connections: %ld  table_cache: %ld",
			files, max_connections, table_cache_size);
      }
      else if (global_system_variables.log_warnings)
	sql_print_warning("Could not increase number of max_open_files to more than %u (request: %u)", files, wanted_files);
    }
    open_files_limit= files;
  }
  unireg_init(opt_specialflag); /* Set up extern variabels */
  if (init_errmessage())	/* Read error messages from file */
    return 1;
  init_client_errs();
  lex_init();
  item_init();
  set_var_init();
  mysys_uses_curses=0;
#ifdef USE_REGEX
  my_regex_init(&my_charset_latin1);
#endif
  /*
    Process a comma-separated character set list and choose
    the first available character set. This is mostly for
    test purposes, to be able to start "mysqld" even if
    the requested character set is not available (see bug#18743).
  */
  for (;;)
  {
    char *next_character_set_name= strchr(default_character_set_name, ',');
    if (next_character_set_name)
      *next_character_set_name++= '\0';
    if (!(default_charset_info=
          get_charset_by_csname(default_character_set_name,
                                MY_CS_PRIMARY, MYF(MY_WME))))
    {
      if (next_character_set_name)
      {
        default_character_set_name= next_character_set_name;
        default_collation_name= 0;          // Ignore collation
      }
      else
        return 1;                           // Eof of the list
    }
    else
      break;
  }

  if (default_collation_name)
  {
    CHARSET_INFO *default_collation;
    default_collation= get_charset_by_name(default_collation_name, MYF(0));
    if (!default_collation)
    {
      sql_print_error(ER(ER_UNKNOWN_COLLATION), default_collation_name);
      return 1;
    }
    if (!my_charset_same(default_charset_info, default_collation))
    {
      sql_print_error(ER(ER_COLLATION_CHARSET_MISMATCH),
		      default_collation_name,
		      default_charset_info->csname);
      return 1;
    }
    default_charset_info= default_collation;
  }
  /* Set collactions that depends on the default collation */
  global_system_variables.collation_server=	 default_charset_info;
  global_system_variables.collation_database=	 default_charset_info;
  global_system_variables.collation_connection=  default_charset_info;
  global_system_variables.character_set_results= default_charset_info;
  global_system_variables.character_set_client= default_charset_info;
  global_system_variables.collation_connection= default_charset_info;

  if (!(character_set_filesystem=
        get_charset_by_csname(character_set_filesystem_name,
                              MY_CS_PRIMARY, MYF(MY_WME))))
    return 1;
  global_system_variables.character_set_filesystem= character_set_filesystem;

  sys_init_connect.value_length= 0;
  if ((sys_init_connect.value= opt_init_connect))
    sys_init_connect.value_length= strlen(opt_init_connect);
  else
    sys_init_connect.value=my_strdup("",MYF(0));

  sys_init_slave.value_length= 0;
  if ((sys_init_slave.value= opt_init_slave))
    sys_init_slave.value_length= strlen(opt_init_slave);
  else
    sys_init_slave.value=my_strdup("",MYF(0));

  if (use_temp_pool && bitmap_init(&temp_pool,0,1024,1))
    return 1;
  if (my_dbopt_init())
    return 1;

  /*
    Ensure that lower_case_table_names is set on system where we have case
    insensitive names.  If this is not done the users MyISAM tables will
    get corrupted if accesses with names of different case.
  */
  DBUG_PRINT("info", ("lower_case_table_names: %d", lower_case_table_names));
  lower_case_file_system= test_if_case_insensitive(mysql_real_data_home);
  if (!lower_case_table_names && lower_case_file_system == 1)
  {
    if (lower_case_table_names_used)
    {
      if (global_system_variables.log_warnings)
	sql_print_warning("\
You have forced lower_case_table_names to 0 through a command-line \
option, even though your file system '%s' is case insensitive.  This means \
that you can corrupt a MyISAM table by accessing it with different cases. \
You should consider changing lower_case_table_names to 1 or 2",
			mysql_real_data_home);
    }
    else
    {
      if (global_system_variables.log_warnings)
	sql_print_warning("Setting lower_case_table_names=2 because file system for %s is case insensitive", mysql_real_data_home);
      lower_case_table_names= 2;
    }
  }
  else if (lower_case_table_names == 2 &&
           !(lower_case_file_system=
             (test_if_case_insensitive(mysql_real_data_home) == 1)))
  {
    if (global_system_variables.log_warnings)
      sql_print_warning("lower_case_table_names was set to 2, even though your "
                        "the file system '%s' is case sensitive.  Now setting "
                        "lower_case_table_names to 0 to avoid future problems.",
			mysql_real_data_home);
    lower_case_table_names= 0;
  }
  else
  {
    lower_case_file_system=
      (test_if_case_insensitive(mysql_real_data_home) == 1);
  }

  /* Reset table_alias_charset, now that lower_case_table_names is set. */
  table_alias_charset= (lower_case_table_names ?
			files_charset_info :
			&my_charset_bin);

  return 0;
}


static int init_thread_environment()
{
  (void) pthread_mutex_init(&LOCK_mysql_create_db,MY_MUTEX_INIT_SLOW);
  (void) pthread_mutex_init(&LOCK_Acl,MY_MUTEX_INIT_SLOW);
  (void) pthread_mutex_init(&LOCK_open,MY_MUTEX_INIT_FAST);
  (void) pthread_mutex_init(&LOCK_thread_count,MY_MUTEX_INIT_FAST);
  (void) pthread_mutex_init(&LOCK_mapped_file,MY_MUTEX_INIT_SLOW);
  (void) pthread_mutex_init(&LOCK_status,MY_MUTEX_INIT_FAST);
  (void) pthread_mutex_init(&LOCK_error_log,MY_MUTEX_INIT_FAST);
  (void) pthread_mutex_init(&LOCK_delayed_insert,MY_MUTEX_INIT_FAST);
  (void) pthread_mutex_init(&LOCK_delayed_status,MY_MUTEX_INIT_FAST);
  (void) pthread_mutex_init(&LOCK_delayed_create,MY_MUTEX_INIT_SLOW);
  (void) pthread_mutex_init(&LOCK_manager,MY_MUTEX_INIT_FAST);
  (void) pthread_mutex_init(&LOCK_crypt,MY_MUTEX_INIT_FAST);
  (void) pthread_mutex_init(&LOCK_bytes_sent,MY_MUTEX_INIT_FAST);
  (void) pthread_mutex_init(&LOCK_bytes_received,MY_MUTEX_INIT_FAST);
  (void) pthread_mutex_init(&LOCK_user_conn, MY_MUTEX_INIT_FAST);
  (void) pthread_mutex_init(&LOCK_active_mi, MY_MUTEX_INIT_FAST);
  (void) pthread_mutex_init(&LOCK_global_system_variables, MY_MUTEX_INIT_FAST);
  (void) pthread_mutex_init(&LOCK_global_read_lock, MY_MUTEX_INIT_FAST);
  (void) pthread_mutex_init(&LOCK_prepared_stmt_count, MY_MUTEX_INIT_FAST);
  (void) pthread_mutex_init(&LOCK_uuid_generator, MY_MUTEX_INIT_FAST);
#ifdef HAVE_OPENSSL
  (void) pthread_mutex_init(&LOCK_des_key_file,MY_MUTEX_INIT_FAST);
#ifndef HAVE_YASSL
  openssl_stdlocks= (openssl_lock_t*) OPENSSL_malloc(CRYPTO_num_locks() *
                                                     sizeof(openssl_lock_t));
  for (int i= 0; i < CRYPTO_num_locks(); ++i)
    (void) my_rwlock_init(&openssl_stdlocks[i].lock, NULL);
  CRYPTO_set_dynlock_create_callback(openssl_dynlock_create);
  CRYPTO_set_dynlock_destroy_callback(openssl_dynlock_destroy);
  CRYPTO_set_dynlock_lock_callback(openssl_lock);
  CRYPTO_set_locking_callback(openssl_lock_function);
  CRYPTO_set_id_callback(openssl_id_function);
#endif
#endif
  (void) my_rwlock_init(&LOCK_sys_init_connect, NULL);
  (void) my_rwlock_init(&LOCK_sys_init_slave, NULL);
  (void) my_rwlock_init(&LOCK_grant, NULL);
  (void) pthread_cond_init(&COND_thread_count,NULL);
  (void) pthread_cond_init(&COND_refresh,NULL);
  (void) pthread_cond_init(&COND_global_read_lock,NULL);
  (void) pthread_cond_init(&COND_thread_cache,NULL);
  (void) pthread_cond_init(&COND_flush_thread_cache,NULL);
  (void) pthread_cond_init(&COND_manager,NULL);
#ifdef HAVE_REPLICATION
  (void) pthread_mutex_init(&LOCK_rpl_status, MY_MUTEX_INIT_FAST);
  (void) pthread_cond_init(&COND_rpl_status, NULL);
#endif
  sp_cache_init();
  /* Parameter for threads created for connections */
  (void) pthread_attr_init(&connection_attrib);
  (void) pthread_attr_setdetachstate(&connection_attrib,
				     PTHREAD_CREATE_DETACHED);
  pthread_attr_setscope(&connection_attrib, PTHREAD_SCOPE_SYSTEM);
  if (!(opt_specialflag & SPECIAL_NO_PRIOR))
    my_pthread_attr_setprio(&connection_attrib,WAIT_PRIOR);

  if (pthread_key_create(&THR_THD,NULL) ||
      pthread_key_create(&THR_MALLOC,NULL))
  {
    sql_print_error("Can't create thread-keys");
    return 1;
  }
  return 0;
}


#if defined(HAVE_OPENSSL) && !defined(HAVE_YASSL)
static unsigned long openssl_id_function()
{
  return (unsigned long) pthread_self();
}


static openssl_lock_t *openssl_dynlock_create(const char *file, int line)
{
  openssl_lock_t *lock= new openssl_lock_t;
  my_rwlock_init(&lock->lock, NULL);
  return lock;
}


static void openssl_dynlock_destroy(openssl_lock_t *lock, const char *file,
				    int line)
{
  rwlock_destroy(&lock->lock);
  delete lock;
}


static void openssl_lock_function(int mode, int n, const char *file, int line)
{
  if (n < 0 || n > CRYPTO_num_locks())
  {
    /* Lock number out of bounds. */
    sql_print_error("Fatal: OpenSSL interface problem (n = %d)", n);
    abort();
  }
  openssl_lock(mode, &openssl_stdlocks[n], file, line);
}


static void openssl_lock(int mode, openssl_lock_t *lock, const char *file,
			 int line)
{
  int err;
  char const *what;

  switch (mode) {
  case CRYPTO_LOCK|CRYPTO_READ:
    what = "read lock";
    err = rw_rdlock(&lock->lock);
    break;
  case CRYPTO_LOCK|CRYPTO_WRITE:
    what = "write lock";
    err = rw_wrlock(&lock->lock);
    break;
  case CRYPTO_UNLOCK|CRYPTO_READ:
  case CRYPTO_UNLOCK|CRYPTO_WRITE:
    what = "unlock";
    err = rw_unlock(&lock->lock);
    break;
  default:
    /* Unknown locking mode. */
    sql_print_error("Fatal: OpenSSL interface problem (mode=0x%x)", mode);
    abort();
  }
  if (err)
  {
    sql_print_error("Fatal: can't %s OpenSSL lock", what);
    abort();
  }
}
#endif /* HAVE_OPENSSL */


static void init_ssl()
{
#ifdef HAVE_OPENSSL
  if (opt_use_ssl)
  {
    /* having ssl_acceptor_fd != 0 signals the use of SSL */
    ssl_acceptor_fd= new_VioSSLAcceptorFd(opt_ssl_key, opt_ssl_cert,
					  opt_ssl_ca, opt_ssl_capath,
					  opt_ssl_cipher);
    DBUG_PRINT("info",("ssl_acceptor_fd: 0x%lx", (long) ssl_acceptor_fd));
    if (!ssl_acceptor_fd)
    {
      opt_use_ssl = 0;
      have_openssl= SHOW_OPTION_DISABLED;
    }
  }
  else
  {
    have_openssl= SHOW_OPTION_DISABLED;
  }
  if (des_key_file)
    load_des_key_file(des_key_file);
#endif /* HAVE_OPENSSL */
}


static int init_server_components()
{
  DBUG_ENTER("init_server_components");
  if (table_cache_init() || hostname_cache_init())
    unireg_abort(1);

  query_cache_result_size_limit(query_cache_limit);
  query_cache_set_min_res_unit(query_cache_min_res_unit);
  query_cache_init();
  query_cache_resize(query_cache_size);
  randominit(&sql_rand,(ulong) start_time,(ulong) start_time/2);
  reset_floating_point_exceptions();
  init_thr_lock();
#ifdef HAVE_REPLICATION
  init_slave_list();
#endif
  /* Setup log files */
  if (opt_log)
    mysql_log.open_query_log(opt_logname);
  if (opt_update_log)
  {
    /*
      Update log is removed since 5.0. But we still accept the option.
      The idea is if the user already uses the binlog and the update log,
      we completely ignore any option/variable related to the update log, like
      if the update log did not exist. But if the user uses only the update
      log, then we translate everything into binlog for him (with warnings).
      Implementation of the above :
      - If mysqld is started with --log-update and --log-bin,
      ignore --log-update (print a warning), push a warning when SQL_LOG_UPDATE
      is used, and turn off --sql-bin-update-same.
      This will completely ignore SQL_LOG_UPDATE
      - If mysqld is started with --log-update only,
      change it to --log-bin (with the filename passed to log-update,
      plus '-bin') (print a warning), push a warning when SQL_LOG_UPDATE is
      used, and turn on --sql-bin-update-same.
      This will translate SQL_LOG_UPDATE to SQL_LOG_BIN.

      Note that we tell the user that --sql-bin-update-same is deprecated and
      does nothing, and we don't take into account if he used this option or
      not; but internally we give this variable a value to have the behaviour
      we want (i.e. have SQL_LOG_UPDATE influence SQL_LOG_BIN or not).
      As sql-bin-update-same, log-update and log-bin cannot be changed by the
      user after starting the server (they are not variables), the user will
      not later interfere with the settings we do here.
    */
    if (opt_bin_log)
    {
      opt_sql_bin_update= 0;
      sql_print_error("The update log is no longer supported by MySQL in \
version 5.0 and above. It is replaced by the binary log.");
    }
    else
    {
      opt_sql_bin_update= 1;
      opt_bin_log= 1;
      if (opt_update_logname)
      {
        /* as opt_bin_log==0, no need to free opt_bin_logname */
        if (!(opt_bin_logname= my_strdup(opt_update_logname, MYF(MY_WME))))
          exit(EXIT_OUT_OF_MEMORY);
        sql_print_error("The update log is no longer supported by MySQL in \
version 5.0 and above. It is replaced by the binary log. Now starting MySQL \
with --log-bin='%s' instead.",opt_bin_logname);
      }
      else
        sql_print_error("The update log is no longer supported by MySQL in \
version 5.0 and above. It is replaced by the binary log. Now starting MySQL \
with --log-bin instead.");
    }
  }
  if (opt_log_slave_updates && !opt_bin_log)
  {
    sql_print_warning("You need to use --log-bin to make "
                      "--log-slave-updates work.");
      unireg_abort(1);
  }

  if (opt_slow_log)
    mysql_slow_log.open_slow_log(opt_slow_logname);

#ifdef HAVE_REPLICATION
  if (opt_log_slave_updates && replicate_same_server_id)
  {
    sql_print_error("\
using --replicate-same-server-id in conjunction with \
--log-slave-updates is impossible, it would lead to infinite loops in this \
server.");
    unireg_abort(1);
  }
#endif

  if (opt_error_log)
  {
    if (!log_error_file_ptr[0])
      fn_format(log_error_file, pidfile_name, mysql_data_home, ".err",
                MY_REPLACE_EXT); /* replace '.<domain>' by '.err', bug#4997 */
    else
      fn_format(log_error_file, log_error_file_ptr, mysql_data_home, ".err",
		MY_UNPACK_FILENAME | MY_SAFE_PATH);
    if (!log_error_file[0])
      opt_error_log= 1;				// Too long file name
    else
    {
#ifndef EMBEDDED_LIBRARY
      if (freopen(log_error_file, "a+", stdout))
#endif
	stderror_file= freopen(log_error_file, "a+", stderr);
    }
  }

  if (opt_bin_log)
  {
    char buf[FN_REFLEN];
    const char *ln;
    ln= mysql_bin_log.generate_name(opt_bin_logname, "-bin", 1, buf);
    if (!opt_bin_logname && !opt_binlog_index_name)
    {
      /*
        User didn't give us info to name the binlog index file.
        Picking `hostname`-bin.index like did in 4.x, causes replication to
        fail if the hostname is changed later. So, we would like to instead
        require a name. But as we don't want to break many existing setups, we
        only give warning, not error.
      */
      sql_print_warning("No argument was provided to --log-bin, and "
                        "--log-bin-index was not used; so replication "
                        "may break when this MySQL server acts as a "
                        "master and has his hostname changed!! Please "
                        "use '--log-bin=%s' to avoid this problem.", ln);
    }
    if (ln == buf)
    {
      my_free(opt_bin_logname, MYF(MY_ALLOW_ZERO_PTR));
      opt_bin_logname=my_strdup(buf, MYF(0));
    }
    if (mysql_bin_log.open_index_file(opt_binlog_index_name, ln))
    {
      unireg_abort(1);
    }

    /*
      Used to specify which type of lock we need to use for queries of type
      INSERT ... SELECT. This will change when we have row level logging.
    */
    using_update_log=1;
  }

  if (xid_cache_init())
  {
    sql_print_error("Out of memory");
    unireg_abort(1);
  }
  if (ha_init())
  {
    sql_print_error("Can't init databases");
    unireg_abort(1);
  }

  /*
    Check that the default storage engine is actually available.
  */
  if (!ha_storage_engine_is_enabled((enum db_type)
                                    global_system_variables.table_type))
  {
    if (!opt_bootstrap)
    {
      sql_print_error("Default storage engine (%s) is not available",
                      ha_get_storage_engine((enum db_type)
                                            global_system_variables.table_type));
      unireg_abort(1);
    }
    global_system_variables.table_type= DB_TYPE_MYISAM;
  }

  tc_log= (total_ha_2pc > 1 ? (opt_bin_log  ?
                               (TC_LOG *) &mysql_bin_log :
                               (TC_LOG *) &tc_log_mmap) :
           (TC_LOG *) &tc_log_dummy);

  if (tc_log->open(opt_bin_logname))
  {
    sql_print_error("Can't init tc log");
    unireg_abort(1);
  }

  if (ha_recover(0))
  {
    unireg_abort(1);
  }

  if (opt_bin_log && mysql_bin_log.open(opt_bin_logname, LOG_BIN, 0,
                                        WRITE_CACHE, 0, max_binlog_size, 0))
    unireg_abort(1);

#ifdef HAVE_REPLICATION
  if (opt_bin_log && expire_logs_days)
  {
    long purge_time= time(0) - expire_logs_days*24*60*60;
    if (purge_time >= 0)
      mysql_bin_log.purge_logs_before_date(purge_time);
  }
#endif

  if (opt_myisam_log)
    (void) mi_log(1);

  /* call ha_init_key_cache() on all key caches to init them */
  process_key_caches(&ha_init_key_cache);

#if defined(HAVE_MLOCKALL) && defined(MCL_CURRENT) && !defined(EMBEDDED_LIBRARY)
  if (locked_in_memory && !getuid())
  {
    if (setreuid((uid_t)-1, 0) == -1)
    {                        // this should never happen
      sql_perror("setreuid");
      unireg_abort(1);
    }
    if (mlockall(MCL_CURRENT))
    {
      if (global_system_variables.log_warnings)
	sql_print_warning("Failed to lock memory. Errno: %d\n",errno);
      locked_in_memory= 0;
    }
    if (user_info)
      set_user(mysqld_user, user_info);
  }
  else
#endif
    locked_in_memory=0;

  ft_init_stopwords();

  init_max_user_conn();
  init_update_queries();
  DBUG_RETURN(0);
}


static void create_maintenance_thread()
{
  if (
#ifdef HAVE_BERKELEY_DB
      (have_berkeley_db == SHOW_OPTION_YES) ||
#endif
      (flush_time && flush_time != ~(ulong) 0L))
  {
    pthread_t hThread;
    if (pthread_create(&hThread,&connection_attrib,handle_manager,0))
      sql_print_warning("Can't create thread to manage maintenance");
  }
}


static void create_shutdown_thread()
{
#if !defined(EMBEDDED_LIBRARY)
#ifdef __WIN__
  hEventShutdown=CreateEvent(0, FALSE, FALSE, shutdown_event_name);
  pthread_t hThread;
  if (pthread_create(&hThread,&connection_attrib,handle_shutdown,0))
    sql_print_warning("Can't create thread to handle shutdown requests");

  // On "Stop Service" we have to do regular shutdown
  Service.SetShutdownEvent(hEventShutdown);
#endif
#ifdef OS2
  pthread_cond_init(&eventShutdown, NULL);
  pthread_t hThread;
  if (pthread_create(&hThread,&connection_attrib,handle_shutdown,0))
    sql_print_warning("Can't create thread to handle shutdown requests");
#endif
#endif // EMBEDDED_LIBRARY
}


#if defined(__NT__) || defined(HAVE_SMEM)
static void handle_connections_methods()
{
  pthread_t hThread;
  DBUG_ENTER("handle_connections_methods");
#ifdef __NT__
  if (hPipe == INVALID_HANDLE_VALUE &&
      (!have_tcpip || opt_disable_networking) &&
      !opt_enable_shared_memory)
  {
    sql_print_error("TCP/IP, --shared-memory, or --named-pipe should be configured on NT OS");
    unireg_abort(1);				// Will not return
  }
#endif

  pthread_mutex_lock(&LOCK_thread_count);
  (void) pthread_cond_init(&COND_handler_count,NULL);
  handler_count=0;
#ifdef __NT__
  if (hPipe != INVALID_HANDLE_VALUE)
  {
    handler_count++;
    if (pthread_create(&hThread,&connection_attrib,
		       handle_connections_namedpipes, 0))
    {
      sql_print_warning("Can't create thread to handle named pipes");
      handler_count--;
    }
  }
#endif /* __NT__ */
  if (have_tcpip && !opt_disable_networking)
  {
    handler_count++;
    if (pthread_create(&hThread,&connection_attrib,
		       handle_connections_sockets, 0))
    {
      sql_print_warning("Can't create thread to handle TCP/IP");
      handler_count--;
    }
  }
#ifdef HAVE_SMEM
  if (opt_enable_shared_memory)
  {
    handler_count++;
    if (pthread_create(&hThread,&connection_attrib,
		       handle_connections_shared_memory, 0))
    {
      sql_print_warning("Can't create thread to handle shared memory");
      handler_count--;
    }
  }
#endif

  while (handler_count > 0)
    pthread_cond_wait(&COND_handler_count,&LOCK_thread_count);
  pthread_mutex_unlock(&LOCK_thread_count);
  DBUG_VOID_RETURN;
}

void decrement_handler_count()
{
  pthread_mutex_lock(&LOCK_thread_count);
  handler_count--;
  pthread_mutex_unlock(&LOCK_thread_count);
  pthread_cond_signal(&COND_handler_count);
}
#else
#define decrement_handler_count()
#endif /* defined(__NT__) || defined(HAVE_SMEM) */


#ifndef EMBEDDED_LIBRARY
#ifdef __WIN__
int win_main(int argc, char **argv)
#else
int main(int argc, char **argv)
#endif
{
  MY_INIT(argv[0]);		// init my_sys library & pthreads
  /* ^^^  Nothing should be before this line! */

  DEBUGGER_OFF;

  /* Set signal used to kill MySQL */
#if defined(SIGUSR2)
  thr_kill_signal= thd_lib_detected == THD_LIB_LT ? SIGINT : SIGUSR2;
#else
  thr_kill_signal= SIGINT;
#endif

#ifdef _CUSTOMSTARTUPCONFIG_
  if (_cust_check_startup())
  {
    / * _cust_check_startup will report startup failure error * /
    exit(1);
  }
#endif

#ifdef	__WIN__
  /*
    Before performing any socket operation (like retrieving hostname
    in init_common_variables we have to call WSAStartup
  */
  {
    WSADATA WsaData;
    if (SOCKET_ERROR == WSAStartup (0x0101, &WsaData))
    {
      /* errors are not read yet, so we use english text here */
      my_message(ER_WSAS_FAILED, "WSAStartup Failed", MYF(0));
      unireg_abort(1);
    }
  }
#endif /* __WIN__ */

  if (init_common_variables(MYSQL_CONFIG_NAME,
			    argc, argv, load_default_groups))
    unireg_abort(1);				// Will do exit

  init_signals();
  if (!(opt_specialflag & SPECIAL_NO_PRIOR))
    my_pthread_setprio(pthread_self(),CONNECT_PRIOR);
#if defined(__ia64__) || defined(__ia64)
  /*
    Peculiar things with ia64 platforms - it seems we only have half the
    stack size in reality, so we have to double it here
  */
  pthread_attr_setstacksize(&connection_attrib,thread_stack*2);
#else
  pthread_attr_setstacksize(&connection_attrib,thread_stack);
#endif
#ifdef HAVE_PTHREAD_ATTR_GETSTACKSIZE
  {
    /* Retrieve used stack size;  Needed for checking stack overflows */
    size_t stack_size= 0;
    pthread_attr_getstacksize(&connection_attrib, &stack_size);
#if defined(__ia64__) || defined(__ia64)
    stack_size/= 2;
#endif
    /* We must check if stack_size = 0 as Solaris 2.9 can return 0 here */
    if (stack_size && stack_size < thread_stack)
    {
      if (global_system_variables.log_warnings)
	sql_print_warning("Asked for %lu thread stack, but got %ld",
			  thread_stack, (long) stack_size);
#if defined(__ia64__) || defined(__ia64)
      thread_stack= stack_size*2;
#else
      thread_stack= stack_size;
#endif
    }
  }
#endif
#ifdef __NETWARE__
  /* Increasing stacksize of threads on NetWare */

  pthread_attr_setstacksize(&connection_attrib, NW_THD_STACKSIZE);
#endif

  (void) thr_setconcurrency(concurrency);	// 10 by default

  select_thread=pthread_self();
  select_thread_in_use=1;
  init_ssl();

#ifdef HAVE_LIBWRAP
  libwrapName= my_progname+dirname_length(my_progname);
  openlog(libwrapName, LOG_PID, LOG_AUTH);
#endif

  /*
    We have enough space for fiddling with the argv, continue
  */
  check_data_home(mysql_real_data_home);
  if (my_setwd(mysql_real_data_home,MYF(MY_WME)))
  {
    unireg_abort(1);				/* purecov: inspected */
  }
  mysql_data_home= mysql_data_home_buff;
  mysql_data_home[0]=FN_CURLIB;		// all paths are relative from here
  mysql_data_home[1]=0;

  if ((user_info= check_user(mysqld_user)))
  {
#if defined(HAVE_MLOCKALL) && defined(MCL_CURRENT)
    if (locked_in_memory) // getuid() == 0 here
      set_effective_user(user_info);
    else
#endif
      set_user(mysqld_user, user_info);
  }


  if (opt_bin_log && !server_id)
  {
    server_id= !master_host ? 1 : 2;
#ifdef EXTRA_DEBUG
    switch (server_id) {
    case 1:
      sql_print_warning("\
You have enabled the binary log, but you haven't set server-id to \
a non-zero value: we force server id to 1; updates will be logged to the \
binary log, but connections from slaves will not be accepted.");
      break;
    case 2:
      sql_print_warning("\
You should set server-id to a non-0 value if master_host is set; \
we force server id to 2, but this MySQL server will not act as a slave.");
      break;
    }
#endif
  }

  if (init_server_components())
    exit(1);

  network_init();

#ifdef __WIN__
  if (!opt_console)
  {
    freopen(log_error_file,"a+",stdout);
    freopen(log_error_file,"a+",stderr);
    FreeConsole();				// Remove window
  }
#endif

  /*
   Initialize my_str_malloc() and my_str_free()
  */
  my_str_malloc= &my_str_malloc_mysqld;
  my_str_free= &my_str_free_mysqld;

  /*
    init signals & alarm
    After this we can't quit by a simple unireg_abort
  */
  error_handler_hook= my_message_sql;
  start_signal_handler();				// Creates pidfile
  if (mysql_rm_tmp_tables() || acl_init(opt_noacl) ||
      my_tz_init((THD *)0, default_tz_name, opt_bootstrap))
  {
    abort_loop=1;
    select_thread_in_use=0;
#ifndef __NETWARE__
    (void) pthread_kill(signal_thread, MYSQL_KILL_SIGNAL);
#endif /* __NETWARE__ */

    if (!opt_bootstrap)
      (void) my_delete(pidfile_name,MYF(MY_WME));	// Not needed anymore

    if (unix_sock != INVALID_SOCKET)
      unlink(mysqld_unix_port);
    exit(1);
  }
  if (!opt_noacl)
    (void) grant_init();

#ifdef HAVE_DLOPEN
  if (!opt_noacl)
    udf_init();
#endif
  if (opt_bootstrap) /* If running with bootstrap, do not start replication. */
    opt_skip_slave_start= 1;
  /*
    init_slave() must be called after the thread keys are created.
    Some parts of the code (e.g. SHOW STATUS LIKE 'slave_running' and other
    places) assume that active_mi != 0, so let's fail if it's 0 (out of
    memory); a message has already been printed.
  */
  if (init_slave() && !active_mi)
  {
    end_thr_alarm(1);				// Don't allow alarms
    unireg_abort(1);
  }

  if (opt_bootstrap)
  {
    select_thread_in_use= 0;                    // Allow 'kill' to work
    bootstrap(stdin);
    end_thr_alarm(1);				// Don't allow alarms
    unireg_abort(bootstrap_error ? 1 : 0);
  }
  if (opt_init_file)
  {
    if (read_init_file(opt_init_file))
    {
      end_thr_alarm(1);				// Don't allow alarms
      unireg_abort(1);
    }
  }

  create_shutdown_thread();
  create_maintenance_thread();

  sql_print_information(ER(ER_STARTUP),my_progname,server_version,
                        ((unix_sock == INVALID_SOCKET) ? (char*) ""
                                                       : mysqld_unix_port),
                         mysqld_port,
                         MYSQL_COMPILATION_COMMENT);

#if defined(__NT__) || defined(HAVE_SMEM)
  handle_connections_methods();
#else
#ifdef __WIN__
  if (!have_tcpip || opt_disable_networking)
  {
    sql_print_error("TCP/IP unavailable or disabled with --skip-networking; no available interfaces");
    unireg_abort(1);
  }
#endif
  handle_connections_sockets(0);
#endif /* __NT__ */

  /* (void) pthread_attr_destroy(&connection_attrib); */

  DBUG_PRINT("quit",("Exiting main thread"));

#ifndef __WIN__
#ifdef EXTRA_DEBUG2
  sql_print_error("Before Lock_thread_count");
#endif
  (void) pthread_mutex_lock(&LOCK_thread_count);
  DBUG_PRINT("quit", ("Got thread_count mutex"));
  select_thread_in_use=0;			// For close_connections
  (void) pthread_mutex_unlock(&LOCK_thread_count);
  (void) pthread_cond_broadcast(&COND_thread_count);
#ifdef EXTRA_DEBUG2
  sql_print_error("After lock_thread_count");
#endif
#endif /* __WIN__ */

  /* Wait until cleanup is done */
  (void) pthread_mutex_lock(&LOCK_thread_count);
  while (!ready_to_exit)
    pthread_cond_wait(&COND_thread_count,&LOCK_thread_count);
  (void) pthread_mutex_unlock(&LOCK_thread_count);

#if defined(__WIN__) && !defined(EMBEDDED_LIBRARY)
  if (Service.IsNT() && start_mode)
    Service.Stop();
  else
  {
    Service.SetShutdownEvent(0);
    if (hEventShutdown)
      CloseHandle(hEventShutdown);
  }
#endif
  wait_for_signal_thread_to_end();
  clean_up_mutexes();
  my_end(opt_endinfo ? MY_CHECK_ERROR | MY_GIVE_INFO : 0);

  exit(0);
  return(0);					/* purecov: deadcode */
}

#endif /* EMBEDDED_LIBRARY */


/****************************************************************************
  Main and thread entry function for Win32
  (all this is needed only to run mysqld as a service on WinNT)
****************************************************************************/

#if defined(__WIN__) && !defined(EMBEDDED_LIBRARY)
int mysql_service(void *p)
{
  if (use_opt_args)
    win_main(opt_argc, opt_argv);
  else
    win_main(Service.my_argc, Service.my_argv);
  return 0;
}


/* Quote string if it contains space, else copy */

static char *add_quoted_string(char *to, const char *from, char *to_end)
{
  uint length= (uint) (to_end-to);

  if (!strchr(from, ' '))
    return strnmov(to, from, length);
  return strxnmov(to, length, "\"", from, "\"", NullS);
}


/*
  Handle basic handling of services, like installation and removal

  SYNOPSIS
    default_service_handling()
    argv		Pointer to argument list
    servicename		Internal name of service
    displayname		Display name of service (in taskbar ?)
    file_path		Path to this program
    startup_option	Startup option to mysqld

  RETURN VALUES
    0		option handled
    1		Could not handle option
 */

static bool
default_service_handling(char **argv,
			 const char *servicename,
			 const char *displayname,
			 const char *file_path,
			 const char *extra_opt,
			 const char *account_name)
{
  char path_and_service[FN_REFLEN+FN_REFLEN+32], *pos, *end;
  end= path_and_service + sizeof(path_and_service)-3;

  /* We have to quote filename if it contains spaces */
  pos= add_quoted_string(path_and_service, file_path, end);
  if (*extra_opt)
  {
    /* Add (possible quoted) option after file_path */
    *pos++= ' ';
    pos= add_quoted_string(pos, extra_opt, end);
  }
  /* We must have servicename last */
  *pos++= ' ';
  (void) add_quoted_string(pos, servicename, end);

  if (Service.got_service_option(argv, "install"))
  {
    Service.Install(1, servicename, displayname, path_and_service,
                    account_name);
    return 0;
  }
  if (Service.got_service_option(argv, "install-manual"))
  {
    Service.Install(0, servicename, displayname, path_and_service,
                    account_name);
    return 0;
  }
  if (Service.got_service_option(argv, "remove"))
  {
    Service.Remove(servicename);
    return 0;
  }
  return 1;
}


int main(int argc, char **argv)
{

  /*
    When several instances are running on the same machine, we
    need to have an  unique  named  hEventShudown  through the
    application PID e.g.: MySQLShutdown1890; MySQLShutdown2342
  */
  int10_to_str((int) GetCurrentProcessId(),strmov(shutdown_event_name,
                                                  "MySQLShutdown"), 10);

  /* Must be initialized early for comparison of service name */
  system_charset_info= &my_charset_utf8_general_ci;

  if (Service.GetOS())	/* true NT family */
  {
    char file_path[FN_REFLEN];
    my_path(file_path, argv[0], "");		      /* Find name in path */
    fn_format(file_path,argv[0],file_path,"",
	      MY_REPLACE_DIR | MY_UNPACK_FILENAME | MY_RESOLVE_SYMLINKS);

    if (argc == 2)
    {
      if (!default_service_handling(argv, MYSQL_SERVICENAME, MYSQL_SERVICENAME,
				   file_path, "", NULL))
	return 0;
      if (Service.IsService(argv[1]))        /* Start an optional service */
      {
	/*
	  Only add the service name to the groups read from the config file
	  if it's not "MySQL". (The default service name should be 'mysqld'
	  but we started a bad tradition by calling it MySQL from the start
	  and we are now stuck with it.
	*/
	if (my_strcasecmp(system_charset_info, argv[1],"mysql"))
	  load_default_groups[load_default_groups_sz-2]= argv[1];
        start_mode= 1;
        Service.Init(argv[1], mysql_service);
        return 0;
      }
    }
    else if (argc == 3) /* install or remove any optional service */
    {
      if (!default_service_handling(argv, argv[2], argv[2], file_path, "",
                                    NULL))
	return 0;
      if (Service.IsService(argv[2]))
      {
	/*
	  mysqld was started as
	  mysqld --defaults-file=my_path\my.ini service-name
	*/
	use_opt_args=1;
	opt_argc= 2;				// Skip service-name
	opt_argv=argv;
	start_mode= 1;
	if (my_strcasecmp(system_charset_info, argv[2],"mysql"))
	  load_default_groups[load_default_groups_sz-2]= argv[2];
	Service.Init(argv[2], mysql_service);
	return 0;
      }
    }
    else if (argc == 4 || argc == 5)
    {
      /*
        This may seem strange, because we handle --local-service while
        preserving 4.1's behavior of allowing any one other argument that is
        passed to the service on startup. (The assumption is that this is
        --defaults-file=file, but that was not enforced in 4.1, so we don't
        enforce it here.)
      */
      const char *extra_opt= NullS;
      const char *account_name = NullS;
      int index;
      for (index = 3; index < argc; index++)
      {
        if (!strcmp(argv[index], "--local-service"))
          account_name= "NT AUTHORITY\\LocalService";
        else
          extra_opt= argv[index];
      }

      if (argc == 4 || account_name)
        if (!default_service_handling(argv, argv[2], argv[2], file_path,
                                      extra_opt, account_name))
          return 0;
    }
    else if (argc == 1 && Service.IsService(MYSQL_SERVICENAME))
    {
      /* start the default service */
      start_mode= 1;
      Service.Init(MYSQL_SERVICENAME, mysql_service);
      return 0;
    }
  }
  /* Start as standalone server */
  Service.my_argc=argc;
  Service.my_argv=argv;
  mysql_service(NULL);
  return 0;
}
#endif


/*
  Execute all commands from a file. Used by the mysql_install_db script to
  create MySQL privilege tables without having to start a full MySQL server.
*/

static void bootstrap(FILE *file)
{
  DBUG_ENTER("bootstrap");

  THD *thd= new THD;
  thd->bootstrap=1;
  my_net_init(&thd->net,(st_vio*) 0);
  thd->max_client_packet_length= thd->net.max_packet;
  thd->security_ctx->master_access= ~(ulong)0;
  thd->thread_id=thread_id++;
  thread_count++;

  bootstrap_file=file;
#ifndef EMBEDDED_LIBRARY			// TODO:  Enable this
  if (pthread_create(&thd->real_id,&connection_attrib,handle_bootstrap,
		     (void*) thd))
  {
    sql_print_warning("Can't create thread to handle bootstrap");
    bootstrap_error=-1;
    DBUG_VOID_RETURN;
  }
  /* Wait for thread to die */
  (void) pthread_mutex_lock(&LOCK_thread_count);
  while (thread_count)
  {
    (void) pthread_cond_wait(&COND_thread_count,&LOCK_thread_count);
    DBUG_PRINT("quit",("One thread died (count=%u)",thread_count));
  }
  (void) pthread_mutex_unlock(&LOCK_thread_count);
#else
  thd->mysql= 0;
  handle_bootstrap((void *)thd);
#endif

  DBUG_VOID_RETURN;
}


static bool read_init_file(char *file_name)
{
  FILE *file;
  DBUG_ENTER("read_init_file");
  DBUG_PRINT("enter",("name: %s",file_name));
  if (!(file=my_fopen(file_name,O_RDONLY,MYF(MY_WME))))
    return(1);
  bootstrap(file);
  (void) my_fclose(file,MYF(MY_WME));
  return 0;
}


#ifndef EMBEDDED_LIBRARY
/*
  Create new thread to handle incoming connection.

  SYNOPSIS
    create_new_thread()
      thd in/out    Thread handle of future thread.

  DESCRIPTION
    This function will create new thread to handle the incoming
    connection.  If there are idle cached threads one will be used.
    'thd' will be pushed into 'threads'.

    In single-threaded mode (#define ONE_THREAD) connection will be
    handled inside this function.

  RETURN VALUE
    none
*/

static void create_new_thread(THD *thd)
{
  NET *net=&thd->net;
  DBUG_ENTER("create_new_thread");

  if (protocol_version > 9)
    net->return_errno=1;

  /* don't allow too many connections */
  if (thread_count - delayed_insert_threads >= max_connections+1 || abort_loop)
  {
    DBUG_PRINT("error",("Too many connections"));
    close_connection(thd, ER_CON_COUNT_ERROR, 1);
    delete thd;
    DBUG_VOID_RETURN;
  }
  pthread_mutex_lock(&LOCK_thread_count);
  thd->thread_id=thread_id++;

  thd->real_id=pthread_self();			// Keep purify happy

  /* Start a new thread to handle connection */
  thread_count++;

#ifdef ONE_THREAD
  if (test_flags & TEST_NO_THREADS)		// For debugging under Linux
  {
    thread_cache_size=0;			// Safety
    threads.append(thd);
    thd->real_id=pthread_self();
    (void) pthread_mutex_unlock(&LOCK_thread_count);
    handle_one_connection((void*) thd);
  }
  else
#endif
  {
    if (thread_count-delayed_insert_threads > max_used_connections)
      max_used_connections=thread_count-delayed_insert_threads;

    if (cached_thread_count > wake_thread)
    {
      thread_cache.append(thd);
      wake_thread++;
      pthread_cond_signal(&COND_thread_cache);
    }
    else
    {
      int error;
      thread_created++;
      threads.append(thd);
      DBUG_PRINT("info",(("creating thread %lu"), thd->thread_id));
      thd->connect_time = time(NULL);
      if ((error=pthread_create(&thd->real_id,&connection_attrib,
				handle_one_connection,
				(void*) thd)))
      {
	DBUG_PRINT("error",
		   ("Can't create thread to handle request (error %d)",
		    error));
	thread_count--;
	thd->killed= THD::KILL_CONNECTION;			// Safety
	(void) pthread_mutex_unlock(&LOCK_thread_count);
	statistic_increment(aborted_connects,&LOCK_status);
	net_printf_error(thd, ER_CANT_CREATE_THREAD, error);
	(void) pthread_mutex_lock(&LOCK_thread_count);
	close_connection(thd,0,0);
	delete thd;
	(void) pthread_mutex_unlock(&LOCK_thread_count);
	DBUG_VOID_RETURN;
      }
    }
    (void) pthread_mutex_unlock(&LOCK_thread_count);

  }
  DBUG_PRINT("info",("Thread created"));
  DBUG_VOID_RETURN;
}
#endif /* EMBEDDED_LIBRARY */


#ifdef SIGNALS_DONT_BREAK_READ
inline void kill_broken_server()
{
  /* hack to get around signals ignored in syscalls for problem OS's */
  if (
#if !defined(__NETWARE__)
      unix_sock == INVALID_SOCKET ||
#endif
      (!opt_disable_networking && ip_sock == INVALID_SOCKET))
  {
    select_thread_in_use = 0;
    /* The following call will never return */
    kill_server(IF_NETWARE(MYSQL_KILL_SIGNAL, (void*) MYSQL_KILL_SIGNAL));
  }
}
#define MAYBE_BROKEN_SYSCALL kill_broken_server();
#else
#define MAYBE_BROKEN_SYSCALL
#endif

	/* Handle new connections and spawn new process to handle them */

#ifndef EMBEDDED_LIBRARY
pthread_handler_t handle_connections_sockets(void *arg __attribute__((unused)))
{
  my_socket sock,new_sock;
  uint error_count=0;
  uint max_used_connection= (uint) (max(ip_sock,unix_sock)+1);
  fd_set readFDs,clientFDs;
  THD *thd;
  struct sockaddr_in cAddr;
  int ip_flags=0,socket_flags=0,flags;
  st_vio *vio_tmp;
  DBUG_ENTER("handle_connections_sockets");

  LINT_INIT(new_sock);

  (void) my_pthread_getprio(pthread_self());		// For debugging

  FD_ZERO(&clientFDs);
  if (ip_sock != INVALID_SOCKET)
  {
    FD_SET(ip_sock,&clientFDs);
#ifdef HAVE_FCNTL
    ip_flags = fcntl(ip_sock, F_GETFL, 0);
#endif
  }
#ifdef HAVE_SYS_UN_H
  FD_SET(unix_sock,&clientFDs);
#ifdef HAVE_FCNTL
  socket_flags=fcntl(unix_sock, F_GETFL, 0);
#endif
#endif

  DBUG_PRINT("general",("Waiting for connections."));
  MAYBE_BROKEN_SYSCALL;
  while (!abort_loop)
  {
    readFDs=clientFDs;
#ifdef HPUX10
    if (select(max_used_connection,(int*) &readFDs,0,0,0) < 0)
      continue;
#else
    if (select((int) max_used_connection,&readFDs,0,0,0) < 0)
    {
      if (socket_errno != SOCKET_EINTR)
      {
	if (!select_errors++ && !abort_loop)	/* purecov: inspected */
	  sql_print_error("mysqld: Got error %d from select",socket_errno); /* purecov: inspected */
      }
      MAYBE_BROKEN_SYSCALL
      continue;
    }
#endif	/* HPUX10 */
    if (abort_loop)
    {
      MAYBE_BROKEN_SYSCALL;
      break;
    }

    /* Is this a new connection request ? */
#ifdef HAVE_SYS_UN_H
    if (FD_ISSET(unix_sock,&readFDs))
    {
      sock = unix_sock;
      flags= socket_flags;
    }
    else
#endif
    {
      sock = ip_sock;
      flags= ip_flags;
    }

#if !defined(NO_FCNTL_NONBLOCK)
    if (!(test_flags & TEST_BLOCKING))
    {
#if defined(O_NONBLOCK)
      fcntl(sock, F_SETFL, flags | O_NONBLOCK);
#elif defined(O_NDELAY)
      fcntl(sock, F_SETFL, flags | O_NDELAY);
#endif
    }
#endif /* NO_FCNTL_NONBLOCK */
    for (uint retry=0; retry < MAX_ACCEPT_RETRY; retry++)
    {
      size_socket length=sizeof(struct sockaddr_in);
      new_sock = accept(sock, my_reinterpret_cast(struct sockaddr *) (&cAddr),
			&length);
#ifdef __NETWARE__
      // TODO: temporary fix, waiting for TCP/IP fix - DEFECT000303149
      if ((new_sock == INVALID_SOCKET) && (socket_errno == EINVAL))
      {
        kill_server(SIGTERM);
      }
#endif
      if (new_sock != INVALID_SOCKET ||
	  (socket_errno != SOCKET_EINTR && socket_errno != SOCKET_EAGAIN))
	break;
      MAYBE_BROKEN_SYSCALL;
#if !defined(NO_FCNTL_NONBLOCK)
      if (!(test_flags & TEST_BLOCKING))
      {
	if (retry == MAX_ACCEPT_RETRY - 1)
	  fcntl(sock, F_SETFL, flags);		// Try without O_NONBLOCK
      }
#endif
    }
#if !defined(NO_FCNTL_NONBLOCK)
    if (!(test_flags & TEST_BLOCKING))
      fcntl(sock, F_SETFL, flags);
#endif
    if (new_sock == INVALID_SOCKET)
    {
      if ((error_count++ & 255) == 0)		// This can happen often
	sql_perror("Error in accept");
      MAYBE_BROKEN_SYSCALL;
      if (socket_errno == SOCKET_ENFILE || socket_errno == SOCKET_EMFILE)
	sleep(1);				// Give other threads some time
      continue;
    }

#ifdef HAVE_LIBWRAP
    {
      if (sock == ip_sock)
      {
	struct request_info req;
	signal(SIGCHLD, SIG_DFL);
	request_init(&req, RQ_DAEMON, libwrapName, RQ_FILE, new_sock, NULL);
	my_fromhost(&req);
	if (!my_hosts_access(&req))
	{
	  /*
	    This may be stupid but refuse() includes an exit(0)
	    which we surely don't want...
	    clean_exit() - same stupid thing ...
	  */
	  syslog(deny_severity, "refused connect from %s",
		 my_eval_client(&req));

	  /*
	    C++ sucks (the gibberish in front just translates the supplied
	    sink function pointer in the req structure from a void (*sink)();
	    to a void(*sink)(int) if you omit the cast, the C++ compiler
	    will cry...
	  */
	  if (req.sink)
	    ((void (*)(int))req.sink)(req.fd);

	  (void) shutdown(new_sock, SHUT_RDWR);
	  (void) closesocket(new_sock);
	  continue;
	}
      }
    }
#endif /* HAVE_LIBWRAP */

    {
      size_socket dummyLen;
      struct sockaddr dummy;
      dummyLen = sizeof(struct sockaddr);
      if (getsockname(new_sock,&dummy, &dummyLen) < 0)
      {
	sql_perror("Error on new connection socket");
	(void) shutdown(new_sock, SHUT_RDWR);
	(void) closesocket(new_sock);
	continue;
      }
    }

    /*
    ** Don't allow too many connections
    */

    if (!(thd= new THD))
    {
      (void) shutdown(new_sock, SHUT_RDWR);
      VOID(closesocket(new_sock));
      continue;
    }
    if (!(vio_tmp=vio_new(new_sock,
			  sock == unix_sock ? VIO_TYPE_SOCKET :
			  VIO_TYPE_TCPIP,
			  sock == unix_sock ? VIO_LOCALHOST: 0)) ||
	my_net_init(&thd->net,vio_tmp))
    {
      if (vio_tmp)
	vio_delete(vio_tmp);
      else
      {
	(void) shutdown(new_sock, SHUT_RDWR);
	(void) closesocket(new_sock);
      }
      delete thd;
      continue;
    }
    if (sock == unix_sock)
      thd->security_ctx->host=(char*) my_localhost;

    create_new_thread(thd);
  }

#ifdef OS2
  // kill server must be invoked from thread 1!
  kill_server(MYSQL_KILL_SIGNAL);
#endif
  decrement_handler_count();
  DBUG_RETURN(0);
}


#ifdef __NT__
pthread_handler_t handle_connections_namedpipes(void *arg)
{
  HANDLE hConnectedPipe;
  BOOL fConnected;
  THD *thd;
  my_thread_init();
  DBUG_ENTER("handle_connections_namedpipes");
  (void) my_pthread_getprio(pthread_self());		// For debugging

  DBUG_PRINT("general",("Waiting for named pipe connections."));
  while (!abort_loop)
  {
    /* wait for named pipe connection */
    fConnected = ConnectNamedPipe(hPipe, NULL);
    if (abort_loop)
      break;
    if (!fConnected)
      fConnected = GetLastError() == ERROR_PIPE_CONNECTED;
    if (!fConnected)
    {
      CloseHandle(hPipe);
      if ((hPipe= CreateNamedPipe(pipe_name,
                                  PIPE_ACCESS_DUPLEX,
                                  PIPE_TYPE_BYTE |
                                  PIPE_READMODE_BYTE |
                                  PIPE_WAIT,
                                  PIPE_UNLIMITED_INSTANCES,
                                  (int) global_system_variables.
                                  net_buffer_length,
                                  (int) global_system_variables.
                                  net_buffer_length,
                                  NMPWAIT_USE_DEFAULT_WAIT,
                                  &saPipeSecurity)) ==
	  INVALID_HANDLE_VALUE)
      {
	sql_perror("Can't create new named pipe!");
	break;					// Abort
      }
    }
    hConnectedPipe = hPipe;
    /* create new pipe for new connection */
    if ((hPipe = CreateNamedPipe(pipe_name,
				 PIPE_ACCESS_DUPLEX,
				 PIPE_TYPE_BYTE |
				 PIPE_READMODE_BYTE |
				 PIPE_WAIT,
				 PIPE_UNLIMITED_INSTANCES,
				 (int) global_system_variables.net_buffer_length,
				 (int) global_system_variables.net_buffer_length,
				 NMPWAIT_USE_DEFAULT_WAIT,
				 &saPipeSecurity)) ==
	INVALID_HANDLE_VALUE)
    {
      sql_perror("Can't create new named pipe!");
      hPipe=hConnectedPipe;
      continue;					// We have to try again
    }

    if (!(thd = new THD))
    {
      DisconnectNamedPipe(hConnectedPipe);
      CloseHandle(hConnectedPipe);
      continue;
    }
    if (!(thd->net.vio = vio_new_win32pipe(hConnectedPipe)) ||
	my_net_init(&thd->net, thd->net.vio))
    {
      close_connection(thd, ER_OUT_OF_RESOURCES, 1);
      delete thd;
      continue;
    }
    /* Host is unknown */
    thd->security_ctx->host= my_strdup(my_localhost, MYF(0));
    create_new_thread(thd);
  }

  decrement_handler_count();
  DBUG_RETURN(0);
}
#endif /* __NT__ */


/*
  Thread of shared memory's service

  SYNOPSIS
    handle_connections_shared_memory()
    arg                              Arguments of thread
*/

#ifdef HAVE_SMEM
pthread_handler_t handle_connections_shared_memory(void *arg)
{
  /* file-mapping object, use for create shared memory */
  HANDLE handle_connect_file_map= 0;
  char  *handle_connect_map= 0;                 // pointer on shared memory
  HANDLE event_connect_answer= 0;
  ulong smem_buffer_length= shared_memory_buffer_length + 4;
  ulong connect_number= 1;
  char tmp[63];
  char *suffix_pos;
  char connect_number_char[22], *p;
  const char *errmsg= 0;
  SECURITY_ATTRIBUTES *sa_event= 0, *sa_mapping= 0;
  my_thread_init();
  DBUG_ENTER("handle_connections_shared_memorys");
  DBUG_PRINT("general",("Waiting for allocated shared memory."));

  if (my_security_attr_create(&sa_event, &errmsg,
                              GENERIC_ALL, SYNCHRONIZE | EVENT_MODIFY_STATE))
    goto error;

  if (my_security_attr_create(&sa_mapping, &errmsg,
                             GENERIC_ALL, FILE_MAP_READ | FILE_MAP_WRITE))
    goto error;

  /*
    The name of event and file-mapping events create agree next rule:
      shared_memory_base_name+unique_part
    Where:
      shared_memory_base_name is unique value for each server
      unique_part is unique value for each object (events and file-mapping)
  */
  suffix_pos= strxmov(tmp,shared_memory_base_name,"_",NullS);
  strmov(suffix_pos, "CONNECT_REQUEST");
  if ((smem_event_connect_request= CreateEvent(sa_event,
                                               FALSE, FALSE, tmp)) == 0)
  {
    errmsg= "Could not create request event";
    goto error;
  }
  strmov(suffix_pos, "CONNECT_ANSWER");
  if ((event_connect_answer= CreateEvent(sa_event, FALSE, FALSE, tmp)) == 0)
  {
    errmsg="Could not create answer event";
    goto error;
  }
  strmov(suffix_pos, "CONNECT_DATA");
  if ((handle_connect_file_map=
       CreateFileMapping(INVALID_HANDLE_VALUE, sa_mapping,
                         PAGE_READWRITE, 0, sizeof(connect_number), tmp)) == 0)
  {
    errmsg= "Could not create file mapping";
    goto error;
  }
  if ((handle_connect_map= (char *)MapViewOfFile(handle_connect_file_map,
						  FILE_MAP_WRITE,0,0,
						  sizeof(DWORD))) == 0)
  {
    errmsg= "Could not create shared memory service";
    goto error;
  }

  while (!abort_loop)
  {
    /* Wait a request from client */
    WaitForSingleObject(smem_event_connect_request,INFINITE);

    /*
       it can be after shutdown command
    */
    if (abort_loop)
      goto error;

    HANDLE handle_client_file_map= 0;
    char  *handle_client_map= 0;
    HANDLE event_client_wrote= 0;
    HANDLE event_client_read= 0;    // for transfer data server <-> client
    HANDLE event_server_wrote= 0;
    HANDLE event_server_read= 0;
    HANDLE event_conn_closed= 0;
    THD *thd= 0;

    p= int10_to_str(connect_number, connect_number_char, 10);
    /*
      The name of event and file-mapping events create agree next rule:
        shared_memory_base_name+unique_part+number_of_connection
        Where:
	  shared_memory_base_name is uniquel value for each server
	  unique_part is unique value for each object (events and file-mapping)
	  number_of_connection is connection-number between server and client
    */
    suffix_pos= strxmov(tmp,shared_memory_base_name,"_",connect_number_char,
			 "_",NullS);
    strmov(suffix_pos, "DATA");
    if ((handle_client_file_map=
         CreateFileMapping(INVALID_HANDLE_VALUE, sa_mapping,
                           PAGE_READWRITE, 0, smem_buffer_length, tmp)) == 0)
    {
      errmsg= "Could not create file mapping";
      goto errorconn;
    }
    if ((handle_client_map= (char*)MapViewOfFile(handle_client_file_map,
						  FILE_MAP_WRITE,0,0,
						  smem_buffer_length)) == 0)
    {
      errmsg= "Could not create memory map";
      goto errorconn;
    }
    strmov(suffix_pos, "CLIENT_WROTE");
    if ((event_client_wrote= CreateEvent(sa_event, FALSE, FALSE, tmp)) == 0)
    {
      errmsg= "Could not create client write event";
      goto errorconn;
    }
    strmov(suffix_pos, "CLIENT_READ");
    if ((event_client_read= CreateEvent(sa_event, FALSE, FALSE, tmp)) == 0)
    {
      errmsg= "Could not create client read event";
      goto errorconn;
    }
    strmov(suffix_pos, "SERVER_READ");
    if ((event_server_read= CreateEvent(sa_event, FALSE, FALSE, tmp)) == 0)
    {
      errmsg= "Could not create server read event";
      goto errorconn;
    }
    strmov(suffix_pos, "SERVER_WROTE");
    if ((event_server_wrote= CreateEvent(sa_event,
                                         FALSE, FALSE, tmp)) == 0)
    {
      errmsg= "Could not create server write event";
      goto errorconn;
    }
    strmov(suffix_pos, "CONNECTION_CLOSED");
    if ((event_conn_closed= CreateEvent(sa_event,
                                        TRUE, FALSE, tmp)) == 0)
    {
      errmsg= "Could not create closed connection event";
      goto errorconn;
    }
    if (abort_loop)
      goto errorconn;
    if (!(thd= new THD))
      goto errorconn;
    /* Send number of connection to client */
    int4store(handle_connect_map, connect_number);
    if (!SetEvent(event_connect_answer))
    {
      errmsg= "Could not send answer event";
      goto errorconn;
    }
    /* Set event that client should receive data */
    if (!SetEvent(event_client_read))
    {
      errmsg= "Could not set client to read mode";
      goto errorconn;
    }
    if (!(thd->net.vio= vio_new_win32shared_memory(&thd->net,
                                                   handle_client_file_map,
                                                   handle_client_map,
                                                   event_client_wrote,
                                                   event_client_read,
                                                   event_server_wrote,
                                                   event_server_read,
                                                   event_conn_closed)) ||
                        my_net_init(&thd->net, thd->net.vio))
    {
      close_connection(thd, ER_OUT_OF_RESOURCES, 1);
      errmsg= 0;
      goto errorconn;
    }
    thd->security_ctx->host= my_strdup(my_localhost, MYF(0)); /* Host is unknown */
    create_new_thread(thd);
    connect_number++;
    continue;

errorconn:
    /* Could not form connection;  Free used handlers/memort and retry */
    if (errmsg)
    {
      char buff[180];
      strxmov(buff, "Can't create shared memory connection: ", errmsg, ".",
	      NullS);
      sql_perror(buff);
    }
    if (handle_client_file_map)
      CloseHandle(handle_client_file_map);
    if (handle_client_map)
      UnmapViewOfFile(handle_client_map);
    if (event_server_wrote)
      CloseHandle(event_server_wrote);
    if (event_server_read)
      CloseHandle(event_server_read);
    if (event_client_wrote)
      CloseHandle(event_client_wrote);
    if (event_client_read)
      CloseHandle(event_client_read);
    if (event_conn_closed)
      CloseHandle(event_conn_closed);
    delete thd;
  }

  /* End shared memory handling */
error:
  if (errmsg)
  {
    char buff[180];
    strxmov(buff, "Can't create shared memory service: ", errmsg, ".", NullS);
    sql_perror(buff);
  }
  my_security_attr_free(sa_event);
  my_security_attr_free(sa_mapping);
  if (handle_connect_map)	UnmapViewOfFile(handle_connect_map);
  if (handle_connect_file_map)	CloseHandle(handle_connect_file_map);
  if (event_connect_answer)	CloseHandle(event_connect_answer);
  if (smem_event_connect_request) CloseHandle(smem_event_connect_request);

  decrement_handler_count();
  DBUG_RETURN(0);
}
#endif /* HAVE_SMEM */
#endif /* EMBEDDED_LIBRARY */


/****************************************************************************
  Handle start options
******************************************************************************/

enum options_mysqld
{
  OPT_ISAM_LOG=256,            OPT_SKIP_NEW,
  OPT_SKIP_GRANT,              OPT_SKIP_LOCK,
  OPT_ENABLE_LOCK,             OPT_USE_LOCKING,
  OPT_SOCKET,                  OPT_UPDATE_LOG,
  OPT_BIN_LOG,                 OPT_SKIP_RESOLVE,
  OPT_SKIP_NETWORKING,         OPT_BIN_LOG_INDEX,
  OPT_BIND_ADDRESS,            OPT_PID_FILE,
  OPT_SKIP_PRIOR,              OPT_BIG_TABLES,
  OPT_STANDALONE,              OPT_ONE_THREAD,
  OPT_CONSOLE,                 OPT_LOW_PRIORITY_UPDATES,
  OPT_SKIP_HOST_CACHE,         OPT_SHORT_LOG_FORMAT,
  OPT_FLUSH,                   OPT_SAFE,
  OPT_BOOTSTRAP,               OPT_SKIP_SHOW_DB,
  OPT_STORAGE_ENGINE,          OPT_INIT_FILE,
  OPT_DELAY_KEY_WRITE_ALL,     OPT_SLOW_QUERY_LOG,
  OPT_DELAY_KEY_WRITE,	       OPT_CHARSETS_DIR,
  OPT_BDB_HOME,                OPT_BDB_LOG,
  OPT_BDB_TMP,                 OPT_BDB_SYNC,
  OPT_BDB_LOCK,                OPT_BDB,
  OPT_BDB_NO_RECOVER,	    OPT_BDB_SHARED,
  OPT_MASTER_HOST,             OPT_MASTER_USER,
  OPT_MASTER_PASSWORD,         OPT_MASTER_PORT,
  OPT_MASTER_INFO_FILE,        OPT_MASTER_CONNECT_RETRY,
  OPT_MASTER_RETRY_COUNT,      OPT_LOG_TC, OPT_LOG_TC_SIZE,
  OPT_MASTER_SSL,              OPT_MASTER_SSL_KEY,
  OPT_MASTER_SSL_CERT,         OPT_MASTER_SSL_CAPATH,
  OPT_MASTER_SSL_CIPHER,       OPT_MASTER_SSL_CA,
  OPT_SQL_BIN_UPDATE_SAME,     OPT_REPLICATE_DO_DB,
  OPT_REPLICATE_IGNORE_DB,     OPT_LOG_SLAVE_UPDATES,
  OPT_BINLOG_DO_DB,            OPT_BINLOG_IGNORE_DB,
  OPT_WANT_CORE,               OPT_CONCURRENT_INSERT,
  OPT_MEMLOCK,                 OPT_MYISAM_RECOVER,
  OPT_REPLICATE_REWRITE_DB,    OPT_SERVER_ID,
  OPT_SKIP_SLAVE_START,        OPT_SKIP_INNOBASE,
  OPT_SAFEMALLOC_MEM_LIMIT,    OPT_REPLICATE_DO_TABLE,
  OPT_REPLICATE_IGNORE_TABLE,  OPT_REPLICATE_WILD_DO_TABLE,
  OPT_REPLICATE_WILD_IGNORE_TABLE, OPT_REPLICATE_SAME_SERVER_ID,
  OPT_DISCONNECT_SLAVE_EVENT_COUNT, OPT_TC_HEURISTIC_RECOVER,
  OPT_ABORT_SLAVE_EVENT_COUNT,
  OPT_INNODB_DATA_HOME_DIR,
  OPT_INNODB_DATA_FILE_PATH,
  OPT_INNODB_LOG_GROUP_HOME_DIR,
  OPT_INNODB_LOG_ARCH_DIR,
  OPT_INNODB_LOG_ARCHIVE,
  OPT_INNODB_FLUSH_LOG_AT_TRX_COMMIT,
  OPT_INNODB_FLUSH_METHOD,
  OPT_INNODB_DOUBLEWRITE,
  OPT_INNODB_CHECKSUMS,
  OPT_INNODB_FAST_SHUTDOWN,
  OPT_INNODB_FILE_PER_TABLE, OPT_CRASH_BINLOG_INNODB,
  OPT_INNODB_LOCKS_UNSAFE_FOR_BINLOG,
  OPT_LOG_BIN_TRUST_FUNCTION_CREATORS,
  OPT_SAFE_SHOW_DB, OPT_INNODB_SAFE_BINLOG,
  OPT_INNODB, OPT_ISAM,
  OPT_ENGINE_CONDITION_PUSHDOWN, OPT_NDBCLUSTER, OPT_NDB_CONNECTSTRING, 
  OPT_NDB_USE_EXACT_COUNT, OPT_NDB_USE_TRANSACTIONS,
  OPT_NDB_FORCE_SEND, OPT_NDB_AUTOINCREMENT_PREFETCH_SZ,
  OPT_NDB_SHM, OPT_NDB_OPTIMIZED_NODE_SELECTION, OPT_NDB_CACHE_CHECK_TIME,
  OPT_NDB_MGMD, OPT_NDB_NODEID,
  OPT_SKIP_SAFEMALLOC,
  OPT_TEMP_POOL, OPT_TX_ISOLATION, OPT_COMPLETION_TYPE,
  OPT_SKIP_STACK_TRACE, OPT_SKIP_SYMLINKS,
  OPT_MAX_BINLOG_DUMP_EVENTS, OPT_SPORADIC_BINLOG_DUMP_FAIL,
  OPT_SAFE_USER_CREATE, OPT_SQL_MODE,
  OPT_HAVE_NAMED_PIPE,
  OPT_DO_PSTACK, OPT_REPORT_HOST,
  OPT_REPORT_USER, OPT_REPORT_PASSWORD, OPT_REPORT_PORT,
  OPT_SHOW_SLAVE_AUTH_INFO,
  OPT_SLAVE_LOAD_TMPDIR, OPT_NO_MIX_TYPE,
  OPT_RPL_RECOVERY_RANK,OPT_INIT_RPL_ROLE,
  OPT_RELAY_LOG, OPT_RELAY_LOG_INDEX, OPT_RELAY_LOG_INFO_FILE,
  OPT_SLAVE_SKIP_ERRORS, OPT_DES_KEY_FILE, OPT_LOCAL_INFILE,
  OPT_SSL_SSL, OPT_SSL_KEY, OPT_SSL_CERT, OPT_SSL_CA,
  OPT_SSL_CAPATH, OPT_SSL_CIPHER,
  OPT_BACK_LOG, OPT_BINLOG_CACHE_SIZE,
  OPT_CONNECT_TIMEOUT, OPT_DELAYED_INSERT_TIMEOUT,
  OPT_DELAYED_INSERT_LIMIT, OPT_DELAYED_QUEUE_SIZE,
  OPT_FLUSH_TIME, OPT_FT_MIN_WORD_LEN, OPT_FT_BOOLEAN_SYNTAX,
  OPT_FT_MAX_WORD_LEN, OPT_FT_QUERY_EXPANSION_LIMIT, OPT_FT_STOPWORD_FILE,
  OPT_INTERACTIVE_TIMEOUT, OPT_JOIN_BUFF_SIZE,
  OPT_KEY_BUFFER_SIZE, OPT_KEY_CACHE_BLOCK_SIZE,
  OPT_KEY_CACHE_DIVISION_LIMIT, OPT_KEY_CACHE_AGE_THRESHOLD,
  OPT_LONG_QUERY_TIME,
  OPT_LOWER_CASE_TABLE_NAMES, OPT_MAX_ALLOWED_PACKET,
  OPT_MAX_BINLOG_CACHE_SIZE, OPT_MAX_BINLOG_SIZE,
  OPT_MAX_CONNECTIONS, OPT_MAX_CONNECT_ERRORS,
  OPT_MAX_DELAYED_THREADS, OPT_MAX_HEP_TABLE_SIZE,
  OPT_MAX_JOIN_SIZE, OPT_MAX_PREPARED_STMT_COUNT,
  OPT_MAX_RELAY_LOG_SIZE, OPT_MAX_SORT_LENGTH,
  OPT_MAX_SEEKS_FOR_KEY, OPT_MAX_TMP_TABLES, OPT_MAX_USER_CONNECTIONS,
  OPT_MAX_LENGTH_FOR_SORT_DATA,
  OPT_MAX_WRITE_LOCK_COUNT, OPT_BULK_INSERT_BUFFER_SIZE,
  OPT_MAX_ERROR_COUNT, OPT_MULTI_RANGE_COUNT, OPT_MYISAM_DATA_POINTER_SIZE,
  OPT_MYISAM_BLOCK_SIZE, OPT_MYISAM_MAX_EXTRA_SORT_FILE_SIZE,
  OPT_MYISAM_MAX_SORT_FILE_SIZE, OPT_MYISAM_SORT_BUFFER_SIZE,
  OPT_MYISAM_STATS_METHOD,
  OPT_NET_BUFFER_LENGTH, OPT_NET_RETRY_COUNT,
  OPT_NET_READ_TIMEOUT, OPT_NET_WRITE_TIMEOUT,
  OPT_OPEN_FILES_LIMIT,
  OPT_PRELOAD_BUFFER_SIZE,
  OPT_QUERY_CACHE_LIMIT, OPT_QUERY_CACHE_MIN_RES_UNIT, OPT_QUERY_CACHE_SIZE,
  OPT_QUERY_CACHE_TYPE, OPT_QUERY_CACHE_WLOCK_INVALIDATE, OPT_RECORD_BUFFER,
  OPT_RECORD_RND_BUFFER, OPT_DIV_PRECINCREMENT, OPT_RELAY_LOG_SPACE_LIMIT,
  OPT_RELAY_LOG_PURGE,
  OPT_SLAVE_NET_TIMEOUT, OPT_SLAVE_COMPRESSED_PROTOCOL, OPT_SLOW_LAUNCH_TIME,
  OPT_SLAVE_TRANS_RETRIES, OPT_READONLY, OPT_DEBUGGING,
  OPT_SORT_BUFFER, OPT_TABLE_CACHE,
  OPT_THREAD_CONCURRENCY, OPT_THREAD_CACHE_SIZE,
  OPT_TMP_TABLE_SIZE, OPT_THREAD_STACK,
  OPT_WAIT_TIMEOUT, OPT_MYISAM_REPAIR_THREADS,
  OPT_INNODB_MIRRORED_LOG_GROUPS,
  OPT_INNODB_LOG_FILES_IN_GROUP,
  OPT_INNODB_LOG_FILE_SIZE,
  OPT_INNODB_LOG_BUFFER_SIZE,
  OPT_INNODB_BUFFER_POOL_SIZE,
  OPT_INNODB_BUFFER_POOL_AWE_MEM_MB,
  OPT_INNODB_ADDITIONAL_MEM_POOL_SIZE,
  OPT_INNODB_MAX_PURGE_LAG,
  OPT_INNODB_FILE_IO_THREADS,
  OPT_INNODB_LOCK_WAIT_TIMEOUT,
  OPT_INNODB_THREAD_CONCURRENCY,
  OPT_INNODB_COMMIT_CONCURRENCY,
  OPT_INNODB_FORCE_RECOVERY,
  OPT_INNODB_STATUS_FILE,
  OPT_INNODB_MAX_DIRTY_PAGES_PCT,
  OPT_INNODB_TABLE_LOCKS,
  OPT_INNODB_SUPPORT_XA,
  OPT_INNODB_OPEN_FILES,
  OPT_INNODB_AUTOEXTEND_INCREMENT,
  OPT_INNODB_SYNC_SPIN_LOOPS,
  OPT_INNODB_CONCURRENCY_TICKETS,
  OPT_INNODB_THREAD_SLEEP_DELAY,
  OPT_BDB_CACHE_SIZE,
  OPT_BDB_LOG_BUFFER_SIZE,
  OPT_BDB_MAX_LOCK,
  OPT_ERROR_LOG_FILE,
  OPT_DEFAULT_WEEK_FORMAT,
  OPT_RANGE_ALLOC_BLOCK_SIZE, OPT_ALLOW_SUSPICIOUS_UDFS,
  OPT_QUERY_ALLOC_BLOCK_SIZE, OPT_QUERY_PREALLOC_SIZE,
  OPT_TRANS_ALLOC_BLOCK_SIZE, OPT_TRANS_PREALLOC_SIZE,
  OPT_SYNC_FRM, OPT_SYNC_BINLOG,
  OPT_SYNC_REPLICATION,
  OPT_SYNC_REPLICATION_SLAVE_ID,
  OPT_SYNC_REPLICATION_TIMEOUT,
  OPT_BDB_NOSYNC,
  OPT_ENABLE_SHARED_MEMORY,
  OPT_SHARED_MEMORY_BASE_NAME,
  OPT_OLD_PASSWORDS,
  OPT_EXPIRE_LOGS_DAYS,
  OPT_GROUP_CONCAT_MAX_LEN,
  OPT_DEFAULT_COLLATION,
  OPT_CHARACTER_SET_CLIENT_HANDSHAKE,
  OPT_CHARACTER_SET_FILESYSTEM,
  OPT_INIT_CONNECT,
  OPT_INIT_SLAVE,
  OPT_SECURE_AUTH,
  OPT_DATE_FORMAT,
  OPT_TIME_FORMAT,
  OPT_DATETIME_FORMAT,
  OPT_LOG_QUERIES_NOT_USING_INDEXES,
  OPT_DEFAULT_TIME_ZONE,
  OPT_SYSDATE_IS_NOW,
  OPT_OPTIMIZER_SEARCH_DEPTH,
  OPT_OPTIMIZER_PRUNE_LEVEL,
  OPT_UPDATABLE_VIEWS_WITH_LIMIT,
  OPT_SP_AUTOMATIC_PRIVILEGES,
  OPT_MAX_SP_RECURSION_DEPTH,
  OPT_AUTO_INCREMENT, OPT_AUTO_INCREMENT_OFFSET,
  OPT_ENABLE_LARGE_PAGES,
  OPT_TIMED_MUTEXES,
  OPT_OLD_STYLE_USER_LIMITS,
  OPT_LOG_SLOW_ADMIN_STATEMENTS,
  OPT_TABLE_LOCK_WAIT_TIMEOUT,
  OPT_PORT_OPEN_TIMEOUT,
  OPT_MERGE,
  OPT_INNODB_ROLLBACK_ON_TIMEOUT,
  OPT_SECURE_FILE_PRIV
};


#define LONG_TIMEOUT ((ulong) 3600L*24L*365L)

struct my_option my_long_options[] =
{
  {"help", '?', "Display this help and exit.",
   (gptr*) &opt_help, (gptr*) &opt_help, 0, GET_BOOL, NO_ARG, 0, 0, 0, 0,
   0, 0},
#ifdef HAVE_REPLICATION
  {"abort-slave-event-count", OPT_ABORT_SLAVE_EVENT_COUNT,
   "Option used by mysql-test for debugging and testing of replication.",
   (gptr*) &abort_slave_event_count,  (gptr*) &abort_slave_event_count,
   0, GET_INT, REQUIRED_ARG, 0, 0, 0, 0, 0, 0},
#endif /* HAVE_REPLICATION */
  {"allow-suspicious-udfs", OPT_ALLOW_SUSPICIOUS_UDFS,
   "Allows use of UDFs consisting of only one symbol xxx() "
   "without corresponding xxx_init() or xxx_deinit(). That also means "
   "that one can load any function from any library, for example exit() "
   "from libc.so",
   (gptr*) &opt_allow_suspicious_udfs, (gptr*) &opt_allow_suspicious_udfs,
   0, GET_BOOL, NO_ARG, 0, 0, 0, 0, 0, 0},
  {"ansi", 'a', "Use ANSI SQL syntax instead of MySQL syntax. This mode will also set transaction isolation level 'serializable'.", 0, 0, 0,
   GET_NO_ARG, NO_ARG, 0, 0, 0, 0, 0, 0},
  {"auto-increment-increment", OPT_AUTO_INCREMENT,
   "Auto-increment columns are incremented by this",
   (gptr*) &global_system_variables.auto_increment_increment,
   (gptr*) &max_system_variables.auto_increment_increment, 0, GET_ULONG,
   OPT_ARG, 1, 1, 65535, 0, 1, 0 },
  {"auto-increment-offset", OPT_AUTO_INCREMENT_OFFSET,
   "Offset added to Auto-increment columns. Used when auto-increment-increment != 1",
   (gptr*) &global_system_variables.auto_increment_offset,
   (gptr*) &max_system_variables.auto_increment_offset, 0, GET_ULONG, OPT_ARG,
   1, 1, 65535, 0, 1, 0 },
  {"automatic-sp-privileges", OPT_SP_AUTOMATIC_PRIVILEGES,
   "Creating and dropping stored procedures alters ACLs. Disable with --skip-automatic-sp-privileges.",
   (gptr*) &sp_automatic_privileges, (gptr*) &sp_automatic_privileges,
   0, GET_BOOL, NO_ARG, 1, 0, 0, 0, 0, 0},
  {"basedir", 'b',
   "Path to installation directory. All paths are usually resolved relative to this.",
   (gptr*) &mysql_home_ptr, (gptr*) &mysql_home_ptr, 0, GET_STR, REQUIRED_ARG,
   0, 0, 0, 0, 0, 0},
  {"bdb", OPT_BDB, "Enable Berkeley DB (if this version of MySQL supports it). \
Disable with --skip-bdb (will save memory).",
   (gptr*) &opt_bdb, (gptr*) &opt_bdb, 0, GET_BOOL, NO_ARG, OPT_BDB_DEFAULT, 0, 0,
   0, 0, 0},
#ifdef HAVE_BERKELEY_DB
  {"bdb-home", OPT_BDB_HOME, "Berkeley home directory.", (gptr*) &berkeley_home,
   (gptr*) &berkeley_home, 0, GET_STR, REQUIRED_ARG, 0, 0, 0, 0, 0, 0},
  {"bdb-lock-detect", OPT_BDB_LOCK,
   "Berkeley lock detect (DEFAULT, OLDEST, RANDOM or YOUNGEST, # sec).",
   0, 0, 0, GET_STR, REQUIRED_ARG, 0, 0, 0, 0, 0, 0},
  {"bdb-logdir", OPT_BDB_LOG, "Berkeley DB log file directory.",
   (gptr*) &berkeley_logdir, (gptr*) &berkeley_logdir, 0, GET_STR,
   REQUIRED_ARG, 0, 0, 0, 0, 0, 0},
  {"bdb-no-recover", OPT_BDB_NO_RECOVER,
   "Don't try to recover Berkeley DB tables on start.", 0, 0, 0, GET_NO_ARG,
   NO_ARG, 0, 0, 0, 0, 0, 0},
  {"bdb-no-sync", OPT_BDB_NOSYNC,
   "This option is deprecated, use --skip-sync-bdb-logs instead",
   0, 0, 0, GET_NO_ARG, NO_ARG, 0, 0, 0, 0, 0, 0},
  {"bdb-shared-data", OPT_BDB_SHARED,
   "Start Berkeley DB in multi-process mode.", 0, 0, 0, GET_NO_ARG, NO_ARG, 0,
   0, 0, 0, 0, 0},
  {"bdb-tmpdir", OPT_BDB_TMP, "Berkeley DB tempfile name.",
   (gptr*) &berkeley_tmpdir, (gptr*) &berkeley_tmpdir, 0, GET_STR,
   REQUIRED_ARG, 0, 0, 0, 0, 0, 0},
#endif /* HAVE_BERKELEY_DB */
  {"big-tables", OPT_BIG_TABLES,
   "Allow big result sets by saving all temporary sets on file (Solves most 'table full' errors).",
   0, 0, 0, GET_NO_ARG, NO_ARG, 0, 0, 0, 0, 0, 0},
  {"bind-address", OPT_BIND_ADDRESS, "IP address to bind to.",
   (gptr*) &my_bind_addr_str, (gptr*) &my_bind_addr_str, 0, GET_STR,
   REQUIRED_ARG, 0, 0, 0, 0, 0, 0},
  {"binlog-do-db", OPT_BINLOG_DO_DB,
   "Tells the master it should log updates for the specified database, and exclude all others not explicitly mentioned.",
   0, 0, 0, GET_STR, REQUIRED_ARG, 0, 0, 0, 0, 0, 0},
  {"binlog-ignore-db", OPT_BINLOG_IGNORE_DB,
   "Tells the master that updates to the given database should not be logged tothe binary log.",
   0, 0, 0, GET_STR, REQUIRED_ARG, 0, 0, 0, 0, 0, 0},
#ifndef DISABLE_GRANT_OPTIONS
  {"bootstrap", OPT_BOOTSTRAP, "Used by mysql installation scripts.", 0, 0, 0,
   GET_NO_ARG, NO_ARG, 0, 0, 0, 0, 0, 0},
#endif
  {"character-set-client-handshake", OPT_CHARACTER_SET_CLIENT_HANDSHAKE,
   "Don't ignore client side character set value sent during handshake.",
   (gptr*) &opt_character_set_client_handshake,
   (gptr*) &opt_character_set_client_handshake,
    0, GET_BOOL, NO_ARG, 1, 0, 0, 0, 0, 0},
  {"character-set-filesystem", OPT_CHARACTER_SET_FILESYSTEM,
   "Set the filesystem character set.",
   (gptr*) &character_set_filesystem_name,
   (gptr*) &character_set_filesystem_name,
   0, GET_STR, REQUIRED_ARG, 0, 0, 0, 0, 0, 0 },
  {"character-set-server", 'C', "Set the default character set.",
   (gptr*) &default_character_set_name, (gptr*) &default_character_set_name,
   0, GET_STR, REQUIRED_ARG, 0, 0, 0, 0, 0, 0 },
  {"character-sets-dir", OPT_CHARSETS_DIR,
   "Directory where character sets are.", (gptr*) &charsets_dir,
   (gptr*) &charsets_dir, 0, GET_STR, REQUIRED_ARG, 0, 0, 0, 0, 0, 0},
  {"chroot", 'r', "Chroot mysqld daemon during startup.",
   (gptr*) &mysqld_chroot, (gptr*) &mysqld_chroot, 0, GET_STR, REQUIRED_ARG,
   0, 0, 0, 0, 0, 0},
  {"collation-server", OPT_DEFAULT_COLLATION, "Set the default collation.",
   (gptr*) &default_collation_name, (gptr*) &default_collation_name,
   0, GET_STR, REQUIRED_ARG, 0, 0, 0, 0, 0, 0 },
  {"completion-type", OPT_COMPLETION_TYPE, "Default completion type.",
   (gptr*) &global_system_variables.completion_type,
   (gptr*) &max_system_variables.completion_type, 0, GET_ULONG,
   REQUIRED_ARG, 0, 0, 2, 0, 1, 0},
  {"concurrent-insert", OPT_CONCURRENT_INSERT,
   "Use concurrent insert with MyISAM. Disable with --concurrent-insert=0",
   (gptr*) &myisam_concurrent_insert, (gptr*) &myisam_concurrent_insert,
   0, GET_LONG, OPT_ARG, 1, 0, 2, 0, 0, 0},
  {"console", OPT_CONSOLE, "Write error output on screen; Don't remove the console window on windows.",
   (gptr*) &opt_console, (gptr*) &opt_console, 0, GET_BOOL, NO_ARG, 0, 0, 0,
   0, 0, 0},
  {"core-file", OPT_WANT_CORE, "Write core on errors.", 0, 0, 0, GET_NO_ARG,
   NO_ARG, 0, 0, 0, 0, 0, 0},
  {"datadir", 'h', "Path to the database root.", (gptr*) &mysql_data_home,
   (gptr*) &mysql_data_home, 0, GET_STR, REQUIRED_ARG, 0, 0, 0, 0, 0, 0},
#ifndef DBUG_OFF
  {"debug", '#', "Debug log.", (gptr*) &default_dbug_option,
   (gptr*) &default_dbug_option, 0, GET_STR, OPT_ARG, 0, 0, 0, 0, 0, 0},
#endif
  {"default-character-set", 'C', "Set the default character set (deprecated option, use --character-set-server instead).",
   (gptr*) &default_character_set_name, (gptr*) &default_character_set_name,
   0, GET_STR, REQUIRED_ARG, 0, 0, 0, 0, 0, 0 },
  {"default-collation", OPT_DEFAULT_COLLATION, "Set the default collation (deprecated option, use --collation-server instead).",
   (gptr*) &default_collation_name, (gptr*) &default_collation_name,
   0, GET_STR, REQUIRED_ARG, 0, 0, 0, 0, 0, 0 },
  {"default-storage-engine", OPT_STORAGE_ENGINE,
   "Set the default storage engine (table type) for tables.", 0, 0,
   0, GET_STR, REQUIRED_ARG, 0, 0, 0, 0, 0, 0},
  {"default-table-type", OPT_STORAGE_ENGINE,
   "(deprecated) Use --default-storage-engine.", 0, 0,
   0, GET_STR, REQUIRED_ARG, 0, 0, 0, 0, 0, 0},
  {"default-time-zone", OPT_DEFAULT_TIME_ZONE, "Set the default time zone.",
   (gptr*) &default_tz_name, (gptr*) &default_tz_name,
   0, GET_STR, REQUIRED_ARG, 0, 0, 0, 0, 0, 0 },
  {"delay-key-write", OPT_DELAY_KEY_WRITE, "Type of DELAY_KEY_WRITE.",
   0,0,0, GET_STR, OPT_ARG, 0, 0, 0, 0, 0, 0},
  {"delay-key-write-for-all-tables", OPT_DELAY_KEY_WRITE_ALL,
   "Don't flush key buffers between writes for any MyISAM table (Deprecated option, use --delay-key-write=all instead).",
   0, 0, 0, GET_NO_ARG, NO_ARG, 0, 0, 0, 0, 0, 0},
#ifdef HAVE_OPENSSL
  {"des-key-file", OPT_DES_KEY_FILE,
   "Load keys for des_encrypt() and des_encrypt from given file.",
   (gptr*) &des_key_file, (gptr*) &des_key_file, 0, GET_STR, REQUIRED_ARG,
   0, 0, 0, 0, 0, 0},
#endif /* HAVE_OPENSSL */
#ifdef HAVE_REPLICATION
  {"disconnect-slave-event-count", OPT_DISCONNECT_SLAVE_EVENT_COUNT,
   "Option used by mysql-test for debugging and testing of replication.",
   (gptr*) &disconnect_slave_event_count,
   (gptr*) &disconnect_slave_event_count, 0, GET_INT, REQUIRED_ARG, 0, 0, 0,
   0, 0, 0},
#endif /* HAVE_REPLICATION */
  {"enable-locking", OPT_ENABLE_LOCK,
   "Deprecated option, use --external-locking instead.",
   (gptr*) &opt_external_locking, (gptr*) &opt_external_locking,
   0, GET_BOOL, NO_ARG, 0, 0, 0, 0, 0, 0},
#ifdef __NT__
  {"enable-named-pipe", OPT_HAVE_NAMED_PIPE, "Enable the named pipe (NT).",
   (gptr*) &opt_enable_named_pipe, (gptr*) &opt_enable_named_pipe, 0, GET_BOOL,
   NO_ARG, 0, 0, 0, 0, 0, 0},
#endif
  {"enable-pstack", OPT_DO_PSTACK, "Print a symbolic stack trace on failure.",
   (gptr*) &opt_do_pstack, (gptr*) &opt_do_pstack, 0, GET_BOOL, NO_ARG, 0, 0,
   0, 0, 0, 0},
  {"engine-condition-pushdown",
   OPT_ENGINE_CONDITION_PUSHDOWN,
   "Push supported query conditions to the storage engine.",
   (gptr*) &global_system_variables.engine_condition_pushdown,
   (gptr*) &global_system_variables.engine_condition_pushdown,
   0, GET_BOOL, NO_ARG, 0, 0, 0, 0, 0, 0},
  {"exit-info", 'T', "Used for debugging;  Use at your own risk!", 0, 0, 0,
   GET_LONG, OPT_ARG, 0, 0, 0, 0, 0, 0},
  {"external-locking", OPT_USE_LOCKING, "Use system (external) locking (disabled by default). With this option enabled you can run myisamchk to test (not repair) tables while the MySQL server is running. \
Disable with --skip-external-locking.",
   (gptr*) &opt_external_locking, (gptr*) &opt_external_locking,
   0, GET_BOOL, NO_ARG, 0, 0, 0, 0, 0, 0},
  {"flush", OPT_FLUSH, "Flush tables to disk between SQL commands.", 0, 0, 0,
   GET_NO_ARG, NO_ARG, 0, 0, 0, 0, 0, 0},
  /* We must always support the next option to make scripts like mysqltest
     easier to do */
  {"gdb", OPT_DEBUGGING,
   "Set up signals usable for debugging",
   (gptr*) &opt_debugging, (gptr*) &opt_debugging,
   0, GET_BOOL, NO_ARG, 0, 0, 0, 0, 0, 0},
#ifdef HAVE_LARGE_PAGES
  {"large-pages", OPT_ENABLE_LARGE_PAGES, "Enable support for large pages. \
Disable with --skip-large-pages.",
   (gptr*) &opt_large_pages, (gptr*) &opt_large_pages, 0, GET_BOOL, NO_ARG, 0, 0, 0,
   0, 0, 0},
#endif
  {"init-connect", OPT_INIT_CONNECT, "Command(s) that are executed for each new connection",
   (gptr*) &opt_init_connect, (gptr*) &opt_init_connect, 0, GET_STR_ALLOC,
   REQUIRED_ARG, 0, 0, 0, 0, 0, 0},
#ifndef DISABLE_GRANT_OPTIONS
  {"init-file", OPT_INIT_FILE, "Read SQL commands from this file at startup.",
   (gptr*) &opt_init_file, (gptr*) &opt_init_file, 0, GET_STR, REQUIRED_ARG,
   0, 0, 0, 0, 0, 0},
#endif
  {"init-rpl-role", OPT_INIT_RPL_ROLE, "Set the replication role.", 0, 0, 0,
   GET_STR, REQUIRED_ARG, 0, 0, 0, 0, 0, 0},
  {"init-slave", OPT_INIT_SLAVE, "Command(s) that are executed when a slave connects to this master",
   (gptr*) &opt_init_slave, (gptr*) &opt_init_slave, 0, GET_STR_ALLOC,
   REQUIRED_ARG, 0, 0, 0, 0, 0, 0},
  {"innodb", OPT_INNODB, "Enable InnoDB (if this version of MySQL supports it). \
Disable with --skip-innodb (will save memory).",
   (gptr*) &opt_innodb, (gptr*) &opt_innodb, 0, GET_BOOL, NO_ARG, OPT_INNODB_DEFAULT, 0, 0,
   0, 0, 0},
#ifdef HAVE_INNOBASE_DB
  {"innodb_checksums", OPT_INNODB_CHECKSUMS, "Enable InnoDB checksums validation (enabled by default). \
Disable with --skip-innodb-checksums.", (gptr*) &innobase_use_checksums,
   (gptr*) &innobase_use_checksums, 0, GET_BOOL, NO_ARG, 1, 0, 0, 0, 0, 0},
#endif
  {"innodb_data_file_path", OPT_INNODB_DATA_FILE_PATH,
   "Path to individual files and their sizes.",
   0, 0, 0, GET_STR, REQUIRED_ARG, 0, 0, 0, 0, 0, 0},
#ifdef HAVE_INNOBASE_DB
  {"innodb_data_home_dir", OPT_INNODB_DATA_HOME_DIR,
   "The common part for InnoDB table spaces.", (gptr*) &innobase_data_home_dir,
   (gptr*) &innobase_data_home_dir, 0, GET_STR, REQUIRED_ARG, 0, 0, 0, 0, 0,
   0},
  {"innodb_doublewrite", OPT_INNODB_DOUBLEWRITE, "Enable InnoDB doublewrite buffer (enabled by default). \
Disable with --skip-innodb-doublewrite.", (gptr*) &innobase_use_doublewrite,
   (gptr*) &innobase_use_doublewrite, 0, GET_BOOL, NO_ARG, 1, 0, 0, 0, 0, 0},
  {"innodb_fast_shutdown", OPT_INNODB_FAST_SHUTDOWN,
   "Speeds up the shutdown process of the InnoDB storage engine. Possible "
   "values are 0, 1 (faster)"
   /*
     NetWare can't close unclosed files, can't automatically kill remaining
     threads, etc, so on this OS we disable the crash-like InnoDB shutdown.
   */
#ifndef __NETWARE__
   " or 2 (fastest - crash-like)"
#endif
   ".",
   (gptr*) &innobase_fast_shutdown,
   (gptr*) &innobase_fast_shutdown, 0, GET_ULONG, OPT_ARG, 1, 0,
   IF_NETWARE(1,2), 0, 0, 0},
  {"innodb_file_per_table", OPT_INNODB_FILE_PER_TABLE,
   "Stores each InnoDB table to an .ibd file in the database dir.",
   (gptr*) &innobase_file_per_table,
   (gptr*) &innobase_file_per_table, 0, GET_BOOL, NO_ARG, 0, 0, 0, 0, 0, 0},
  {"innodb_flush_log_at_trx_commit", OPT_INNODB_FLUSH_LOG_AT_TRX_COMMIT,
   "Set to 0 (write and flush once per second), 1 (write and flush at each commit) or 2 (write at commit, flush once per second).",
   (gptr*) &srv_flush_log_at_trx_commit,
   (gptr*) &srv_flush_log_at_trx_commit,
   0, GET_ULONG, OPT_ARG,  1, 0, 2, 0, 0, 0},
  {"innodb_flush_method", OPT_INNODB_FLUSH_METHOD,
   "With which method to flush data.", (gptr*) &innobase_unix_file_flush_method,
   (gptr*) &innobase_unix_file_flush_method, 0, GET_STR, REQUIRED_ARG, 0, 0, 0,
   0, 0, 0},
  {"innodb_locks_unsafe_for_binlog", OPT_INNODB_LOCKS_UNSAFE_FOR_BINLOG,
   "Force InnoDB not to use next-key locking. Instead use only row-level locking",
   (gptr*) &innobase_locks_unsafe_for_binlog,
   (gptr*) &innobase_locks_unsafe_for_binlog, 0, GET_BOOL, NO_ARG, 0, 0, 0, 0, 0, 0},
  {"innodb_log_arch_dir", OPT_INNODB_LOG_ARCH_DIR,
   "Where full logs should be archived.", (gptr*) &innobase_log_arch_dir,
   (gptr*) &innobase_log_arch_dir, 0, GET_STR, REQUIRED_ARG, 0, 0, 0, 0, 0, 0},
  {"innodb_log_archive", OPT_INNODB_LOG_ARCHIVE,
   "Set to 1 if you want to have logs archived.", 0, 0, 0, GET_LONG, OPT_ARG,
   0, 0, 0, 0, 0, 0},
  {"innodb_log_group_home_dir", OPT_INNODB_LOG_GROUP_HOME_DIR,
   "Path to InnoDB log files.", (gptr*) &innobase_log_group_home_dir,
   (gptr*) &innobase_log_group_home_dir, 0, GET_STR, REQUIRED_ARG, 0, 0, 0, 0,
   0, 0},
  {"innodb_max_dirty_pages_pct", OPT_INNODB_MAX_DIRTY_PAGES_PCT,
   "Percentage of dirty pages allowed in bufferpool.", (gptr*) &srv_max_buf_pool_modified_pct,
   (gptr*) &srv_max_buf_pool_modified_pct, 0, GET_ULONG, REQUIRED_ARG, 90, 0, 100, 0, 0, 0},
  {"innodb_max_purge_lag", OPT_INNODB_MAX_PURGE_LAG,
   "Desired maximum length of the purge queue (0 = no limit)",
   (gptr*) &srv_max_purge_lag,
   (gptr*) &srv_max_purge_lag, 0, GET_LONG, REQUIRED_ARG, 0, 0, ~0L,
   0, 1L, 0},
  {"innodb_rollback_on_timeout", OPT_INNODB_ROLLBACK_ON_TIMEOUT,
   "Roll back the complete transaction on lock wait timeout, for 4.x compatibility (disabled by default)",
   (gptr*) &innobase_rollback_on_timeout, (gptr*) &innobase_rollback_on_timeout,
   0, GET_BOOL, OPT_ARG, 0, 0, 0, 0, 0, 0},
  {"innodb_status_file", OPT_INNODB_STATUS_FILE,
   "Enable SHOW INNODB STATUS output in the innodb_status.<pid> file",
   (gptr*) &innobase_create_status_file, (gptr*) &innobase_create_status_file,
   0, GET_BOOL, OPT_ARG, 0, 0, 0, 0, 0, 0},
  {"innodb_support_xa", OPT_INNODB_SUPPORT_XA,
   "Enable InnoDB support for the XA two-phase commit",
   (gptr*) &global_system_variables.innodb_support_xa,
   (gptr*) &global_system_variables.innodb_support_xa,
   0, GET_BOOL, OPT_ARG, 1, 0, 0, 0, 0, 0},
  {"innodb_table_locks", OPT_INNODB_TABLE_LOCKS,
   "Enable InnoDB locking in LOCK TABLES",
   (gptr*) &global_system_variables.innodb_table_locks,
   (gptr*) &global_system_variables.innodb_table_locks,
   0, GET_BOOL, OPT_ARG, 1, 0, 0, 0, 0, 0},
#endif /* End HAVE_INNOBASE_DB */
  {"isam", OPT_ISAM, "Obsolete. ISAM storage engine is no longer supported.",
   (gptr*) &opt_isam, (gptr*) &opt_isam, 0, GET_BOOL, NO_ARG, 0, 0, 0,
   0, 0, 0},
   {"language", 'L',
   "Client error messages in given language. May be given as a full path.",
   (gptr*) &language_ptr, (gptr*) &language_ptr, 0, GET_STR, REQUIRED_ARG,
   0, 0, 0, 0, 0, 0},
  {"local-infile", OPT_LOCAL_INFILE,
   "Enable/disable LOAD DATA LOCAL INFILE (takes values 1|0).",
   (gptr*) &opt_local_infile,
   (gptr*) &opt_local_infile, 0, GET_BOOL, OPT_ARG,
   1, 0, 0, 0, 0, 0},
  {"log", 'l', "Log connections and queries to file.", (gptr*) &opt_logname,
   (gptr*) &opt_logname, 0, GET_STR, OPT_ARG, 0, 0, 0, 0, 0, 0},
  {"log-bin", OPT_BIN_LOG,
   "Log update queries in binary format. Optional (but strongly recommended "
   "to avoid replication problems if server's hostname changes) argument "
   "should be the chosen location for the binary log files.",
   (gptr*) &opt_bin_logname, (gptr*) &opt_bin_logname, 0, GET_STR_ALLOC,
   OPT_ARG, 0, 0, 0, 0, 0, 0},
  {"log-bin-index", OPT_BIN_LOG_INDEX,
   "File that holds the names for last binary log files.",
   (gptr*) &opt_binlog_index_name, (gptr*) &opt_binlog_index_name, 0, GET_STR,
   REQUIRED_ARG, 0, 0, 0, 0, 0, 0},
  /*
    This option starts with "log-bin" to emphasize that it is specific of
    binary logging.
  */
  {"log-bin-trust-function-creators", OPT_LOG_BIN_TRUST_FUNCTION_CREATORS,
   "If equal to 0 (the default), then when --log-bin is used, creation of "
   "a stored function is allowed only to users having the SUPER privilege and"
   " only if this function may not break binary logging.",
   (gptr*) &trust_function_creators, (gptr*) &trust_function_creators, 0,
   GET_BOOL, NO_ARG, 0, 0, 0, 0, 0, 0},
#ifndef TO_BE_REMOVED_IN_5_1_OR_6_0
  /*
    In 5.0.6 we introduced the below option, then in 5.0.16 we renamed it to
    log-bin-trust-function-creators but kept also the old name for
    compatibility; the behaviour was also changed to apply only to functions
    (and triggers). In a future release this old name could be removed.
  */
  {"log-bin-trust-routine-creators", OPT_LOG_BIN_TRUST_FUNCTION_CREATORS,
   "(deprecated) Use log-bin-trust-function-creators.",
   (gptr*) &trust_function_creators, (gptr*) &trust_function_creators, 0,
   GET_BOOL, NO_ARG, 0, 0, 0, 0, 0, 0},
#endif
  {"log-error", OPT_ERROR_LOG_FILE, "Error log file.",
   (gptr*) &log_error_file_ptr, (gptr*) &log_error_file_ptr, 0, GET_STR,
   OPT_ARG, 0, 0, 0, 0, 0, 0},
  {"log-isam", OPT_ISAM_LOG, "Log all MyISAM changes to file.",
   (gptr*) &myisam_log_filename, (gptr*) &myisam_log_filename, 0, GET_STR,
   OPT_ARG, 0, 0, 0, 0, 0, 0},
  {"log-long-format", '0',
   "Log some extra information to update log. Please note that this option is deprecated; see --log-short-format option.",
   0, 0, 0, GET_NO_ARG, NO_ARG, 0, 0, 0, 0, 0, 0},
  {"log-queries-not-using-indexes", OPT_LOG_QUERIES_NOT_USING_INDEXES,
   "Log queries that are executed without benefit of any index to the slow log if it is open.",
   (gptr*) &opt_log_queries_not_using_indexes, (gptr*) &opt_log_queries_not_using_indexes,
   0, GET_BOOL, NO_ARG, 0, 0, 0, 0, 0, 0},
  {"log-short-format", OPT_SHORT_LOG_FORMAT,
   "Don't log extra information to update and slow-query logs.",
   (gptr*) &opt_short_log_format, (gptr*) &opt_short_log_format,
   0, GET_BOOL, NO_ARG, 0, 0, 0, 0, 0, 0},
  {"log-slave-updates", OPT_LOG_SLAVE_UPDATES,
   "Tells the slave to log the updates from the slave thread to the binary log. You will need to turn it on if you plan to daisy-chain the slaves.",
   (gptr*) &opt_log_slave_updates, (gptr*) &opt_log_slave_updates, 0, GET_BOOL,
   NO_ARG, 0, 0, 0, 0, 0, 0},
  {"log-slow-admin-statements", OPT_LOG_SLOW_ADMIN_STATEMENTS,
   "Log slow OPTIMIZE, ANALYZE, ALTER and other administrative statements to the slow log if it is open.",
   (gptr*) &opt_log_slow_admin_statements,
   (gptr*) &opt_log_slow_admin_statements,
   0, GET_BOOL, NO_ARG, 0, 0, 0, 0, 0, 0},
  {"log-slow-queries", OPT_SLOW_QUERY_LOG,
    "Log slow queries to this log file. Defaults logging to hostname-slow.log file. Must be enabled to activate other slow log options.",
   (gptr*) &opt_slow_logname, (gptr*) &opt_slow_logname, 0, GET_STR, OPT_ARG,
   0, 0, 0, 0, 0, 0},
  {"log-tc", OPT_LOG_TC,
   "Path to transaction coordinator log (used for transactions that affect "
   "more than one storage engine, when binary log is disabled)",
   (gptr*) &opt_tc_log_file, (gptr*) &opt_tc_log_file, 0, GET_STR,
   REQUIRED_ARG, 0, 0, 0, 0, 0, 0},
#ifdef HAVE_MMAP
  {"log-tc-size", OPT_LOG_TC_SIZE, "Size of transaction coordinator log.",
   (gptr*) &opt_tc_log_size, (gptr*) &opt_tc_log_size, 0, GET_ULONG,
   REQUIRED_ARG, TC_LOG_MIN_SIZE, TC_LOG_MIN_SIZE, ~0L, 0, TC_LOG_PAGE_SIZE, 0},
#endif
  {"log-update", OPT_UPDATE_LOG,
   "The update log is deprecated since version 5.0, is replaced by the binary \
log and this option justs turns on --log-bin instead.",
   (gptr*) &opt_update_logname, (gptr*) &opt_update_logname, 0, GET_STR,
   OPT_ARG, 0, 0, 0, 0, 0, 0},
  {"log-warnings", 'W', "Log some not critical warnings to the log file.",
   (gptr*) &global_system_variables.log_warnings,
   (gptr*) &max_system_variables.log_warnings, 0, GET_ULONG, OPT_ARG, 1, 0, 0,
   0, 0, 0},
  {"low-priority-updates", OPT_LOW_PRIORITY_UPDATES,
   "INSERT/DELETE/UPDATE has lower priority than selects.",
   (gptr*) &global_system_variables.low_priority_updates,
   (gptr*) &max_system_variables.low_priority_updates,
   0, GET_BOOL, NO_ARG, 0, 0, 0, 0, 0, 0},
  {"master-connect-retry", OPT_MASTER_CONNECT_RETRY,
   "The number of seconds the slave thread will sleep before retrying to connect to the master in case the master goes down or the connection is lost.",
   (gptr*) &master_connect_retry, (gptr*) &master_connect_retry, 0, GET_UINT,
   REQUIRED_ARG, 60, 0, 0, 0, 0, 0},
  {"master-host", OPT_MASTER_HOST,
   "Master hostname or IP address for replication. If not set, the slave thread will not be started. Note that the setting of master-host will be ignored if there exists a valid master.info file.",
   (gptr*) &master_host, (gptr*) &master_host, 0, GET_STR, REQUIRED_ARG, 0, 0,
   0, 0, 0, 0},
  {"master-info-file", OPT_MASTER_INFO_FILE,
   "The location and name of the file that remembers the master and where the I/O replication \
thread is in the master's binlogs.",
   (gptr*) &master_info_file, (gptr*) &master_info_file, 0, GET_STR,
   REQUIRED_ARG, 0, 0, 0, 0, 0, 0},
  {"master-password", OPT_MASTER_PASSWORD,
   "The password the slave thread will authenticate with when connecting to the master. If not set, an empty password is assumed.The value in master.info will take precedence if it can be read.",
   (gptr*)&master_password, (gptr*)&master_password, 0,
   GET_STR, REQUIRED_ARG, 0, 0, 0, 0, 0, 0},
  {"master-port", OPT_MASTER_PORT,
   "The port the master is listening on. If not set, the compiled setting of MYSQL_PORT is assumed. If you have not tinkered with configure options, this should be 3306. The value in master.info will take precedence if it can be read.",
   (gptr*) &master_port, (gptr*) &master_port, 0, GET_UINT, REQUIRED_ARG,
   MYSQL_PORT, 0, 0, 0, 0, 0},
  {"master-retry-count", OPT_MASTER_RETRY_COUNT,
   "The number of tries the slave will make to connect to the master before giving up.",
   (gptr*) &master_retry_count, (gptr*) &master_retry_count, 0, GET_ULONG,
   REQUIRED_ARG, 3600*24, 0, 0, 0, 0, 0},
  {"master-ssl", OPT_MASTER_SSL,
   "Enable the slave to connect to the master using SSL.",
   (gptr*) &master_ssl, (gptr*) &master_ssl, 0, GET_BOOL, NO_ARG, 0, 0, 0, 0,
   0, 0},
  {"master-ssl-ca", OPT_MASTER_SSL_CA,
   "Master SSL CA file. Only applies if you have enabled master-ssl.",
   (gptr*) &master_ssl_ca, (gptr*) &master_ssl_ca, 0, GET_STR, OPT_ARG,
   0, 0, 0, 0, 0, 0},
  {"master-ssl-capath", OPT_MASTER_SSL_CAPATH,
   "Master SSL CA path. Only applies if you have enabled master-ssl.",
   (gptr*) &master_ssl_capath, (gptr*) &master_ssl_capath, 0, GET_STR, OPT_ARG,
   0, 0, 0, 0, 0, 0},
  {"master-ssl-cert", OPT_MASTER_SSL_CERT,
   "Master SSL certificate file name. Only applies if you have enabled \
master-ssl",
   (gptr*) &master_ssl_cert, (gptr*) &master_ssl_cert, 0, GET_STR, OPT_ARG,
   0, 0, 0, 0, 0, 0},
  {"master-ssl-cipher", OPT_MASTER_SSL_CIPHER,
   "Master SSL cipher. Only applies if you have enabled master-ssl.",
   (gptr*) &master_ssl_cipher, (gptr*) &master_ssl_capath, 0, GET_STR, OPT_ARG,
   0, 0, 0, 0, 0, 0},
  {"master-ssl-key", OPT_MASTER_SSL_KEY,
   "Master SSL keyfile name. Only applies if you have enabled master-ssl.",
   (gptr*) &master_ssl_key, (gptr*) &master_ssl_key, 0, GET_STR, OPT_ARG,
   0, 0, 0, 0, 0, 0},
  {"master-user", OPT_MASTER_USER,
   "The username the slave thread will use for authentication when connecting to the master. The user must have FILE privilege. If the master user is not set, user test is assumed. The value in master.info will take precedence if it can be read.",
   (gptr*) &master_user, (gptr*) &master_user, 0, GET_STR, REQUIRED_ARG, 0, 0,
   0, 0, 0, 0},
#ifdef HAVE_REPLICATION
  {"max-binlog-dump-events", OPT_MAX_BINLOG_DUMP_EVENTS,
   "Option used by mysql-test for debugging and testing of replication.",
   (gptr*) &max_binlog_dump_events, (gptr*) &max_binlog_dump_events, 0,
   GET_INT, REQUIRED_ARG, 0, 0, 0, 0, 0, 0},
#endif /* HAVE_REPLICATION */
  {"memlock", OPT_MEMLOCK, "Lock mysqld in memory.", (gptr*) &locked_in_memory,
   (gptr*) &locked_in_memory, 0, GET_BOOL, NO_ARG, 0, 0, 0, 0, 0, 0},
  {"merge", OPT_MERGE, "Enable Merge storage engine. Disable with \
--skip-merge.",
   (gptr*) &opt_merge, (gptr*) &opt_merge, 0, GET_BOOL, NO_ARG, 1, 0, 0, 0, 0, 0},
  {"myisam-recover", OPT_MYISAM_RECOVER,
   "Syntax: myisam-recover[=option[,option...]], where option can be DEFAULT, BACKUP, FORCE or QUICK.",
   (gptr*) &myisam_recover_options_str, (gptr*) &myisam_recover_options_str, 0,
   GET_STR, OPT_ARG, 0, 0, 0, 0, 0, 0},
  {"ndbcluster", OPT_NDBCLUSTER, "Enable NDB Cluster (if this version of MySQL supports it). \
Disable with --skip-ndbcluster (will save memory).",
   (gptr*) &opt_ndbcluster, (gptr*) &opt_ndbcluster, 0, GET_BOOL, NO_ARG,
   OPT_NDBCLUSTER_DEFAULT, 0, 0, 0, 0, 0},
#ifdef HAVE_NDBCLUSTER_DB
  {"ndb-connectstring", OPT_NDB_CONNECTSTRING,
   "Connect string for ndbcluster.",
   (gptr*) &opt_ndb_connectstring,
   (gptr*) &opt_ndb_connectstring,
   0, GET_STR, REQUIRED_ARG, 0, 0, 0, 0, 0, 0},
  {"ndb-mgmd-host", OPT_NDB_MGMD,
   "Set host and port for ndb_mgmd. Syntax: hostname[:port]",
   (gptr*) &opt_ndb_mgmd,
   (gptr*) &opt_ndb_mgmd,
   0, GET_STR, REQUIRED_ARG, 0, 0, 0, 0, 0, 0},
  {"ndb-nodeid", OPT_NDB_NODEID,
   "Nodeid for this mysqlserver in the cluster.",
   (gptr*) &opt_ndb_nodeid,
   (gptr*) &opt_ndb_nodeid,
   0, GET_INT, REQUIRED_ARG, 0, 0, 0, 0, 0, 0},
  {"ndb-autoincrement-prefetch-sz", OPT_NDB_AUTOINCREMENT_PREFETCH_SZ,
   "Specify number of autoincrement values that are prefetched.",
   (gptr*) &global_system_variables.ndb_autoincrement_prefetch_sz,
   (gptr*) &global_system_variables.ndb_autoincrement_prefetch_sz,
   0, GET_ULONG, REQUIRED_ARG, 32, 1, 256, 0, 0, 0},
  {"ndb-force-send", OPT_NDB_FORCE_SEND,
   "Force send of buffers to ndb immediately without waiting for "
   "other threads.",
   (gptr*) &global_system_variables.ndb_force_send,
   (gptr*) &global_system_variables.ndb_force_send,
   0, GET_BOOL, OPT_ARG, 1, 0, 0, 0, 0, 0},
  {"ndb_force_send", OPT_NDB_FORCE_SEND,
   "same as --ndb-force-send.",
   (gptr*) &global_system_variables.ndb_force_send,
   (gptr*) &global_system_variables.ndb_force_send,
   0, GET_BOOL, OPT_ARG, 1, 0, 0, 0, 0, 0},
  {"ndb-use-exact-count", OPT_NDB_USE_EXACT_COUNT,
   "Use exact records count during query planning and for fast "
   "select count(*), disable for faster queries.",
   (gptr*) &global_system_variables.ndb_use_exact_count,
   (gptr*) &global_system_variables.ndb_use_exact_count,
   0, GET_BOOL, OPT_ARG, 1, 0, 0, 0, 0, 0},
  {"ndb_use_exact_count", OPT_NDB_USE_EXACT_COUNT,
   "same as --ndb-use-exact-count.",
   (gptr*) &global_system_variables.ndb_use_exact_count,
   (gptr*) &global_system_variables.ndb_use_exact_count,
   0, GET_BOOL, OPT_ARG, 1, 0, 0, 0, 0, 0},
  {"ndb-use-transactions", OPT_NDB_USE_TRANSACTIONS,
   "Use transactions for large inserts, if enabled then large "
   "inserts will be split into several smaller transactions",
   (gptr*) &global_system_variables.ndb_use_transactions,
   (gptr*) &global_system_variables.ndb_use_transactions,
   0, GET_BOOL, OPT_ARG, 1, 0, 0, 0, 0, 0},
  {"ndb_use_transactions", OPT_NDB_USE_TRANSACTIONS,
   "same as --ndb-use-transactions.",
   (gptr*) &global_system_variables.ndb_use_transactions,
   (gptr*) &global_system_variables.ndb_use_transactions,
   0, GET_BOOL, OPT_ARG, 1, 0, 0, 0, 0, 0},
  {"ndb-shm", OPT_NDB_SHM,
   "Use shared memory connections when available.",
   (gptr*) &opt_ndb_shm,
   (gptr*) &opt_ndb_shm,
   0, GET_BOOL, OPT_ARG, OPT_NDB_SHM_DEFAULT, 0, 0, 0, 0, 0},
  {"ndb-optimized-node-selection", OPT_NDB_OPTIMIZED_NODE_SELECTION,
   "Select nodes for transactions in a more optimal way.",
   (gptr*) &opt_ndb_optimized_node_selection,
   (gptr*) &opt_ndb_optimized_node_selection,
   0, GET_BOOL, OPT_ARG, 1, 0, 0, 0, 0, 0},
  { "ndb-cache-check-time", OPT_NDB_CACHE_CHECK_TIME,
    "A dedicated thread is created to, at the given millisecons interval, invalidate the query cache if another MySQL server in the cluster has changed the data in the database.",
    (gptr*) &opt_ndb_cache_check_time, (gptr*) &opt_ndb_cache_check_time, 0, GET_ULONG, REQUIRED_ARG,
    0, 0, LONG_TIMEOUT, 0, 1, 0},
#endif
  {"new", 'n', "Use very new possible 'unsafe' functions.",
   (gptr*) &global_system_variables.new_mode,
   (gptr*) &max_system_variables.new_mode,
   0, GET_BOOL, NO_ARG, 0, 0, 0, 0, 0, 0},
#ifdef NOT_YET
  {"no-mix-table-types", OPT_NO_MIX_TYPE, "Don't allow commands with uses two different table types.",
   (gptr*) &opt_no_mix_types, (gptr*) &opt_no_mix_types, 0, GET_BOOL, NO_ARG,
   0, 0, 0, 0, 0, 0},
#endif
  {"old-passwords", OPT_OLD_PASSWORDS, "Use old password encryption method (needed for 4.0 and older clients).",
   (gptr*) &global_system_variables.old_passwords,
   (gptr*) &max_system_variables.old_passwords, 0, GET_BOOL, NO_ARG,
   0, 0, 0, 0, 0, 0},
#ifdef ONE_THREAD
  {"one-thread", OPT_ONE_THREAD,
   "Only use one thread (for debugging under Linux).", 0, 0, 0, GET_NO_ARG,
   NO_ARG, 0, 0, 0, 0, 0, 0},
#endif
  {"old-style-user-limits", OPT_OLD_STYLE_USER_LIMITS,
   "Enable old-style user limits (before 5.0.3 user resources were counted per each user+host vs. per account)",
   (gptr*) &opt_old_style_user_limits, (gptr*) &opt_old_style_user_limits,
   0, GET_BOOL, NO_ARG, 0, 0, 0, 0, 0, 0},
  {"pid-file", OPT_PID_FILE, "Pid file used by safe_mysqld.",
   (gptr*) &pidfile_name_ptr, (gptr*) &pidfile_name_ptr, 0, GET_STR,
   REQUIRED_ARG, 0, 0, 0, 0, 0, 0},
  {"port", 'P', "Port number to use for connection.", (gptr*) &mysqld_port,
   (gptr*) &mysqld_port, 0, GET_UINT, REQUIRED_ARG, 0, 0, 0, 0, 0, 0},
  {"port-open-timeout", OPT_PORT_OPEN_TIMEOUT,
   "Maximum time in seconds to wait for the port to become free. "
   "(Default: no wait)", (gptr*) &mysqld_port_timeout,
   (gptr*) &mysqld_port_timeout, 0, GET_UINT, REQUIRED_ARG, 0, 0, 0, 0, 0, 0},
  {"relay-log", OPT_RELAY_LOG,
   "The location and name to use for relay logs.",
   (gptr*) &opt_relay_logname, (gptr*) &opt_relay_logname, 0,
   GET_STR_ALLOC, REQUIRED_ARG, 0, 0, 0, 0, 0, 0},
  {"relay-log-index", OPT_RELAY_LOG_INDEX,
   "The location and name to use for the file that keeps a list of the last \
relay logs.",
   (gptr*) &opt_relaylog_index_name, (gptr*) &opt_relaylog_index_name, 0,
   GET_STR, REQUIRED_ARG, 0, 0, 0, 0, 0, 0},
  {"relay-log-info-file", OPT_RELAY_LOG_INFO_FILE,
   "The location and name of the file that remembers where the SQL replication \
thread is in the relay logs.",
   (gptr*) &relay_log_info_file, (gptr*) &relay_log_info_file, 0, GET_STR,
   REQUIRED_ARG, 0, 0, 0, 0, 0, 0},
  {"replicate-do-db", OPT_REPLICATE_DO_DB,
   "Tells the slave thread to restrict replication to the specified database. To specify more than one database, use the directive multiple times, once for each database. Note that this will only work if you do not use cross-database queries such as UPDATE some_db.some_table SET foo='bar' while having selected a different or no database. If you need cross database updates to work, make sure you have 3.23.28 or later, and use replicate-wild-do-table=db_name.%.",
   0, 0, 0, GET_STR, REQUIRED_ARG, 0, 0, 0, 0, 0, 0},
  {"replicate-do-table", OPT_REPLICATE_DO_TABLE,
   "Tells the slave thread to restrict replication to the specified table. To specify more than one table, use the directive multiple times, once for each table. This will work for cross-database updates, in contrast to replicate-do-db.",
   0, 0, 0, GET_STR, REQUIRED_ARG, 0, 0, 0, 0, 0, 0},
  {"replicate-ignore-db", OPT_REPLICATE_IGNORE_DB,
   "Tells the slave thread to not replicate to the specified database. To specify more than one database to ignore, use the directive multiple times, once for each database. This option will not work if you use cross database updates. If you need cross database updates to work, make sure you have 3.23.28 or later, and use replicate-wild-ignore-table=db_name.%. ",
   0, 0, 0, GET_STR, REQUIRED_ARG, 0, 0, 0, 0, 0, 0},
  {"replicate-ignore-table", OPT_REPLICATE_IGNORE_TABLE,
   "Tells the slave thread to not replicate to the specified table. To specify more than one table to ignore, use the directive multiple times, once for each table. This will work for cross-datbase updates, in contrast to replicate-ignore-db.",
   0, 0, 0, GET_STR, REQUIRED_ARG, 0, 0, 0, 0, 0, 0},
  {"replicate-rewrite-db", OPT_REPLICATE_REWRITE_DB,
   "Updates to a database with a different name than the original. Example: replicate-rewrite-db=master_db_name->slave_db_name.",
   0, 0, 0, GET_STR, REQUIRED_ARG, 0, 0, 0, 0, 0, 0},
#ifdef HAVE_REPLICATION
  {"replicate-same-server-id", OPT_REPLICATE_SAME_SERVER_ID,
   "In replication, if set to 1, do not skip events having our server id. \
Default value is 0 (to break infinite loops in circular replication). \
Can't be set to 1 if --log-slave-updates is used.",
   (gptr*) &replicate_same_server_id,
   (gptr*) &replicate_same_server_id,
   0, GET_BOOL, NO_ARG, 0, 0, 0, 0, 0, 0},
#endif
  {"replicate-wild-do-table", OPT_REPLICATE_WILD_DO_TABLE,
   "Tells the slave thread to restrict replication to the tables that match the specified wildcard pattern. To specify more than one table, use the directive multiple times, once for each table. This will work for cross-database updates. Example: replicate-wild-do-table=foo%.bar% will replicate only updates to tables in all databases that start with foo and whose table names start with bar.",
   0, 0, 0, GET_STR, REQUIRED_ARG, 0, 0, 0, 0, 0, 0},
  {"replicate-wild-ignore-table", OPT_REPLICATE_WILD_IGNORE_TABLE,
   "Tells the slave thread to not replicate to the tables that match the given wildcard pattern. To specify more than one table to ignore, use the directive multiple times, once for each table. This will work for cross-database updates. Example: replicate-wild-ignore-table=foo%.bar% will not do updates to tables in databases that start with foo and whose table names start with bar.",
   0, 0, 0, GET_STR, REQUIRED_ARG, 0, 0, 0, 0, 0, 0},
  // In replication, we may need to tell the other servers how to connect
  {"report-host", OPT_REPORT_HOST,
   "Hostname or IP of the slave to be reported to to the master during slave registration. Will appear in the output of SHOW SLAVE HOSTS. Leave unset if you do not want the slave to register itself with the master. Note that it is not sufficient for the master to simply read the IP of the slave off the socket once the slave connects. Due to NAT and other routing issues, that IP may not be valid for connecting to the slave from the master or other hosts.",
   (gptr*) &report_host, (gptr*) &report_host, 0, GET_STR, REQUIRED_ARG, 0, 0,
   0, 0, 0, 0},
  {"report-password", OPT_REPORT_PASSWORD, "Undocumented.",
   (gptr*) &report_password, (gptr*) &report_password, 0, GET_STR,
   REQUIRED_ARG, 0, 0, 0, 0, 0, 0},
  {"report-port", OPT_REPORT_PORT,
   "Port for connecting to slave reported to the master during slave registration. Set it only if the slave is listening on a non-default port or if you have a special tunnel from the master or other clients to the slave. If not sure, leave this option unset.",
   (gptr*) &report_port, (gptr*) &report_port, 0, GET_UINT, REQUIRED_ARG,
   MYSQL_PORT, 0, 0, 0, 0, 0},
  {"report-user", OPT_REPORT_USER, "Undocumented.", (gptr*) &report_user,
   (gptr*) &report_user, 0, GET_STR, REQUIRED_ARG, 0, 0, 0, 0, 0, 0},
  {"rpl-recovery-rank", OPT_RPL_RECOVERY_RANK, "Undocumented.",
   (gptr*) &rpl_recovery_rank, (gptr*) &rpl_recovery_rank, 0, GET_ULONG,
   REQUIRED_ARG, 0, 0, 0, 0, 0, 0},
  {"safe-mode", OPT_SAFE, "Skip some optimize stages (for testing).",
   0, 0, 0, GET_NO_ARG, NO_ARG, 0, 0, 0, 0, 0, 0},
#ifndef TO_BE_DELETED
  {"safe-show-database", OPT_SAFE_SHOW_DB,
   "Deprecated option; use GRANT SHOW DATABASES instead...",
   0, 0, 0, GET_NO_ARG, NO_ARG, 0, 0, 0, 0, 0, 0},
#endif
  {"safe-user-create", OPT_SAFE_USER_CREATE,
   "Don't allow new user creation by the user who has no write privileges to the mysql.user table.",
   (gptr*) &opt_safe_user_create, (gptr*) &opt_safe_user_create, 0, GET_BOOL,
   NO_ARG, 0, 0, 0, 0, 0, 0},
  {"safemalloc-mem-limit", OPT_SAFEMALLOC_MEM_LIMIT,
   "Simulate memory shortage when compiled with the --with-debug=full option.",
   0, 0, 0, GET_ULL, REQUIRED_ARG, 0, 0, 0, 0, 0, 0},
  {"secure-auth", OPT_SECURE_AUTH, "Disallow authentication for accounts that have old (pre-4.1) passwords.",
   (gptr*) &opt_secure_auth, (gptr*) &opt_secure_auth, 0, GET_BOOL, NO_ARG,
   my_bool(0), 0, 0, 0, 0, 0},
  {"secure-file-priv", OPT_SECURE_FILE_PRIV,
   "Limit LOAD DATA, SELECT ... OUTFILE, and LOAD_FILE() to files within specified directory",
   (gptr*) &opt_secure_file_priv, (gptr*) &opt_secure_file_priv, 0,
   GET_STR_ALLOC, REQUIRED_ARG, 0, 0, 0, 0, 0, 0},
  {"server-id",	OPT_SERVER_ID,
   "Uniquely identifies the server instance in the community of replication partners.",
   (gptr*) &server_id, (gptr*) &server_id, 0, GET_ULONG, REQUIRED_ARG, 0, 0, 0,
   0, 0, 0},
  {"set-variable", 'O',
   "Change the value of a variable. Please note that this option is deprecated;you can set variables directly with --variable-name=value.",
   0, 0, 0, GET_STR, REQUIRED_ARG, 0, 0, 0, 0, 0, 0},
#ifdef HAVE_SMEM
  {"shared-memory", OPT_ENABLE_SHARED_MEMORY,
   "Enable the shared memory.",(gptr*) &opt_enable_shared_memory, (gptr*) &opt_enable_shared_memory,
   0, GET_BOOL, NO_ARG, 0, 0, 0, 0, 0, 0},
#endif
#ifdef HAVE_SMEM
  {"shared-memory-base-name",OPT_SHARED_MEMORY_BASE_NAME,
   "Base name of shared memory.", (gptr*) &shared_memory_base_name, (gptr*) &shared_memory_base_name,
   0, GET_STR, REQUIRED_ARG, 0, 0, 0, 0, 0, 0},
#endif
  {"show-slave-auth-info", OPT_SHOW_SLAVE_AUTH_INFO,
   "Show user and password in SHOW SLAVE HOSTS on this master",
   (gptr*) &opt_show_slave_auth_info, (gptr*) &opt_show_slave_auth_info, 0,
   GET_BOOL, NO_ARG, 0, 0, 0, 0, 0, 0},
#ifndef DISABLE_GRANT_OPTIONS
  {"skip-grant-tables", OPT_SKIP_GRANT,
   "Start without grant tables. This gives all users FULL ACCESS to all tables!",
   (gptr*) &opt_noacl, (gptr*) &opt_noacl, 0, GET_BOOL, NO_ARG, 0, 0, 0, 0, 0,
   0},
#endif
  {"skip-host-cache", OPT_SKIP_HOST_CACHE, "Don't cache host names.", 0, 0, 0,
   GET_NO_ARG, NO_ARG, 0, 0, 0, 0, 0, 0},
  {"skip-locking", OPT_SKIP_LOCK,
   "Deprecated option, use --skip-external-locking instead.",
   0, 0, 0, GET_NO_ARG, NO_ARG, 0, 0, 0, 0, 0, 0},
  {"skip-name-resolve", OPT_SKIP_RESOLVE,
   "Don't resolve hostnames. All hostnames are IP's or 'localhost'.",
   0, 0, 0, GET_NO_ARG, NO_ARG, 0, 0, 0, 0, 0, 0},
  {"skip-networking", OPT_SKIP_NETWORKING,
   "Don't allow connection with TCP/IP.", 0, 0, 0, GET_NO_ARG, NO_ARG, 0, 0, 0,
   0, 0, 0},
  {"skip-new", OPT_SKIP_NEW, "Don't use new, possible wrong routines.",
   0, 0, 0, GET_NO_ARG, NO_ARG, 0, 0, 0, 0, 0, 0},
#ifndef DBUG_OFF
#ifdef SAFEMALLOC
  {"skip-safemalloc", OPT_SKIP_SAFEMALLOC,
   "Don't use the memory allocation checking.", 0, 0, 0, GET_NO_ARG, NO_ARG,
   0, 0, 0, 0, 0, 0},
#endif
#endif
  {"skip-show-database", OPT_SKIP_SHOW_DB,
   "Don't allow 'SHOW DATABASE' commands.", 0, 0, 0, GET_NO_ARG, NO_ARG, 0, 0,
   0, 0, 0, 0},
  {"skip-slave-start", OPT_SKIP_SLAVE_START,
   "If set, slave is not autostarted.", (gptr*) &opt_skip_slave_start,
   (gptr*) &opt_skip_slave_start, 0, GET_BOOL, NO_ARG, 0, 0, 0, 0, 0, 0},
  {"skip-stack-trace", OPT_SKIP_STACK_TRACE,
   "Don't print a stack trace on failure.", 0, 0, 0, GET_NO_ARG, NO_ARG, 0, 0,
   0, 0, 0, 0},
  {"skip-symlink", OPT_SKIP_SYMLINKS, "Don't allow symlinking of tables. Deprecated option.  Use --skip-symbolic-links instead.",
   0, 0, 0, GET_NO_ARG, NO_ARG, 0, 0, 0, 0, 0, 0},
  {"skip-thread-priority", OPT_SKIP_PRIOR,
   "Don't give threads different priorities.", 0, 0, 0, GET_NO_ARG, NO_ARG,
   DEFAULT_SKIP_THREAD_PRIORITY, 0, 0, 0, 0, 0},
#ifdef HAVE_REPLICATION
  {"slave-load-tmpdir", OPT_SLAVE_LOAD_TMPDIR,
   "The location where the slave should put its temporary files when \
replicating a LOAD DATA INFILE command.",
   (gptr*) &slave_load_tmpdir, (gptr*) &slave_load_tmpdir, 0, GET_STR_ALLOC,
   REQUIRED_ARG, 0, 0, 0, 0, 0, 0},
  {"slave-skip-errors", OPT_SLAVE_SKIP_ERRORS,
   "Tells the slave thread to continue replication when a query returns an error from the provided list.",
   0, 0, 0, GET_STR, REQUIRED_ARG, 0, 0, 0, 0, 0, 0},
#endif
  {"socket", OPT_SOCKET, "Socket file to use for connection.",
   (gptr*) &mysqld_unix_port, (gptr*) &mysqld_unix_port, 0, GET_STR,
   REQUIRED_ARG, 0, 0, 0, 0, 0, 0},
#ifdef HAVE_REPLICATION
  {"sporadic-binlog-dump-fail", OPT_SPORADIC_BINLOG_DUMP_FAIL,
   "Option used by mysql-test for debugging and testing of replication.",
   (gptr*) &opt_sporadic_binlog_dump_fail,
   (gptr*) &opt_sporadic_binlog_dump_fail, 0, GET_BOOL, NO_ARG, 0, 0, 0, 0, 0,
   0},
#endif /* HAVE_REPLICATION */
  {"sql-bin-update-same", OPT_SQL_BIN_UPDATE_SAME,
   "The update log is deprecated since version 5.0, is replaced by the binary \
log and this option does nothing anymore.",
   0, 0, 0, GET_DISABLED, NO_ARG, 0, 0, 0, 0, 0, 0},
  {"sql-mode", OPT_SQL_MODE,
   "Syntax: sql-mode=option[,option[,option...]] where option can be one of: REAL_AS_FLOAT, PIPES_AS_CONCAT, ANSI_QUOTES, IGNORE_SPACE, ONLY_FULL_GROUP_BY, NO_UNSIGNED_SUBTRACTION.",
   (gptr*) &sql_mode_str, (gptr*) &sql_mode_str, 0, GET_STR, REQUIRED_ARG, 0,
   0, 0, 0, 0, 0},
#ifdef HAVE_OPENSSL
#include "sslopt-longopts.h"
#endif
#ifdef __WIN__
  {"standalone", OPT_STANDALONE,
  "Dummy option to start as a standalone program (NT).", 0, 0, 0, GET_NO_ARG,
   NO_ARG, 0, 0, 0, 0, 0, 0},
#endif
  {"symbolic-links", 's', "Enable symbolic link support.",
   (gptr*) &my_use_symdir, (gptr*) &my_use_symdir, 0, GET_BOOL, NO_ARG,
   IF_PURIFY(0,1), 0, 0, 0, 0, 0},
  {"sysdate-is-now", OPT_SYSDATE_IS_NOW,
   "Non-default option to alias SYSDATE() to NOW() to make it safe-replicable. Since 5.0, SYSDATE() returns a `dynamic' value different for different invocations, even within the same statement.",
   (gptr*) &global_system_variables.sysdate_is_now,
   0, 0, GET_BOOL, NO_ARG, 0, 0, 1, 0, 1, 0},
  {"tc-heuristic-recover", OPT_TC_HEURISTIC_RECOVER,
   "Decision to use in heuristic recover process. Possible values are COMMIT or ROLLBACK.",
   (gptr*) &opt_tc_heuristic_recover, (gptr*) &opt_tc_heuristic_recover,
   0, GET_STR, REQUIRED_ARG, 0, 0, 0, 0, 0, 0},
  {"temp-pool", OPT_TEMP_POOL,
   "Using this option will cause most temporary files created to use a small set of names, rather than a unique name for each new file.",
   (gptr*) &use_temp_pool, (gptr*) &use_temp_pool, 0, GET_BOOL, NO_ARG, 1,
   0, 0, 0, 0, 0},
  {"timed_mutexes", OPT_TIMED_MUTEXES,
   "Specify whether to time mutexes (only InnoDB mutexes are currently supported)",
   (gptr*) &timed_mutexes, (gptr*) &timed_mutexes, 0, GET_BOOL, NO_ARG, 0,
    0, 0, 0, 0, 0},
  {"tmpdir", 't',
   "Path for temporary files. Several paths may be specified, separated by a "
#if defined(__WIN__) || defined(OS2) || defined(__NETWARE__)
   "semicolon (;)"
#else
   "colon (:)"
#endif
   ", in this case they are used in a round-robin fashion.",
   (gptr*) &opt_mysql_tmpdir,
   (gptr*) &opt_mysql_tmpdir, 0, GET_STR, REQUIRED_ARG, 0, 0, 0, 0, 0, 0},
  {"transaction-isolation", OPT_TX_ISOLATION,
   "Default transaction isolation level.", 0, 0, 0, GET_STR, REQUIRED_ARG, 0,
   0, 0, 0, 0, 0},
  {"use-symbolic-links", 's', "Enable symbolic link support. Deprecated option; use --symbolic-links instead.",
   (gptr*) &my_use_symdir, (gptr*) &my_use_symdir, 0, GET_BOOL, NO_ARG,
   /*
     The system call realpath() produces warnings under valgrind and
     purify. These are not suppressed: instead we disable symlinks
     option if compiled with valgrind support. 
   */
   IF_PURIFY(0,1), 0, 0, 0, 0, 0},
  {"user", 'u', "Run mysqld daemon as user.", 0, 0, 0, GET_STR, REQUIRED_ARG,
   0, 0, 0, 0, 0, 0},
  {"verbose", 'v', "Used with --help option for detailed help",
   (gptr*) &opt_verbose, (gptr*) &opt_verbose, 0, GET_BOOL, NO_ARG, 0, 0, 0, 0,
   0, 0},
  {"version", 'V', "Output version information and exit.", 0, 0, 0, GET_NO_ARG,
   NO_ARG, 0, 0, 0, 0, 0, 0},
  {"warnings", 'W', "Deprecated; use --log-warnings instead.",
   (gptr*) &global_system_variables.log_warnings,
   (gptr*) &max_system_variables.log_warnings, 0, GET_ULONG, OPT_ARG, 1, 0, ~0L,
   0, 0, 0},
  { "back_log", OPT_BACK_LOG,
    "The number of outstanding connection requests MySQL can have. This comes into play when the main MySQL thread gets very many connection requests in a very short time.",
    (gptr*) &back_log, (gptr*) &back_log, 0, GET_ULONG,
    REQUIRED_ARG, 50, 1, 65535, 0, 1, 0 },
#ifdef HAVE_BERKELEY_DB
  { "bdb_cache_size", OPT_BDB_CACHE_SIZE,
    "The buffer that is allocated to cache index and rows for BDB tables.",
    (gptr*) &berkeley_cache_size, (gptr*) &berkeley_cache_size, 0, GET_ULONG,
    REQUIRED_ARG, KEY_CACHE_SIZE, 20*1024, (long) ~0, 0, IO_SIZE, 0},
  /* QQ: The following should be removed soon! (bdb_max_lock preferred) */
  {"bdb_lock_max", OPT_BDB_MAX_LOCK, "Synonym for bdb_max_lock.",
   (gptr*) &berkeley_max_lock, (gptr*) &berkeley_max_lock, 0, GET_ULONG,
   REQUIRED_ARG, 10000, 0, (long) ~0, 0, 1, 0},
  {"bdb_log_buffer_size", OPT_BDB_LOG_BUFFER_SIZE,
   "The buffer that is allocated to cache index and rows for BDB tables.",
   (gptr*) &berkeley_log_buffer_size, (gptr*) &berkeley_log_buffer_size, 0,
   GET_ULONG, REQUIRED_ARG, 0, 256*1024L, ~0L, 0, 1024, 0},
  {"bdb_max_lock", OPT_BDB_MAX_LOCK,
   "The maximum number of locks you can have active on a BDB table.",
   (gptr*) &berkeley_max_lock, (gptr*) &berkeley_max_lock, 0, GET_ULONG,
   REQUIRED_ARG, 10000, 0, (long) ~0, 0, 1, 0},
#endif /* HAVE_BERKELEY_DB */
  {"binlog_cache_size", OPT_BINLOG_CACHE_SIZE,
   "The size of the cache to hold the SQL statements for the binary log during a transaction. If you often use big, multi-statement transactions you can increase this to get more performance.",
   (gptr*) &binlog_cache_size, (gptr*) &binlog_cache_size, 0, GET_ULONG,
   REQUIRED_ARG, 32*1024L, IO_SIZE, ~0L, 0, IO_SIZE, 0},
  {"bulk_insert_buffer_size", OPT_BULK_INSERT_BUFFER_SIZE,
   "Size of tree cache used in bulk insert optimisation. Note that this is a limit per thread!",
   (gptr*) &global_system_variables.bulk_insert_buff_size,
   (gptr*) &max_system_variables.bulk_insert_buff_size,
   0, GET_ULONG, REQUIRED_ARG, 8192*1024, 0, ~0L, 0, 1, 0},
  {"connect_timeout", OPT_CONNECT_TIMEOUT,
   "The number of seconds the mysqld server is waiting for a connect packet before responding with 'Bad handshake'.",
    (gptr*) &connect_timeout, (gptr*) &connect_timeout,
   0, GET_ULONG, REQUIRED_ARG, CONNECT_TIMEOUT, 2, LONG_TIMEOUT, 0, 1, 0 },
  { "date_format", OPT_DATE_FORMAT,
    "The DATE format (For future).",
    (gptr*) &opt_date_time_formats[MYSQL_TIMESTAMP_DATE],
    (gptr*) &opt_date_time_formats[MYSQL_TIMESTAMP_DATE],
    0, GET_STR, REQUIRED_ARG, 0, 0, 0, 0, 0, 0},
  { "datetime_format", OPT_DATETIME_FORMAT,
    "The DATETIME/TIMESTAMP format (for future).",
    (gptr*) &opt_date_time_formats[MYSQL_TIMESTAMP_DATETIME],
    (gptr*) &opt_date_time_formats[MYSQL_TIMESTAMP_DATETIME],
    0, GET_STR, REQUIRED_ARG, 0, 0, 0, 0, 0, 0},
  { "default_week_format", OPT_DEFAULT_WEEK_FORMAT,
    "The default week format used by WEEK() functions.",
    (gptr*) &global_system_variables.default_week_format,
    (gptr*) &max_system_variables.default_week_format,
    0, GET_ULONG, REQUIRED_ARG, 0, 0, 7L, 0, 1, 0},
  {"delayed_insert_limit", OPT_DELAYED_INSERT_LIMIT,
   "After inserting delayed_insert_limit rows, the INSERT DELAYED handler will check if there are any SELECT statements pending. If so, it allows these to execute before continuing.",
    (gptr*) &delayed_insert_limit, (gptr*) &delayed_insert_limit, 0, GET_ULONG,
    REQUIRED_ARG, DELAYED_LIMIT, 1, ~0L, 0, 1, 0},
  {"delayed_insert_timeout", OPT_DELAYED_INSERT_TIMEOUT,
   "How long a INSERT DELAYED thread should wait for INSERT statements before terminating.",
   (gptr*) &delayed_insert_timeout, (gptr*) &delayed_insert_timeout, 0,
   GET_ULONG, REQUIRED_ARG, DELAYED_WAIT_TIMEOUT, 1, LONG_TIMEOUT, 0, 1, 0},
  { "delayed_queue_size", OPT_DELAYED_QUEUE_SIZE,
    "What size queue (in rows) should be allocated for handling INSERT DELAYED. If the queue becomes full, any client that does INSERT DELAYED will wait until there is room in the queue again.",
    (gptr*) &delayed_queue_size, (gptr*) &delayed_queue_size, 0, GET_ULONG,
    REQUIRED_ARG, DELAYED_QUEUE_SIZE, 1, ~0L, 0, 1, 0},
  {"div_precision_increment", OPT_DIV_PRECINCREMENT,
   "Precision of the result of '/' operator will be increased on that value.",
   (gptr*) &global_system_variables.div_precincrement,
   (gptr*) &max_system_variables.div_precincrement, 0, GET_ULONG,
   REQUIRED_ARG, 4, 0, DECIMAL_MAX_SCALE, 0, 0, 0},
  {"expire_logs_days", OPT_EXPIRE_LOGS_DAYS,
   "If non-zero, binary logs will be purged after expire_logs_days "
   "days; possible purges happen at startup and at binary log rotation.",
   (gptr*) &expire_logs_days,
   (gptr*) &expire_logs_days, 0, GET_ULONG,
   REQUIRED_ARG, 0, 0, 99, 0, 1, 0},
  { "flush_time", OPT_FLUSH_TIME,
    "A dedicated thread is created to flush all tables at the given interval.",
    (gptr*) &flush_time, (gptr*) &flush_time, 0, GET_ULONG, REQUIRED_ARG,
    FLUSH_TIME, 0, LONG_TIMEOUT, 0, 1, 0},
  { "ft_boolean_syntax", OPT_FT_BOOLEAN_SYNTAX,
    "List of operators for MATCH ... AGAINST ( ... IN BOOLEAN MODE)",
    0, 0, 0, GET_STR,
    REQUIRED_ARG, 0, 0, 0, 0, 0, 0},
  { "ft_max_word_len", OPT_FT_MAX_WORD_LEN,
    "The maximum length of the word to be included in a FULLTEXT index. Note: FULLTEXT indexes must be rebuilt after changing this variable.",
    (gptr*) &ft_max_word_len, (gptr*) &ft_max_word_len, 0, GET_ULONG,
    REQUIRED_ARG, HA_FT_MAXCHARLEN, 10, HA_FT_MAXCHARLEN, 0, 1, 0},
  { "ft_min_word_len", OPT_FT_MIN_WORD_LEN,
    "The minimum length of the word to be included in a FULLTEXT index. Note: FULLTEXT indexes must be rebuilt after changing this variable.",
    (gptr*) &ft_min_word_len, (gptr*) &ft_min_word_len, 0, GET_ULONG,
    REQUIRED_ARG, 4, 1, HA_FT_MAXCHARLEN, 0, 1, 0},
  { "ft_query_expansion_limit", OPT_FT_QUERY_EXPANSION_LIMIT,
    "Number of best matches to use for query expansion",
    (gptr*) &ft_query_expansion_limit, (gptr*) &ft_query_expansion_limit, 0, GET_ULONG,
    REQUIRED_ARG, 20, 0, 1000, 0, 1, 0},
  { "ft_stopword_file", OPT_FT_STOPWORD_FILE,
    "Use stopwords from this file instead of built-in list.",
    (gptr*) &ft_stopword_file, (gptr*) &ft_stopword_file, 0, GET_STR,
    REQUIRED_ARG, 0, 0, 0, 0, 0, 0},
  { "group_concat_max_len", OPT_GROUP_CONCAT_MAX_LEN,
    "The maximum length of the result of function  group_concat.",
    (gptr*) &global_system_variables.group_concat_max_len,
    (gptr*) &max_system_variables.group_concat_max_len, 0, GET_ULONG,
    REQUIRED_ARG, 1024, 4, (long) ~0, 0, 1, 0},
#ifdef HAVE_INNOBASE_DB
  {"innodb_additional_mem_pool_size", OPT_INNODB_ADDITIONAL_MEM_POOL_SIZE,
   "Size of a memory pool InnoDB uses to store data dictionary information and other internal data structures.",
   (gptr*) &innobase_additional_mem_pool_size,
   (gptr*) &innobase_additional_mem_pool_size, 0, GET_LONG, REQUIRED_ARG,
   1*1024*1024L, 512*1024L, ~0L, 0, 1024, 0},
  {"innodb_autoextend_increment", OPT_INNODB_AUTOEXTEND_INCREMENT,
   "Data file autoextend increment in megabytes",
   (gptr*) &srv_auto_extend_increment,
   (gptr*) &srv_auto_extend_increment,
   0, GET_LONG, REQUIRED_ARG, 8L, 1L, 1000L, 0, 1L, 0},
  {"innodb_buffer_pool_awe_mem_mb", OPT_INNODB_BUFFER_POOL_AWE_MEM_MB,
   "If Windows AWE is used, the size of InnoDB buffer pool allocated from the AWE memory.",
   (gptr*) &innobase_buffer_pool_awe_mem_mb, (gptr*) &innobase_buffer_pool_awe_mem_mb, 0,
   GET_LONG, REQUIRED_ARG, 0, 0, 63000, 0, 1, 0},
  {"innodb_buffer_pool_size", OPT_INNODB_BUFFER_POOL_SIZE,
   "The size of the memory buffer InnoDB uses to cache data and indexes of its tables.",
   (gptr*) &innobase_buffer_pool_size, (gptr*) &innobase_buffer_pool_size, 0,
   GET_LL, REQUIRED_ARG, 8*1024*1024L, 1024*1024L, LONGLONG_MAX, 0,
   1024*1024L, 0},
  {"innodb_commit_concurrency", OPT_INNODB_COMMIT_CONCURRENCY,
   "Helps in performance tuning in heavily concurrent environments.",
   (gptr*) &srv_commit_concurrency, (gptr*) &srv_commit_concurrency,
   0, GET_LONG, REQUIRED_ARG, 0, 0, 1000, 0, 1, 0},
  {"innodb_concurrency_tickets", OPT_INNODB_CONCURRENCY_TICKETS,
   "Number of times a thread is allowed to enter InnoDB within the same \
    SQL query after it has once got the ticket",
   (gptr*) &srv_n_free_tickets_to_enter,
   (gptr*) &srv_n_free_tickets_to_enter,
   0, GET_LONG, REQUIRED_ARG, 500L, 1L, ~0L, 0, 1L, 0},
  {"innodb_file_io_threads", OPT_INNODB_FILE_IO_THREADS,
   "Number of file I/O threads in InnoDB.", (gptr*) &innobase_file_io_threads,
   (gptr*) &innobase_file_io_threads, 0, GET_LONG, REQUIRED_ARG, 4, 4, 64, 0,
   1, 0},
  {"innodb_force_recovery", OPT_INNODB_FORCE_RECOVERY,
   "Helps to save your data in case the disk image of the database becomes corrupt.",
   (gptr*) &innobase_force_recovery, (gptr*) &innobase_force_recovery, 0,
   GET_LONG, REQUIRED_ARG, 0, 0, 6, 0, 1, 0},
  {"innodb_lock_wait_timeout", OPT_INNODB_LOCK_WAIT_TIMEOUT,
   "Timeout in seconds an InnoDB transaction may wait for a lock before being rolled back.",
   (gptr*) &innobase_lock_wait_timeout, (gptr*) &innobase_lock_wait_timeout,
   0, GET_LONG, REQUIRED_ARG, 50, 1, 1024 * 1024 * 1024, 0, 1, 0},
  {"innodb_log_buffer_size", OPT_INNODB_LOG_BUFFER_SIZE,
   "The size of the buffer which InnoDB uses to write log to the log files on disk.",
   (gptr*) &innobase_log_buffer_size, (gptr*) &innobase_log_buffer_size, 0,
   GET_LONG, REQUIRED_ARG, 1024*1024L, 256*1024L, ~0L, 0, 1024, 0},
  {"innodb_log_file_size", OPT_INNODB_LOG_FILE_SIZE,
   "Size of each log file in a log group.",
   (gptr*) &innobase_log_file_size, (gptr*) &innobase_log_file_size, 0,
   GET_LL, REQUIRED_ARG, 5*1024*1024L, 1*1024*1024L, LONGLONG_MAX, 0,
   1024*1024L, 0},
  {"innodb_log_files_in_group", OPT_INNODB_LOG_FILES_IN_GROUP,
   "Number of log files in the log group. InnoDB writes to the files in a circular fashion. Value 3 is recommended here.",
   (gptr*) &innobase_log_files_in_group, (gptr*) &innobase_log_files_in_group,
   0, GET_LONG, REQUIRED_ARG, 2, 2, 100, 0, 1, 0},
  {"innodb_mirrored_log_groups", OPT_INNODB_MIRRORED_LOG_GROUPS,
   "Number of identical copies of log groups we keep for the database. Currently this should be set to 1.",
   (gptr*) &innobase_mirrored_log_groups,
   (gptr*) &innobase_mirrored_log_groups, 0, GET_LONG, REQUIRED_ARG, 1, 1, 10,
   0, 1, 0},
  {"innodb_open_files", OPT_INNODB_OPEN_FILES,
   "How many files at the maximum InnoDB keeps open at the same time.",
   (gptr*) &innobase_open_files, (gptr*) &innobase_open_files, 0,
   GET_LONG, REQUIRED_ARG, 300L, 10L, ~0L, 0, 1L, 0},
  {"innodb_sync_spin_loops", OPT_INNODB_SYNC_SPIN_LOOPS,
   "Count of spin-loop rounds in InnoDB mutexes",
   (gptr*) &srv_n_spin_wait_rounds,
   (gptr*) &srv_n_spin_wait_rounds,
   0, GET_LONG, REQUIRED_ARG, 20L, 0L, ~0L, 0, 1L, 0},
  {"innodb_thread_concurrency", OPT_INNODB_THREAD_CONCURRENCY,
   "Helps in performance tuning in heavily concurrent environments. "
   "Sets the maximum number of threads allowed inside InnoDB. Value 0"
   " will disable the thread throttling.",
   (gptr*) &srv_thread_concurrency, (gptr*) &srv_thread_concurrency,
   0, GET_LONG, REQUIRED_ARG, 8, 0, 1000, 0, 1, 0},
  {"innodb_thread_sleep_delay", OPT_INNODB_THREAD_SLEEP_DELAY,
   "Time of innodb thread sleeping before joining InnoDB queue (usec). Value 0"
    " disable a sleep",
   (gptr*) &srv_thread_sleep_delay,
   (gptr*) &srv_thread_sleep_delay,
   0, GET_LONG, REQUIRED_ARG, 10000L, 0L, ~0L, 0, 1L, 0},
#endif /* HAVE_INNOBASE_DB */
  {"interactive_timeout", OPT_INTERACTIVE_TIMEOUT,
   "The number of seconds the server waits for activity on an interactive connection before closing it.",
   (gptr*) &global_system_variables.net_interactive_timeout,
   (gptr*) &max_system_variables.net_interactive_timeout, 0,
   GET_ULONG, REQUIRED_ARG, NET_WAIT_TIMEOUT, 1, LONG_TIMEOUT, 0, 1, 0},
  {"join_buffer_size", OPT_JOIN_BUFF_SIZE,
   "The size of the buffer that is used for full joins.",
   (gptr*) &global_system_variables.join_buff_size,
   (gptr*) &max_system_variables.join_buff_size, 0, GET_ULONG,
   REQUIRED_ARG, 128*1024L, IO_SIZE*2+MALLOC_OVERHEAD, ~0L, MALLOC_OVERHEAD,
   IO_SIZE, 0},
  {"key_buffer_size", OPT_KEY_BUFFER_SIZE,
   "The size of the buffer used for index blocks for MyISAM tables. Increase this to get better index handling (for all reads and multiple writes) to as much as you can afford; 64M on a 256M machine that mainly runs MySQL is quite common.",
   (gptr*) &dflt_key_cache_var.param_buff_size,
   (gptr*) 0,
   0, (GET_ULL | GET_ASK_ADDR),
   REQUIRED_ARG, KEY_CACHE_SIZE, MALLOC_OVERHEAD, ~(ulong) 0, MALLOC_OVERHEAD,
   IO_SIZE, 0},
  {"key_cache_age_threshold", OPT_KEY_CACHE_AGE_THRESHOLD,
   "This characterizes the number of hits a hot block has to be untouched until it is considered aged enough to be downgraded to a warm block. This specifies the percentage ratio of that number of hits to the total number of blocks in key cache",
   (gptr*) &dflt_key_cache_var.param_age_threshold,
   (gptr*) 0,
   0, (GET_ULONG | GET_ASK_ADDR), REQUIRED_ARG,
   300, 100, ~0L, 0, 100, 0},
  {"key_cache_block_size", OPT_KEY_CACHE_BLOCK_SIZE,
   "The default size of key cache blocks",
   (gptr*) &dflt_key_cache_var.param_block_size,
   (gptr*) 0,
   0, (GET_ULONG | GET_ASK_ADDR), REQUIRED_ARG,
   KEY_CACHE_BLOCK_SIZE , 512, 1024*16, MALLOC_OVERHEAD, 512, 0},
  {"key_cache_division_limit", OPT_KEY_CACHE_DIVISION_LIMIT,
   "The minimum percentage of warm blocks in key cache",
   (gptr*) &dflt_key_cache_var.param_division_limit,
   (gptr*) 0,
   0, (GET_ULONG | GET_ASK_ADDR) , REQUIRED_ARG, 100,
   1, 100, 0, 1, 0},
  {"long_query_time", OPT_LONG_QUERY_TIME,
   "Log all queries that have taken more than long_query_time seconds to execute to file.",
   (gptr*) &global_system_variables.long_query_time,
   (gptr*) &max_system_variables.long_query_time, 0, GET_ULONG,
   REQUIRED_ARG, 10, 1, LONG_TIMEOUT, 0, 1, 0},
  {"lower_case_table_names", OPT_LOWER_CASE_TABLE_NAMES,
   "If set to 1 table names are stored in lowercase on disk and table names will be case-insensitive.  Should be set to 2 if you are using a case insensitive file system",
   (gptr*) &lower_case_table_names,
   (gptr*) &lower_case_table_names, 0, GET_UINT, OPT_ARG,
#ifdef FN_NO_CASE_SENCE
    1
#else
    0
#endif
   , 0, 2, 0, 1, 0},
  {"max_allowed_packet", OPT_MAX_ALLOWED_PACKET,
   "Max packetlength to send/receive from to server.",
   (gptr*) &global_system_variables.max_allowed_packet,
   (gptr*) &max_system_variables.max_allowed_packet, 0, GET_ULONG,
   REQUIRED_ARG, 1024*1024L, 1024, 1024L*1024L*1024L, MALLOC_OVERHEAD, 1024, 0},
  {"max_binlog_cache_size", OPT_MAX_BINLOG_CACHE_SIZE,
   "Can be used to restrict the total size used to cache a multi-transaction query.",
   (gptr*) &max_binlog_cache_size, (gptr*) &max_binlog_cache_size, 0,
   GET_ULONG, REQUIRED_ARG, ~0L, IO_SIZE, ~0L, 0, IO_SIZE, 0},
  {"max_binlog_size", OPT_MAX_BINLOG_SIZE,
   "Binary log will be rotated automatically when the size exceeds this \
value. Will also apply to relay logs if max_relay_log_size is 0. \
The minimum value for this variable is 4096.",
   (gptr*) &max_binlog_size, (gptr*) &max_binlog_size, 0, GET_ULONG,
   REQUIRED_ARG, 1024*1024L*1024L, IO_SIZE, 1024*1024L*1024L, 0, IO_SIZE, 0},
  {"max_connect_errors", OPT_MAX_CONNECT_ERRORS,
   "If there is more than this number of interrupted connections from a host this host will be blocked from further connections.",
   (gptr*) &max_connect_errors, (gptr*) &max_connect_errors, 0, GET_ULONG,
    REQUIRED_ARG, MAX_CONNECT_ERRORS, 1, ~0L, 0, 1, 0},
  {"max_connections", OPT_MAX_CONNECTIONS,
   "The number of simultaneous clients allowed.", (gptr*) &max_connections,
   (gptr*) &max_connections, 0, GET_ULONG, REQUIRED_ARG, 100, 1, 16384, 0, 1,
   0},
  {"max_delayed_threads", OPT_MAX_DELAYED_THREADS,
   "Don't start more than this number of threads to handle INSERT DELAYED statements. If set to zero, which means INSERT DELAYED is not used.",
   (gptr*) &global_system_variables.max_insert_delayed_threads,
   (gptr*) &max_system_variables.max_insert_delayed_threads,
   0, GET_ULONG, REQUIRED_ARG, 20, 0, 16384, 0, 1, 0},
  {"max_error_count", OPT_MAX_ERROR_COUNT,
   "Max number of errors/warnings to store for a statement.",
   (gptr*) &global_system_variables.max_error_count,
   (gptr*) &max_system_variables.max_error_count,
   0, GET_ULONG, REQUIRED_ARG, DEFAULT_ERROR_COUNT, 0, 65535, 0, 1, 0},
  {"max_heap_table_size", OPT_MAX_HEP_TABLE_SIZE,
   "Don't allow creation of heap tables bigger than this.",
   (gptr*) &global_system_variables.max_heap_table_size,
   (gptr*) &max_system_variables.max_heap_table_size, 0, GET_ULL,
   REQUIRED_ARG, 16*1024*1024L, 16384, MAX_MEM_TABLE_SIZE,
   MALLOC_OVERHEAD, 1024, 0},
  {"max_join_size", OPT_MAX_JOIN_SIZE,
   "Joins that are probably going to read more than max_join_size records return an error.",
   (gptr*) &global_system_variables.max_join_size,
   (gptr*) &max_system_variables.max_join_size, 0, GET_HA_ROWS, REQUIRED_ARG,
   ~0L, 1, ~0L, 0, 1, 0},
   {"max_length_for_sort_data", OPT_MAX_LENGTH_FOR_SORT_DATA,
    "Max number of bytes in sorted records.",
    (gptr*) &global_system_variables.max_length_for_sort_data,
    (gptr*) &max_system_variables.max_length_for_sort_data, 0, GET_ULONG,
    REQUIRED_ARG, 1024, 4, 8192*1024L, 0, 1, 0},
  {"max_prepared_stmt_count", OPT_MAX_PREPARED_STMT_COUNT,
   "Maximum number of prepared statements in the server.",
   (gptr*) &max_prepared_stmt_count, (gptr*) &max_prepared_stmt_count,
   0, GET_ULONG, REQUIRED_ARG, 16382, 0, 1*1024*1024, 0, 1, 0},
  {"max_relay_log_size", OPT_MAX_RELAY_LOG_SIZE,
   "If non-zero: relay log will be rotated automatically when the size exceeds this value; if zero (the default): when the size exceeds max_binlog_size. 0 excepted, the minimum value for this variable is 4096.",
   (gptr*) &max_relay_log_size, (gptr*) &max_relay_log_size, 0, GET_ULONG,
   REQUIRED_ARG, 0L, 0L, 1024*1024L*1024L, 0, IO_SIZE, 0},
  { "max_seeks_for_key", OPT_MAX_SEEKS_FOR_KEY,
    "Limit assumed max number of seeks when looking up rows based on a key",
    (gptr*) &global_system_variables.max_seeks_for_key,
    (gptr*) &max_system_variables.max_seeks_for_key, 0, GET_ULONG,
    REQUIRED_ARG, ~0L, 1, ~0L, 0, 1, 0 },
  {"max_sort_length", OPT_MAX_SORT_LENGTH,
   "The number of bytes to use when sorting BLOB or TEXT values (only the first max_sort_length bytes of each value are used; the rest are ignored).",
   (gptr*) &global_system_variables.max_sort_length,
   (gptr*) &max_system_variables.max_sort_length, 0, GET_ULONG,
   REQUIRED_ARG, 1024, 4, 8192*1024L, 0, 1, 0},
  {"max_sp_recursion_depth", OPT_MAX_SP_RECURSION_DEPTH,
   "Maximum stored procedure recursion depth. (discussed with docs).",
   (gptr*) &global_system_variables.max_sp_recursion_depth,
   (gptr*) &max_system_variables.max_sp_recursion_depth, 0, GET_ULONG,
   OPT_ARG, 0, 0, 255, 0, 1, 0 },
  {"max_tmp_tables", OPT_MAX_TMP_TABLES,
   "Maximum number of temporary tables a client can keep open at a time.",
   (gptr*) &global_system_variables.max_tmp_tables,
   (gptr*) &max_system_variables.max_tmp_tables, 0, GET_ULONG,
   REQUIRED_ARG, 32, 1, ~0L, 0, 1, 0},
  {"max_user_connections", OPT_MAX_USER_CONNECTIONS,
   "The maximum number of active connections for a single user (0 = no limit).",
   (gptr*) &max_user_connections, (gptr*) &max_user_connections, 0, GET_UINT,
   REQUIRED_ARG, 0, 1, ~0, 0, 1, 0},
  {"max_write_lock_count", OPT_MAX_WRITE_LOCK_COUNT,
   "After this many write locks, allow some read locks to run in between.",
   (gptr*) &max_write_lock_count, (gptr*) &max_write_lock_count, 0, GET_ULONG,
   REQUIRED_ARG, ~0L, 1, ~0L, 0, 1, 0},
  {"multi_range_count", OPT_MULTI_RANGE_COUNT,
   "Number of key ranges to request at once.",
   (gptr*) &global_system_variables.multi_range_count,
   (gptr*) &max_system_variables.multi_range_count, 0,
   GET_ULONG, REQUIRED_ARG, 256, 1, ~0L, 0, 1, 0},
  {"myisam_block_size", OPT_MYISAM_BLOCK_SIZE,
   "Block size to be used for MyISAM index pages.",
   (gptr*) &opt_myisam_block_size,
   (gptr*) &opt_myisam_block_size, 0, GET_ULONG, REQUIRED_ARG,
   MI_KEY_BLOCK_LENGTH, MI_MIN_KEY_BLOCK_LENGTH, MI_MAX_KEY_BLOCK_LENGTH,
   0, MI_MIN_KEY_BLOCK_LENGTH, 0},
  {"myisam_data_pointer_size", OPT_MYISAM_DATA_POINTER_SIZE,
   "Default pointer size to be used for MyISAM tables.",
   (gptr*) &myisam_data_pointer_size,
   (gptr*) &myisam_data_pointer_size, 0, GET_ULONG, REQUIRED_ARG,
   6, 2, 7, 0, 1, 0},
  {"myisam_max_extra_sort_file_size", OPT_MYISAM_MAX_EXTRA_SORT_FILE_SIZE,
   "Deprecated option",
   (gptr*) &global_system_variables.myisam_max_extra_sort_file_size,
   (gptr*) &max_system_variables.myisam_max_extra_sort_file_size,
   0, GET_ULL, REQUIRED_ARG, (ulonglong) MI_MAX_TEMP_LENGTH,
   0, (ulonglong) MAX_FILE_SIZE, 0, 1, 0},
  {"myisam_max_sort_file_size", OPT_MYISAM_MAX_SORT_FILE_SIZE,
   "Don't use the fast sort index method to created index if the temporary file would get bigger than this.",
   (gptr*) &global_system_variables.myisam_max_sort_file_size,
   (gptr*) &max_system_variables.myisam_max_sort_file_size, 0,
   GET_ULL, REQUIRED_ARG, (longlong) LONG_MAX, 0, (ulonglong) MAX_FILE_SIZE,
   0, 1024*1024, 0},
  {"myisam_repair_threads", OPT_MYISAM_REPAIR_THREADS,
   "Number of threads to use when repairing MyISAM tables. The value of 1 disables parallel repair.",
   (gptr*) &global_system_variables.myisam_repair_threads,
   (gptr*) &max_system_variables.myisam_repair_threads, 0,
   GET_ULONG, REQUIRED_ARG, 1, 1, ~0L, 0, 1, 0},
  {"myisam_sort_buffer_size", OPT_MYISAM_SORT_BUFFER_SIZE,
   "The buffer that is allocated when sorting the index when doing a REPAIR or when creating indexes with CREATE INDEX or ALTER TABLE.",
   (gptr*) &global_system_variables.myisam_sort_buff_size,
   (gptr*) &max_system_variables.myisam_sort_buff_size, 0,
   GET_ULONG, REQUIRED_ARG, 8192*1024, 4, ~0L, 0, 1, 0},
  {"myisam_stats_method", OPT_MYISAM_STATS_METHOD,
   "Specifies how MyISAM index statistics collection code should threat NULLs. "
   "Possible values of name are \"nulls_unequal\" (default behavior for 4.1/5.0), "
   "\"nulls_equal\" (emulate 4.0 behavior), and \"nulls_ignored\".",
   (gptr*) &myisam_stats_method_str, (gptr*) &myisam_stats_method_str, 0,
    GET_STR, REQUIRED_ARG, 0, 0, 0, 0, 0, 0},
  {"net_buffer_length", OPT_NET_BUFFER_LENGTH,
   "Buffer length for TCP/IP and socket communication.",
   (gptr*) &global_system_variables.net_buffer_length,
   (gptr*) &max_system_variables.net_buffer_length, 0, GET_ULONG,
   REQUIRED_ARG, 16384, 1024, 1024*1024L, 0, 1024, 0},
  {"net_read_timeout", OPT_NET_READ_TIMEOUT,
   "Number of seconds to wait for more data from a connection before aborting the read.",
   (gptr*) &global_system_variables.net_read_timeout,
   (gptr*) &max_system_variables.net_read_timeout, 0, GET_ULONG,
   REQUIRED_ARG, NET_READ_TIMEOUT, 1, LONG_TIMEOUT, 0, 1, 0},
  {"net_retry_count", OPT_NET_RETRY_COUNT,
   "If a read on a communication port is interrupted, retry this many times before giving up.",
   (gptr*) &global_system_variables.net_retry_count,
   (gptr*) &max_system_variables.net_retry_count,0,
   GET_ULONG, REQUIRED_ARG, MYSQLD_NET_RETRY_COUNT, 1, ~0L, 0, 1, 0},
  {"net_write_timeout", OPT_NET_WRITE_TIMEOUT,
   "Number of seconds to wait for a block to be written to a connection  before aborting the write.",
   (gptr*) &global_system_variables.net_write_timeout,
   (gptr*) &max_system_variables.net_write_timeout, 0, GET_ULONG,
   REQUIRED_ARG, NET_WRITE_TIMEOUT, 1, LONG_TIMEOUT, 0, 1, 0},
  {"open_files_limit", OPT_OPEN_FILES_LIMIT,
   "If this is not 0, then mysqld will use this value to reserve file descriptors to use with setrlimit(). If this value is 0 then mysqld will reserve max_connections*5 or max_connections + table_cache*2 (whichever is larger) number of files.",
   (gptr*) &open_files_limit, (gptr*) &open_files_limit, 0, GET_ULONG,
   REQUIRED_ARG, 0, 0, OS_FILE_LIMIT, 0, 1, 0},
  {"optimizer_prune_level", OPT_OPTIMIZER_PRUNE_LEVEL,
   "Controls the heuristic(s) applied during query optimization to prune less-promising partial plans from the optimizer search space. Meaning: 0 - do not apply any heuristic, thus perform exhaustive search; 1 - prune plans based on number of retrieved rows.",
   (gptr*) &global_system_variables.optimizer_prune_level,
   (gptr*) &max_system_variables.optimizer_prune_level,
   0, GET_ULONG, OPT_ARG, 1, 0, 1, 0, 1, 0},
  {"optimizer_search_depth", OPT_OPTIMIZER_SEARCH_DEPTH,
   "Maximum depth of search performed by the query optimizer. Values larger than the number of relations in a query result in better query plans, but take longer to compile a query. Smaller values than the number of tables in a relation result in faster optimization, but may produce very bad query plans. If set to 0, the system will automatically pick a reasonable value; if set to MAX_TABLES+2, the optimizer will switch to the original find_best (used for testing/comparison).",
   (gptr*) &global_system_variables.optimizer_search_depth,
   (gptr*) &max_system_variables.optimizer_search_depth,
   0, GET_ULONG, OPT_ARG, MAX_TABLES+1, 0, MAX_TABLES+2, 0, 1, 0},
   {"preload_buffer_size", OPT_PRELOAD_BUFFER_SIZE,
    "The size of the buffer that is allocated when preloading indexes",
    (gptr*) &global_system_variables.preload_buff_size,
    (gptr*) &max_system_variables.preload_buff_size, 0, GET_ULONG,
    REQUIRED_ARG, 32*1024L, 1024, 1024*1024*1024L, 0, 1, 0},
  {"query_alloc_block_size", OPT_QUERY_ALLOC_BLOCK_SIZE,
   "Allocation block size for query parsing and execution",
   (gptr*) &global_system_variables.query_alloc_block_size,
   (gptr*) &max_system_variables.query_alloc_block_size, 0, GET_ULONG,
   REQUIRED_ARG, QUERY_ALLOC_BLOCK_SIZE, 1024, ~0L, 0, 1024, 0},
#ifdef HAVE_QUERY_CACHE
  {"query_cache_limit", OPT_QUERY_CACHE_LIMIT,
   "Don't cache results that are bigger than this.",
   (gptr*) &query_cache_limit, (gptr*) &query_cache_limit, 0, GET_ULONG,
   REQUIRED_ARG, 1024*1024L, 0, (longlong) ULONG_MAX, 0, 1, 0},
  {"query_cache_min_res_unit", OPT_QUERY_CACHE_MIN_RES_UNIT,
   "minimal size of unit in wich space for results is allocated (last unit will be trimed after writing all result data.",
   (gptr*) &query_cache_min_res_unit, (gptr*) &query_cache_min_res_unit,
   0, GET_ULONG, REQUIRED_ARG, QUERY_CACHE_MIN_RESULT_DATA_SIZE,
   0, (longlong) ULONG_MAX, 0, 1, 0},
#endif /*HAVE_QUERY_CACHE*/
  {"query_cache_size", OPT_QUERY_CACHE_SIZE,
   "The memory allocated to store results from old queries.",
   (gptr*) &query_cache_size, (gptr*) &query_cache_size, 0, GET_ULONG,
   REQUIRED_ARG, 0, 0, (longlong) ULONG_MAX, 0, 1024, 0},
#ifdef HAVE_QUERY_CACHE
  {"query_cache_type", OPT_QUERY_CACHE_TYPE,
   "0 = OFF = Don't cache or retrieve results. 1 = ON = Cache all results except SELECT SQL_NO_CACHE ... queries. 2 = DEMAND = Cache only SELECT SQL_CACHE ... queries.",
   (gptr*) &global_system_variables.query_cache_type,
   (gptr*) &max_system_variables.query_cache_type,
   0, GET_ULONG, REQUIRED_ARG, 1, 0, 2, 0, 1, 0},
  {"query_cache_wlock_invalidate", OPT_QUERY_CACHE_WLOCK_INVALIDATE,
   "Invalidate queries in query cache on LOCK for write",
   (gptr*) &global_system_variables.query_cache_wlock_invalidate,
   (gptr*) &max_system_variables.query_cache_wlock_invalidate,
   0, GET_BOOL, NO_ARG, 0, 0, 1, 0, 1, 0},
#endif /*HAVE_QUERY_CACHE*/
  {"query_prealloc_size", OPT_QUERY_PREALLOC_SIZE,
   "Persistent buffer for query parsing and execution",
   (gptr*) &global_system_variables.query_prealloc_size,
   (gptr*) &max_system_variables.query_prealloc_size, 0, GET_ULONG,
   REQUIRED_ARG, QUERY_ALLOC_PREALLOC_SIZE, QUERY_ALLOC_PREALLOC_SIZE,
   ~0L, 0, 1024, 0},
  {"range_alloc_block_size", OPT_RANGE_ALLOC_BLOCK_SIZE,
   "Allocation block size for storing ranges during optimization",
   (gptr*) &global_system_variables.range_alloc_block_size,
   (gptr*) &max_system_variables.range_alloc_block_size, 0, GET_ULONG,
   REQUIRED_ARG, RANGE_ALLOC_BLOCK_SIZE, 4096, ~0L, 0, 1024, 0},
  {"read_buffer_size", OPT_RECORD_BUFFER,
   "Each thread that does a sequential scan allocates a buffer of this size for each table it scans. If you do many sequential scans, you may want to increase this value.",
   (gptr*) &global_system_variables.read_buff_size,
   (gptr*) &max_system_variables.read_buff_size,0, GET_ULONG, REQUIRED_ARG,
   128*1024L, IO_SIZE*2+MALLOC_OVERHEAD, SSIZE_MAX, MALLOC_OVERHEAD, IO_SIZE,
   0},
  {"read_only", OPT_READONLY,
   "Make all non-temporary tables read-only, with the exception for replication (slave) threads and users with the SUPER privilege",
   (gptr*) &opt_readonly,
   (gptr*) &opt_readonly,
   0, GET_BOOL, NO_ARG, 0, 0, 1, 0, 1, 0},
  {"read_rnd_buffer_size", OPT_RECORD_RND_BUFFER,
   "When reading rows in sorted order after a sort, the rows are read through this buffer to avoid a disk seeks. If not set, then it's set to the value of record_buffer.",
   (gptr*) &global_system_variables.read_rnd_buff_size,
   (gptr*) &max_system_variables.read_rnd_buff_size, 0,
   GET_ULONG, REQUIRED_ARG, 256*1024L, IO_SIZE*2+MALLOC_OVERHEAD,
   SSIZE_MAX, MALLOC_OVERHEAD, IO_SIZE, 0},
  {"record_buffer", OPT_RECORD_BUFFER,
   "Alias for read_buffer_size",
   (gptr*) &global_system_variables.read_buff_size,
   (gptr*) &max_system_variables.read_buff_size,0, GET_ULONG, REQUIRED_ARG,
   128*1024L, IO_SIZE*2+MALLOC_OVERHEAD, SSIZE_MAX, MALLOC_OVERHEAD, IO_SIZE, 0},
#ifdef HAVE_REPLICATION
  {"relay_log_purge", OPT_RELAY_LOG_PURGE,
   "0 = do not purge relay logs. 1 = purge them as soon as they are no more needed.",
   (gptr*) &relay_log_purge,
   (gptr*) &relay_log_purge, 0, GET_BOOL, NO_ARG,
   1, 0, 1, 0, 1, 0},
  {"relay_log_space_limit", OPT_RELAY_LOG_SPACE_LIMIT,
   "Maximum space to use for all relay logs.",
   (gptr*) &relay_log_space_limit,
   (gptr*) &relay_log_space_limit, 0, GET_ULL, REQUIRED_ARG, 0L, 0L,
   (longlong) ULONG_MAX, 0, 1, 0},
  {"slave_compressed_protocol", OPT_SLAVE_COMPRESSED_PROTOCOL,
   "Use compression on master/slave protocol.",
   (gptr*) &opt_slave_compressed_protocol,
   (gptr*) &opt_slave_compressed_protocol,
   0, GET_BOOL, NO_ARG, 0, 0, 1, 0, 1, 0},
  {"slave_net_timeout", OPT_SLAVE_NET_TIMEOUT,
   "Number of seconds to wait for more data from a master/slave connection before aborting the read.",
   (gptr*) &slave_net_timeout, (gptr*) &slave_net_timeout, 0,
   GET_ULONG, REQUIRED_ARG, SLAVE_NET_TIMEOUT, 1, LONG_TIMEOUT, 0, 1, 0},
  {"slave_transaction_retries", OPT_SLAVE_TRANS_RETRIES,
   "Number of times the slave SQL thread will retry a transaction in case "
   "it failed with a deadlock or elapsed lock wait timeout, "
   "before giving up and stopping.",
   (gptr*) &slave_trans_retries, (gptr*) &slave_trans_retries, 0,
   GET_ULONG, REQUIRED_ARG, 10L, 0L, (longlong) ULONG_MAX, 0, 1, 0},
#endif /* HAVE_REPLICATION */
  {"slow_launch_time", OPT_SLOW_LAUNCH_TIME,
   "If creating the thread takes longer than this value (in seconds), the Slow_launch_threads counter will be incremented.",
   (gptr*) &slow_launch_time, (gptr*) &slow_launch_time, 0, GET_ULONG,
   REQUIRED_ARG, 2L, 0L, LONG_TIMEOUT, 0, 1, 0},
  {"sort_buffer_size", OPT_SORT_BUFFER,
   "Each thread that needs to do a sort allocates a buffer of this size.",
   (gptr*) &global_system_variables.sortbuff_size,
   (gptr*) &max_system_variables.sortbuff_size, 0, GET_ULONG, REQUIRED_ARG,
   MAX_SORT_MEMORY, MIN_SORT_MEMORY+MALLOC_OVERHEAD*2, ~0L, MALLOC_OVERHEAD,
   1, 0},
#ifdef HAVE_BERKELEY_DB
  {"sync-bdb-logs", OPT_BDB_SYNC,
   "Synchronously flush Berkeley DB logs. Enabled by default",
   (gptr*) &opt_sync_bdb_logs, (gptr*) &opt_sync_bdb_logs, 0, GET_BOOL,
   NO_ARG, 1, 0, 0, 0, 0, 0},
#endif /* HAVE_BERKELEY_DB */
  {"sync-binlog", OPT_SYNC_BINLOG,
   "Synchronously flush binary log to disk after every #th event. "
   "Use 0 (default) to disable synchronous flushing.",
   (gptr*) &sync_binlog_period, (gptr*) &sync_binlog_period, 0, GET_ULONG,
   REQUIRED_ARG, 0, 0, ~0L, 0, 1, 0},
  {"sync-frm", OPT_SYNC_FRM, "Sync .frm to disk on create. Enabled by default.",
   (gptr*) &opt_sync_frm, (gptr*) &opt_sync_frm, 0, GET_BOOL, NO_ARG, 1, 0,
   0, 0, 0, 0},
  {"table_cache", OPT_TABLE_CACHE,
   "The number of open tables for all threads.", (gptr*) &table_cache_size,
   (gptr*) &table_cache_size, 0, GET_ULONG, REQUIRED_ARG,
   TABLE_OPEN_CACHE_DEFAULT, 1, 512*1024L, 0, 1, 0},
  {"table_lock_wait_timeout", OPT_TABLE_LOCK_WAIT_TIMEOUT, "Timeout in "
    "seconds to wait for a table level lock before returning an error. Used"
     " only if the connection has active cursors.",
   (gptr*) &table_lock_wait_timeout, (gptr*) &table_lock_wait_timeout,
   0, GET_ULONG, REQUIRED_ARG, 50, 1, 1024 * 1024 * 1024, 0, 1, 0},
  {"thread_cache_size", OPT_THREAD_CACHE_SIZE,
   "How many threads we should keep in a cache for reuse.",
   (gptr*) &thread_cache_size, (gptr*) &thread_cache_size, 0, GET_ULONG,
   REQUIRED_ARG, 0, 0, 16384, 0, 1, 0},
  {"thread_concurrency", OPT_THREAD_CONCURRENCY,
   "Permits the application to give the threads system a hint for the desired number of threads that should be run at the same time.",
   (gptr*) &concurrency, (gptr*) &concurrency, 0, GET_ULONG, REQUIRED_ARG,
   DEFAULT_CONCURRENCY, 1, 512, 0, 1, 0},
  {"thread_stack", OPT_THREAD_STACK,
   "The stack size for each thread.", (gptr*) &thread_stack,
   (gptr*) &thread_stack, 0, GET_ULONG, REQUIRED_ARG,DEFAULT_THREAD_STACK,
   1024L*128L, ~0L, 0, 1024, 0},
  { "time_format", OPT_TIME_FORMAT,
    "The TIME format (for future).",
    (gptr*) &opt_date_time_formats[MYSQL_TIMESTAMP_TIME],
    (gptr*) &opt_date_time_formats[MYSQL_TIMESTAMP_TIME],
    0, GET_STR, REQUIRED_ARG, 0, 0, 0, 0, 0, 0},
  {"tmp_table_size", OPT_TMP_TABLE_SIZE,
   "If an in-memory temporary table exceeds this size, MySQL will automatically convert it to an on-disk MyISAM table.",
   (gptr*) &global_system_variables.tmp_table_size,
   (gptr*) &max_system_variables.tmp_table_size, 0, GET_ULL,
   REQUIRED_ARG, 32*1024*1024L, 1024, MAX_MEM_TABLE_SIZE, 0, 1, 0},
  {"transaction_alloc_block_size", OPT_TRANS_ALLOC_BLOCK_SIZE,
   "Allocation block size for transactions to be stored in binary log",
   (gptr*) &global_system_variables.trans_alloc_block_size,
   (gptr*) &max_system_variables.trans_alloc_block_size, 0, GET_ULONG,
   REQUIRED_ARG, QUERY_ALLOC_BLOCK_SIZE, 1024, ~0L, 0, 1024, 0},
  {"transaction_prealloc_size", OPT_TRANS_PREALLOC_SIZE,
   "Persistent buffer for transactions to be stored in binary log",
   (gptr*) &global_system_variables.trans_prealloc_size,
   (gptr*) &max_system_variables.trans_prealloc_size, 0, GET_ULONG,
   REQUIRED_ARG, TRANS_ALLOC_PREALLOC_SIZE, 1024, ~0L, 0, 1024, 0},
  {"updatable_views_with_limit", OPT_UPDATABLE_VIEWS_WITH_LIMIT,
   "1 = YES = Don't issue an error message (warning only) if a VIEW without presence of a key of the underlying table is used in queries with a LIMIT clause for updating. 0 = NO = Prohibit update of a VIEW, which does not contain a key of the underlying table and the query uses a LIMIT clause (usually get from GUI tools).",
   (gptr*) &global_system_variables.updatable_views_with_limit,
   (gptr*) &max_system_variables.updatable_views_with_limit,
   0, GET_ULONG, REQUIRED_ARG, 1, 0, 1, 0, 1, 0},
  {"wait_timeout", OPT_WAIT_TIMEOUT,
   "The number of seconds the server waits for activity on a connection before closing it.",
   (gptr*) &global_system_variables.net_wait_timeout,
   (gptr*) &max_system_variables.net_wait_timeout, 0, GET_ULONG,
   REQUIRED_ARG, NET_WAIT_TIMEOUT, 1, IF_WIN(INT_MAX32/1000, LONG_TIMEOUT),
   0, 1, 0},
  {0, 0, 0, 0, 0, 0, GET_NO_ARG, NO_ARG, 0, 0, 0, 0, 0, 0}
};


/*
  Variables shown by SHOW STATUS in alphabetical order
*/

struct show_var_st status_vars[]= {
  {"Aborted_clients",          (char*) &aborted_threads,        SHOW_LONG},
  {"Aborted_connects",         (char*) &aborted_connects,       SHOW_LONG},
  {"Binlog_cache_disk_use",    (char*) &binlog_cache_disk_use,  SHOW_LONG},
  {"Binlog_cache_use",         (char*) &binlog_cache_use,       SHOW_LONG},
  {"Bytes_received",           (char*) offsetof(STATUS_VAR, bytes_received), SHOW_LONG_STATUS},
  {"Bytes_sent",               (char*) offsetof(STATUS_VAR, bytes_sent), SHOW_LONG_STATUS},
  {"Com_admin_commands",       (char*) offsetof(STATUS_VAR, com_other), SHOW_LONG_STATUS},
  {"Com_alter_db",	       (char*) offsetof(STATUS_VAR, com_stat[(uint) SQLCOM_ALTER_DB]), SHOW_LONG_STATUS},
  {"Com_alter_table",	       (char*) offsetof(STATUS_VAR, com_stat[(uint) SQLCOM_ALTER_TABLE]), SHOW_LONG_STATUS},
  {"Com_analyze",	       (char*) offsetof(STATUS_VAR, com_stat[(uint) SQLCOM_ANALYZE]), SHOW_LONG_STATUS},
  {"Com_backup_table",	       (char*) offsetof(STATUS_VAR, com_stat[(uint) SQLCOM_BACKUP_TABLE]), SHOW_LONG_STATUS},
  {"Com_begin",		       (char*) offsetof(STATUS_VAR, com_stat[(uint) SQLCOM_BEGIN]), SHOW_LONG_STATUS},
  {"Com_change_db",	       (char*) offsetof(STATUS_VAR, com_stat[(uint) SQLCOM_CHANGE_DB]), SHOW_LONG_STATUS},
  {"Com_change_master",	       (char*) offsetof(STATUS_VAR, com_stat[(uint) SQLCOM_CHANGE_MASTER]), SHOW_LONG_STATUS},
  {"Com_check",		       (char*) offsetof(STATUS_VAR, com_stat[(uint) SQLCOM_CHECK]), SHOW_LONG_STATUS},
  {"Com_checksum",	       (char*) offsetof(STATUS_VAR, com_stat[(uint) SQLCOM_CHECKSUM]), SHOW_LONG_STATUS},
  {"Com_commit",	       (char*) offsetof(STATUS_VAR, com_stat[(uint) SQLCOM_COMMIT]), SHOW_LONG_STATUS},
  {"Com_create_db",	       (char*) offsetof(STATUS_VAR, com_stat[(uint) SQLCOM_CREATE_DB]), SHOW_LONG_STATUS},
  {"Com_create_function",      (char*) offsetof(STATUS_VAR, com_stat[(uint) SQLCOM_CREATE_FUNCTION]), SHOW_LONG_STATUS},
  {"Com_create_index",	       (char*) offsetof(STATUS_VAR, com_stat[(uint) SQLCOM_CREATE_INDEX]), SHOW_LONG_STATUS},
  {"Com_create_table",	       (char*) offsetof(STATUS_VAR, com_stat[(uint) SQLCOM_CREATE_TABLE]), SHOW_LONG_STATUS},
  {"Com_create_user",	       (char*) offsetof(STATUS_VAR, com_stat[(uint) SQLCOM_CREATE_USER]), SHOW_LONG_STATUS},
  {"Com_dealloc_sql",          (char*) offsetof(STATUS_VAR, com_stat[(uint) SQLCOM_DEALLOCATE_PREPARE]), SHOW_LONG_STATUS},
  {"Com_delete",	       (char*) offsetof(STATUS_VAR, com_stat[(uint) SQLCOM_DELETE]), SHOW_LONG_STATUS},
  {"Com_delete_multi",	       (char*) offsetof(STATUS_VAR, com_stat[(uint) SQLCOM_DELETE_MULTI]), SHOW_LONG_STATUS},
  {"Com_do",                   (char*) offsetof(STATUS_VAR, com_stat[(uint) SQLCOM_DO]), SHOW_LONG_STATUS},
  {"Com_drop_db",	       (char*) offsetof(STATUS_VAR, com_stat[(uint) SQLCOM_DROP_DB]), SHOW_LONG_STATUS},
  {"Com_drop_function",	       (char*) offsetof(STATUS_VAR, com_stat[(uint) SQLCOM_DROP_FUNCTION]), SHOW_LONG_STATUS},
  {"Com_drop_index",	       (char*) offsetof(STATUS_VAR, com_stat[(uint) SQLCOM_DROP_INDEX]), SHOW_LONG_STATUS},
  {"Com_drop_table",	       (char*) offsetof(STATUS_VAR, com_stat[(uint) SQLCOM_DROP_TABLE]), SHOW_LONG_STATUS},
  {"Com_drop_user",	       (char*) offsetof(STATUS_VAR, com_stat[(uint) SQLCOM_DROP_USER]), SHOW_LONG_STATUS},
  {"Com_execute_sql",          (char*) offsetof(STATUS_VAR, com_stat[(uint) SQLCOM_EXECUTE]), SHOW_LONG_STATUS},
  {"Com_flush",		       (char*) offsetof(STATUS_VAR, com_stat[(uint) SQLCOM_FLUSH]), SHOW_LONG_STATUS},
  {"Com_grant",		       (char*) offsetof(STATUS_VAR, com_stat[(uint) SQLCOM_GRANT]), SHOW_LONG_STATUS},
  {"Com_ha_close",	       (char*) offsetof(STATUS_VAR, com_stat[(uint) SQLCOM_HA_CLOSE]), SHOW_LONG_STATUS},
  {"Com_ha_open",	       (char*) offsetof(STATUS_VAR, com_stat[(uint) SQLCOM_HA_OPEN]), SHOW_LONG_STATUS},
  {"Com_ha_read",	       (char*) offsetof(STATUS_VAR, com_stat[(uint) SQLCOM_HA_READ]), SHOW_LONG_STATUS},
  {"Com_help",                 (char*) offsetof(STATUS_VAR, com_stat[(uint) SQLCOM_HELP]), SHOW_LONG_STATUS},
  {"Com_insert",	       (char*) offsetof(STATUS_VAR, com_stat[(uint) SQLCOM_INSERT]), SHOW_LONG_STATUS},
  {"Com_insert_select",	       (char*) offsetof(STATUS_VAR, com_stat[(uint) SQLCOM_INSERT_SELECT]), SHOW_LONG_STATUS},
  {"Com_kill",		       (char*) offsetof(STATUS_VAR, com_stat[(uint) SQLCOM_KILL]), SHOW_LONG_STATUS},
  {"Com_load",		       (char*) offsetof(STATUS_VAR, com_stat[(uint) SQLCOM_LOAD]), SHOW_LONG_STATUS},
  {"Com_load_master_data",     (char*) offsetof(STATUS_VAR, com_stat[(uint) SQLCOM_LOAD_MASTER_DATA]), SHOW_LONG_STATUS},
  {"Com_load_master_table",    (char*) offsetof(STATUS_VAR, com_stat[(uint) SQLCOM_LOAD_MASTER_TABLE]), SHOW_LONG_STATUS},
  {"Com_lock_tables",	       (char*) offsetof(STATUS_VAR, com_stat[(uint) SQLCOM_LOCK_TABLES]), SHOW_LONG_STATUS},
  {"Com_optimize",	       (char*) offsetof(STATUS_VAR, com_stat[(uint) SQLCOM_OPTIMIZE]), SHOW_LONG_STATUS},
  {"Com_preload_keys",	       (char*) offsetof(STATUS_VAR, com_stat[(uint) SQLCOM_PRELOAD_KEYS]), SHOW_LONG_STATUS},
  {"Com_prepare_sql",          (char*) offsetof(STATUS_VAR, com_stat[(uint) SQLCOM_PREPARE]), SHOW_LONG_STATUS},
  {"Com_purge",		       (char*) offsetof(STATUS_VAR, com_stat[(uint) SQLCOM_PURGE]), SHOW_LONG_STATUS},
  {"Com_purge_before_date",    (char*) offsetof(STATUS_VAR, com_stat[(uint) SQLCOM_PURGE_BEFORE]), SHOW_LONG_STATUS},
  {"Com_rename_table",	       (char*) offsetof(STATUS_VAR, com_stat[(uint) SQLCOM_RENAME_TABLE]), SHOW_LONG_STATUS},
  {"Com_repair",	       (char*) offsetof(STATUS_VAR, com_stat[(uint) SQLCOM_REPAIR]), SHOW_LONG_STATUS},
  {"Com_replace",	       (char*) offsetof(STATUS_VAR, com_stat[(uint) SQLCOM_REPLACE]), SHOW_LONG_STATUS},
  {"Com_replace_select",       (char*) offsetof(STATUS_VAR, com_stat[(uint) SQLCOM_REPLACE_SELECT]), SHOW_LONG_STATUS},
  {"Com_reset",		       (char*) offsetof(STATUS_VAR, com_stat[(uint) SQLCOM_RESET]), SHOW_LONG_STATUS},
  {"Com_restore_table",	       (char*) offsetof(STATUS_VAR, com_stat[(uint) SQLCOM_RESTORE_TABLE]), SHOW_LONG_STATUS},
  {"Com_revoke",	       (char*) offsetof(STATUS_VAR, com_stat[(uint) SQLCOM_REVOKE]), SHOW_LONG_STATUS},
  {"Com_revoke_all",	       (char*) offsetof(STATUS_VAR, com_stat[(uint) SQLCOM_REVOKE_ALL]), SHOW_LONG_STATUS},
  {"Com_rollback",	       (char*) offsetof(STATUS_VAR, com_stat[(uint) SQLCOM_ROLLBACK]), SHOW_LONG_STATUS},
  {"Com_savepoint",	       (char*) offsetof(STATUS_VAR, com_stat[(uint) SQLCOM_SAVEPOINT]), SHOW_LONG_STATUS},
  {"Com_select",	       (char*) offsetof(STATUS_VAR, com_stat[(uint) SQLCOM_SELECT]), SHOW_LONG_STATUS},
  {"Com_set_option",	       (char*) offsetof(STATUS_VAR, com_stat[(uint) SQLCOM_SET_OPTION]), SHOW_LONG_STATUS},
  {"Com_show_binlog_events",   (char*) offsetof(STATUS_VAR, com_stat[(uint) SQLCOM_SHOW_BINLOG_EVENTS]), SHOW_LONG_STATUS},
  {"Com_show_binlogs",	       (char*) offsetof(STATUS_VAR, com_stat[(uint) SQLCOM_SHOW_BINLOGS]), SHOW_LONG_STATUS},
  {"Com_show_charsets",	       (char*) offsetof(STATUS_VAR, com_stat[(uint) SQLCOM_SHOW_CHARSETS]), SHOW_LONG_STATUS},
  {"Com_show_collations",      (char*) offsetof(STATUS_VAR, com_stat[(uint) SQLCOM_SHOW_COLLATIONS]), SHOW_LONG_STATUS},
  {"Com_show_column_types",    (char*) offsetof(STATUS_VAR, com_stat[(uint) SQLCOM_SHOW_COLUMN_TYPES]), SHOW_LONG_STATUS},
  {"Com_show_create_db",       (char*) offsetof(STATUS_VAR, com_stat[(uint) SQLCOM_SHOW_CREATE_DB]), SHOW_LONG_STATUS},
  {"Com_show_create_table",    (char*) offsetof(STATUS_VAR, com_stat[(uint) SQLCOM_SHOW_CREATE]), SHOW_LONG_STATUS},
  {"Com_show_databases",       (char*) offsetof(STATUS_VAR, com_stat[(uint) SQLCOM_SHOW_DATABASES]), SHOW_LONG_STATUS},
  {"Com_show_errors",	       (char*) offsetof(STATUS_VAR, com_stat[(uint) SQLCOM_SHOW_ERRORS]), SHOW_LONG_STATUS},
  {"Com_show_fields",	       (char*) offsetof(STATUS_VAR, com_stat[(uint) SQLCOM_SHOW_FIELDS]), SHOW_LONG_STATUS},
  {"Com_show_grants",	       (char*) offsetof(STATUS_VAR, com_stat[(uint) SQLCOM_SHOW_GRANTS]), SHOW_LONG_STATUS},
  {"Com_show_innodb_status",   (char*) offsetof(STATUS_VAR, com_stat[(uint) SQLCOM_SHOW_INNODB_STATUS]), SHOW_LONG_STATUS},
  {"Com_show_keys",	       (char*) offsetof(STATUS_VAR, com_stat[(uint) SQLCOM_SHOW_KEYS]), SHOW_LONG_STATUS},
  {"Com_show_logs",	       (char*) offsetof(STATUS_VAR, com_stat[(uint) SQLCOM_SHOW_LOGS]), SHOW_LONG_STATUS},
  {"Com_show_master_status",   (char*) offsetof(STATUS_VAR, com_stat[(uint) SQLCOM_SHOW_MASTER_STAT]), SHOW_LONG_STATUS},
  {"Com_show_ndb_status",      (char*) offsetof(STATUS_VAR, com_stat[(uint) SQLCOM_SHOW_NDBCLUSTER_STATUS]), SHOW_LONG_STATUS},
  {"Com_show_new_master",      (char*) offsetof(STATUS_VAR, com_stat[(uint) SQLCOM_SHOW_NEW_MASTER]), SHOW_LONG_STATUS},
  {"Com_show_open_tables",     (char*) offsetof(STATUS_VAR, com_stat[(uint) SQLCOM_SHOW_OPEN_TABLES]), SHOW_LONG_STATUS},
  {"Com_show_privileges",      (char*) offsetof(STATUS_VAR, com_stat[(uint) SQLCOM_SHOW_PRIVILEGES]), SHOW_LONG_STATUS},
  {"Com_show_processlist",     (char*) offsetof(STATUS_VAR, com_stat[(uint) SQLCOM_SHOW_PROCESSLIST]), SHOW_LONG_STATUS},
  {"Com_show_slave_hosts",     (char*) offsetof(STATUS_VAR, com_stat[(uint) SQLCOM_SHOW_SLAVE_HOSTS]), SHOW_LONG_STATUS},
  {"Com_show_slave_status",    (char*) offsetof(STATUS_VAR, com_stat[(uint) SQLCOM_SHOW_SLAVE_STAT]), SHOW_LONG_STATUS},
  {"Com_show_status",	       (char*) offsetof(STATUS_VAR, com_stat[(uint) SQLCOM_SHOW_STATUS]), SHOW_LONG_STATUS},
  {"Com_show_storage_engines", (char*) offsetof(STATUS_VAR, com_stat[(uint) SQLCOM_SHOW_STORAGE_ENGINES]), SHOW_LONG_STATUS},
  {"Com_show_tables",	       (char*) offsetof(STATUS_VAR, com_stat[(uint) SQLCOM_SHOW_TABLES]), SHOW_LONG_STATUS},
  {"Com_show_triggers",	       (char*) offsetof(STATUS_VAR, com_stat[(uint) SQLCOM_SHOW_TRIGGERS]), SHOW_LONG_STATUS},
  {"Com_show_variables",       (char*) offsetof(STATUS_VAR, com_stat[(uint) SQLCOM_SHOW_VARIABLES]), SHOW_LONG_STATUS},
  {"Com_show_warnings",        (char*) offsetof(STATUS_VAR, com_stat[(uint) SQLCOM_SHOW_WARNS]), SHOW_LONG_STATUS},
  {"Com_slave_start",	       (char*) offsetof(STATUS_VAR, com_stat[(uint) SQLCOM_SLAVE_START]), SHOW_LONG_STATUS},
  {"Com_slave_stop",	       (char*) offsetof(STATUS_VAR, com_stat[(uint) SQLCOM_SLAVE_STOP]), SHOW_LONG_STATUS},
  {"Com_stmt_close",           (char*) offsetof(STATUS_VAR, com_stmt_close), SHOW_LONG_STATUS},
  {"Com_stmt_execute",         (char*) offsetof(STATUS_VAR, com_stmt_execute), SHOW_LONG_STATUS},
  {"Com_stmt_fetch",           (char*) offsetof(STATUS_VAR, com_stmt_fetch), SHOW_LONG_STATUS},
  {"Com_stmt_prepare",         (char*) offsetof(STATUS_VAR, com_stmt_prepare), SHOW_LONG_STATUS},
  {"Com_stmt_reset",           (char*) offsetof(STATUS_VAR, com_stmt_reset), SHOW_LONG_STATUS},
  {"Com_stmt_send_long_data",  (char*) offsetof(STATUS_VAR, com_stmt_send_long_data), SHOW_LONG_STATUS},
  {"Com_truncate",	       (char*) offsetof(STATUS_VAR, com_stat[(uint) SQLCOM_TRUNCATE]), SHOW_LONG_STATUS},
  {"Com_unlock_tables",	       (char*) offsetof(STATUS_VAR, com_stat[(uint) SQLCOM_UNLOCK_TABLES]), SHOW_LONG_STATUS},
  {"Com_update",	       (char*) offsetof(STATUS_VAR, com_stat[(uint) SQLCOM_UPDATE]), SHOW_LONG_STATUS},
  {"Com_update_multi",	       (char*) offsetof(STATUS_VAR, com_stat[(uint) SQLCOM_UPDATE_MULTI]), SHOW_LONG_STATUS},
  {"Com_xa_commit",            (char*) offsetof(STATUS_VAR, com_stat[(uint) SQLCOM_XA_COMMIT]),SHOW_LONG_STATUS},
  {"Com_xa_end",               (char*) offsetof(STATUS_VAR, com_stat[(uint) SQLCOM_XA_END]),SHOW_LONG_STATUS},
  {"Com_xa_prepare",           (char*) offsetof(STATUS_VAR, com_stat[(uint) SQLCOM_XA_PREPARE]),SHOW_LONG_STATUS},
  {"Com_xa_recover",           (char*) offsetof(STATUS_VAR, com_stat[(uint) SQLCOM_XA_RECOVER]),SHOW_LONG_STATUS},
  {"Com_xa_rollback",          (char*) offsetof(STATUS_VAR, com_stat[(uint) SQLCOM_XA_ROLLBACK]),SHOW_LONG_STATUS},
  {"Com_xa_start",             (char*) offsetof(STATUS_VAR, com_stat[(uint) SQLCOM_XA_START]),SHOW_LONG_STATUS},
  {"Compression",              (char*) 0,                        SHOW_NET_COMPRESSION},
  {"Connections",              (char*) &thread_id,              SHOW_LONG_CONST},
  {"Created_tmp_disk_tables",  (char*) offsetof(STATUS_VAR, created_tmp_disk_tables), SHOW_LONG_STATUS},
  {"Created_tmp_files",	       (char*) &my_tmp_file_created,	SHOW_LONG},
  {"Created_tmp_tables",       (char*) offsetof(STATUS_VAR, created_tmp_tables), SHOW_LONG_STATUS},
  {"Delayed_errors",           (char*) &delayed_insert_errors,  SHOW_LONG},
  {"Delayed_insert_threads",   (char*) &delayed_insert_threads, SHOW_LONG_CONST},
  {"Delayed_writes",           (char*) &delayed_insert_writes,  SHOW_LONG},
  {"Flush_commands",           (char*) &refresh_version,        SHOW_LONG_CONST},
  {"Handler_commit",           (char*) offsetof(STATUS_VAR, ha_commit_count), SHOW_LONG_STATUS},
  {"Handler_delete",           (char*) offsetof(STATUS_VAR, ha_delete_count), SHOW_LONG_STATUS},
  {"Handler_discover",         (char*) offsetof(STATUS_VAR, ha_discover_count), SHOW_LONG_STATUS},
  {"Handler_prepare",          (char*) offsetof(STATUS_VAR, ha_prepare_count),  SHOW_LONG_STATUS},
  {"Handler_read_first",       (char*) offsetof(STATUS_VAR, ha_read_first_count), SHOW_LONG_STATUS},
  {"Handler_read_key",         (char*) offsetof(STATUS_VAR, ha_read_key_count), SHOW_LONG_STATUS},
  {"Handler_read_next",        (char*) offsetof(STATUS_VAR, ha_read_next_count), SHOW_LONG_STATUS},
  {"Handler_read_prev",        (char*) offsetof(STATUS_VAR, ha_read_prev_count), SHOW_LONG_STATUS},
  {"Handler_read_rnd",         (char*) offsetof(STATUS_VAR, ha_read_rnd_count), SHOW_LONG_STATUS},
  {"Handler_read_rnd_next",    (char*) offsetof(STATUS_VAR, ha_read_rnd_next_count), SHOW_LONG_STATUS},
  {"Handler_rollback",         (char*) offsetof(STATUS_VAR, ha_rollback_count), SHOW_LONG_STATUS},
  {"Handler_savepoint",        (char*) offsetof(STATUS_VAR, ha_savepoint_count), SHOW_LONG_STATUS},
  {"Handler_savepoint_rollback",(char*) offsetof(STATUS_VAR, ha_savepoint_rollback_count), SHOW_LONG_STATUS},
  {"Handler_update",           (char*) offsetof(STATUS_VAR, ha_update_count), SHOW_LONG_STATUS},
  {"Handler_write",            (char*) offsetof(STATUS_VAR, ha_write_count), SHOW_LONG_STATUS},
#ifdef HAVE_INNOBASE_DB
  {"Innodb_",                  (char*) &innodb_status_variables, SHOW_VARS},
#endif /*HAVE_INNOBASE_DB*/
  {"Key_blocks_not_flushed",   (char*) &dflt_key_cache_var.global_blocks_changed, SHOW_KEY_CACHE_LONG},
  {"Key_blocks_unused",        (char*) &dflt_key_cache_var.blocks_unused, SHOW_KEY_CACHE_CONST_LONG},
  {"Key_blocks_used",          (char*) &dflt_key_cache_var.blocks_used, SHOW_KEY_CACHE_CONST_LONG},
  {"Key_read_requests",        (char*) &dflt_key_cache_var.global_cache_r_requests, SHOW_KEY_CACHE_LONGLONG},
  {"Key_reads",                (char*) &dflt_key_cache_var.global_cache_read, SHOW_KEY_CACHE_LONGLONG},
  {"Key_write_requests",       (char*) &dflt_key_cache_var.global_cache_w_requests, SHOW_KEY_CACHE_LONGLONG},
  {"Key_writes",               (char*) &dflt_key_cache_var.global_cache_write, SHOW_KEY_CACHE_LONGLONG},
  {"Last_query_cost",          (char*) offsetof(STATUS_VAR, last_query_cost), SHOW_DOUBLE_STATUS},
  {"Max_used_connections",     (char*) &max_used_connections,  SHOW_LONG},
#ifdef HAVE_NDBCLUSTER_DB
  {"Ndb_",                     (char*) &ndb_status_variables,   SHOW_VARS},
#endif /*HAVE_NDBCLUSTER_DB*/
  {"Not_flushed_delayed_rows", (char*) &delayed_rows_in_use,    SHOW_LONG_CONST},
  {"Open_files",               (char*) &my_file_opened,         SHOW_LONG_CONST},
  {"Open_streams",             (char*) &my_stream_opened,       SHOW_LONG_CONST},
  {"Open_tables",              (char*) 0,                       SHOW_OPENTABLES},
  {"Opened_tables",            (char*) offsetof(STATUS_VAR, opened_tables), SHOW_LONG_STATUS},
  {"Prepared_stmt_count",      (char*) &prepared_stmt_count,    SHOW_LONG_CONST},
#ifdef HAVE_QUERY_CACHE
  {"Qcache_free_blocks",       (char*) &query_cache.free_memory_blocks, SHOW_LONG_CONST},
  {"Qcache_free_memory",       (char*) &query_cache.free_memory, SHOW_LONG_CONST},
  {"Qcache_hits",              (char*) &query_cache.hits,       SHOW_LONG},
  {"Qcache_inserts",           (char*) &query_cache.inserts,    SHOW_LONG},
  {"Qcache_lowmem_prunes",     (char*) &query_cache.lowmem_prunes, SHOW_LONG},
  {"Qcache_not_cached",        (char*) &query_cache.refused,    SHOW_LONG},
  {"Qcache_queries_in_cache",  (char*) &query_cache.queries_in_cache, SHOW_LONG_CONST},
  {"Qcache_total_blocks",      (char*) &query_cache.total_blocks, SHOW_LONG_CONST},
#endif /*HAVE_QUERY_CACHE*/
  {"Questions",                (char*) 0,                       SHOW_QUESTION},
  {"Rpl_status",               (char*) 0,                 SHOW_RPL_STATUS},
  {"Select_full_join",         (char*) offsetof(STATUS_VAR, select_full_join_count), SHOW_LONG_STATUS},
  {"Select_full_range_join",   (char*) offsetof(STATUS_VAR, select_full_range_join_count), SHOW_LONG_STATUS},
  {"Select_range",             (char*) offsetof(STATUS_VAR, select_range_count), SHOW_LONG_STATUS},
  {"Select_range_check",       (char*) offsetof(STATUS_VAR, select_range_check_count), SHOW_LONG_STATUS},
  {"Select_scan",	       (char*) offsetof(STATUS_VAR, select_scan_count), SHOW_LONG_STATUS},
  {"Slave_open_temp_tables",   (char*) &slave_open_temp_tables, SHOW_LONG},
  {"Slave_retried_transactions",(char*) 0,                      SHOW_SLAVE_RETRIED_TRANS},
  {"Slave_running",            (char*) 0,                       SHOW_SLAVE_RUNNING},
  {"Slow_launch_threads",      (char*) &slow_launch_threads,    SHOW_LONG},
  {"Slow_queries",             (char*) offsetof(STATUS_VAR, long_query_count), SHOW_LONG_STATUS},
  {"Sort_merge_passes",	       (char*) offsetof(STATUS_VAR, filesort_merge_passes), SHOW_LONG_STATUS},
  {"Sort_range",	       (char*) offsetof(STATUS_VAR, filesort_range_count), SHOW_LONG_STATUS},
  {"Sort_rows",		       (char*) offsetof(STATUS_VAR, filesort_rows), SHOW_LONG_STATUS},
  {"Sort_scan",		       (char*) offsetof(STATUS_VAR, filesort_scan_count), SHOW_LONG_STATUS},
#ifdef HAVE_OPENSSL
  {"Ssl_accept_renegotiates",  (char*) 0, 	SHOW_SSL_CTX_SESS_ACCEPT_RENEGOTIATE},
  {"Ssl_accepts",              (char*) 0,  	SHOW_SSL_CTX_SESS_ACCEPT},
  {"Ssl_callback_cache_hits",  (char*) 0,	SHOW_SSL_CTX_SESS_CB_HITS},
  {"Ssl_cipher",               (char*) 0,  	SHOW_SSL_GET_CIPHER},
  {"Ssl_cipher_list",          (char*) 0,  	SHOW_SSL_GET_CIPHER_LIST},
  {"Ssl_client_connects",      (char*) 0,	SHOW_SSL_CTX_SESS_CONNECT},
  {"Ssl_connect_renegotiates", (char*) 0, 	SHOW_SSL_CTX_SESS_CONNECT_RENEGOTIATE},
  {"Ssl_ctx_verify_depth",     (char*) 0,	SHOW_SSL_CTX_GET_VERIFY_DEPTH},
  {"Ssl_ctx_verify_mode",      (char*) 0,	SHOW_SSL_CTX_GET_VERIFY_MODE},
  {"Ssl_default_timeout",      (char*) 0,  	SHOW_SSL_GET_DEFAULT_TIMEOUT},
  {"Ssl_finished_accepts",     (char*) 0,  	SHOW_SSL_CTX_SESS_ACCEPT_GOOD},
  {"Ssl_finished_connects",    (char*) 0,  	SHOW_SSL_CTX_SESS_CONNECT_GOOD},
  {"Ssl_session_cache_hits",   (char*) 0,	SHOW_SSL_CTX_SESS_HITS},
  {"Ssl_session_cache_misses", (char*) 0,	SHOW_SSL_CTX_SESS_MISSES},
  {"Ssl_session_cache_mode",   (char*) 0,	SHOW_SSL_CTX_GET_SESSION_CACHE_MODE},
  {"Ssl_session_cache_overflows", (char*) 0,	SHOW_SSL_CTX_SESS_CACHE_FULL},
  {"Ssl_session_cache_size",   (char*) 0,	SHOW_SSL_CTX_SESS_GET_CACHE_SIZE},
  {"Ssl_session_cache_timeouts", (char*) 0,	SHOW_SSL_CTX_SESS_TIMEOUTS},
  {"Ssl_sessions_reused",      (char*) 0,	SHOW_SSL_SESSION_REUSED},
  {"Ssl_used_session_cache_entries",(char*) 0,	SHOW_SSL_CTX_SESS_NUMBER},
  {"Ssl_verify_depth",         (char*) 0,	SHOW_SSL_GET_VERIFY_DEPTH},
  {"Ssl_verify_mode",          (char*) 0,	SHOW_SSL_GET_VERIFY_MODE},
  {"Ssl_version",   	       (char*) 0,  	SHOW_SSL_GET_VERSION},
#endif /* HAVE_OPENSSL */
  {"Table_locks_immediate",    (char*) &locks_immediate,        SHOW_LONG},
  {"Table_locks_waited",       (char*) &locks_waited,           SHOW_LONG},
#ifdef HAVE_MMAP
  {"Tc_log_max_pages_used",    (char*) &tc_log_max_pages_used,  SHOW_LONG},
  {"Tc_log_page_size",         (char*) &tc_log_page_size,       SHOW_LONG},
  {"Tc_log_page_waits",        (char*) &tc_log_page_waits,      SHOW_LONG},
#endif
  {"Threads_cached",           (char*) &cached_thread_count,    SHOW_LONG_CONST},
  {"Threads_connected",        (char*) &thread_count,           SHOW_INT_CONST},
  {"Threads_created",	       (char*) &thread_created,		SHOW_LONG_CONST},
  {"Threads_running",          (char*) &thread_running,         SHOW_INT_CONST},
  {"Uptime",                   (char*) 0,                       SHOW_STARTTIME},
  {NullS, NullS, SHOW_LONG}
};

static void print_version(void)
{
  set_server_version();
  printf("%s  Ver %s for %s on %s (%s)\n",my_progname,
	 server_version,SYSTEM_TYPE,MACHINE_TYPE, MYSQL_COMPILATION_COMMENT);
}

static void usage(void)
{
  if (!(default_charset_info= get_charset_by_csname(default_character_set_name,
					           MY_CS_PRIMARY,
						   MYF(MY_WME))))
    exit(1);
  if (!default_collation_name)
    default_collation_name= (char*) default_charset_info->name;
  print_version();
  puts("\
Copyright (C) 2000 MySQL AB, by Monty and others\n\
This software comes with ABSOLUTELY NO WARRANTY. This is free software,\n\
and you are welcome to modify and redistribute it under the GPL license\n\n\
Starts the MySQL database server\n");

  printf("Usage: %s [OPTIONS]\n", my_progname);
  if (!opt_verbose)
    puts("\nFor more help options (several pages), use mysqld --verbose --help\n");
  else
  {
#ifdef __WIN__
  puts("NT and Win32 specific options:\n\
  --install                     Install the default service (NT)\n\
  --install-manual              Install the default service started manually (NT)\n\
  --install service_name        Install an optional service (NT)\n\
  --install-manual service_name Install an optional service started manually (NT)\n\
  --remove                      Remove the default service from the service list (NT)\n\
  --remove service_name         Remove the service_name from the service list (NT)\n\
  --enable-named-pipe           Only to be used for the	default server (NT)\n\
  --standalone                  Dummy option to start as a standalone server (NT)\
");
  puts("");
#endif
  print_defaults(MYSQL_CONFIG_NAME,load_default_groups);
  puts("");
  fix_paths();
  set_ports();

  my_print_help(my_long_options);
  my_print_variables(my_long_options);

  puts("\n\
To see what values a running MySQL server is using, type\n\
'mysqladmin variables' instead of 'mysqld --verbose --help'.\n");
  }
}


/*
  Initialize all MySQL global variables to default values

  SYNOPSIS
    mysql_init_variables()

  NOTES
    The reason to set a lot of global variables to zero is to allow one to
    restart the embedded server with a clean environment
    It's also needed on some exotic platforms where global variables are
    not set to 0 when a program starts.

    We don't need to set numeric variables refered to in my_long_options
    as these are initialized by my_getopt.
*/

static void mysql_init_variables(void)
{
  /* Things reset to zero */
  opt_skip_slave_start= opt_reckless_slave = 0;
  mysql_home[0]= pidfile_name[0]= log_error_file[0]= 0;
  opt_log= opt_update_log= opt_slow_log= 0;
  opt_bin_log= 0;
  opt_disable_networking= opt_skip_show_db=0;
  opt_logname= opt_update_logname= opt_binlog_index_name= opt_slow_logname= 0;
  opt_tc_log_file= (char *)"tc.log";      // no hostname in tc_log file name !
  opt_secure_auth= 0;
  opt_secure_file_priv= 0;
  opt_bootstrap= opt_myisam_log= 0;
  mqh_used= 0;
  segfaulted= kill_in_progress= 0;
  cleanup_done= 0;
  defaults_argv= 0;
  server_id_supplied= 0;
  test_flags= select_errors= dropping_tables= ha_open_options=0;
  thread_count= thread_running= kill_cached_threads= wake_thread=0;
  slave_open_temp_tables= 0;
  cached_thread_count= 0;
  opt_endinfo= using_udf_functions= 0;
  opt_using_transactions= using_update_log= 0;
  abort_loop= select_thread_in_use= signal_thread_in_use= 0;
  ready_to_exit= shutdown_in_progress= grant_option= 0;
  aborted_threads= aborted_connects= 0;
  delayed_insert_threads= delayed_insert_writes= delayed_rows_in_use= 0;
  delayed_insert_errors= thread_created= 0;
  specialflag= 0;
  binlog_cache_use=  binlog_cache_disk_use= 0;
  max_used_connections= slow_launch_threads = 0;
  mysqld_user= mysqld_chroot= opt_init_file= opt_bin_logname = 0;
  prepared_stmt_count= 0;
  errmesg= 0;
  mysqld_unix_port= opt_mysql_tmpdir= my_bind_addr_str= NullS;
  bzero((gptr) &mysql_tmpdir_list, sizeof(mysql_tmpdir_list));
  bzero((char *) &global_status_var, sizeof(global_status_var));
  opt_large_pages= 0;
  key_map_full.set_all();

  /* Character sets */
  system_charset_info= &my_charset_utf8_general_ci;
  files_charset_info= &my_charset_utf8_general_ci;
  national_charset_info= &my_charset_utf8_general_ci;
  table_alias_charset= &my_charset_bin;
  character_set_filesystem= &my_charset_bin;

  opt_date_time_formats[0]= opt_date_time_formats[1]= opt_date_time_formats[2]= 0;

  /* Things with default values that are not zero */
  delay_key_write_options= (uint) DELAY_KEY_WRITE_ON;
  opt_specialflag= SPECIAL_ENGLISH;
  unix_sock= ip_sock= INVALID_SOCKET;
  mysql_home_ptr= mysql_home;
  pidfile_name_ptr= pidfile_name;
  log_error_file_ptr= log_error_file;
  language_ptr= language;
  mysql_data_home= mysql_real_data_home;
  thd_startup_options= (OPTION_UPDATE_LOG | OPTION_AUTO_IS_NULL |
			OPTION_BIN_LOG | OPTION_QUOTE_SHOW_CREATE |
			OPTION_SQL_NOTES);
  protocol_version= PROTOCOL_VERSION;
  what_to_log= ~ (1L << (uint) COM_TIME);
  refresh_version= flush_version= 1L;	/* Increments on each reload */
  query_id= thread_id= 1L;
  strmov(server_version, MYSQL_SERVER_VERSION);
  myisam_recover_options_str= sql_mode_str= "OFF";
  myisam_stats_method_str= "nulls_unequal";
  my_bind_addr = htonl(INADDR_ANY);
  threads.empty();
  thread_cache.empty();
  key_caches.empty();
  if (!(dflt_key_cache= get_or_create_key_cache(default_key_cache_base.str,
					       default_key_cache_base.length)))
    exit(1);
  multi_keycache_init(); /* set key_cache_hash.default_value = dflt_key_cache */

  /* Initialize structures that is used when processing options */
  replicate_rewrite_db.empty();
  replicate_do_db.empty();
  replicate_ignore_db.empty();
  binlog_do_db.empty();
  binlog_ignore_db.empty();

  /* Set directory paths */
  strmake(language, LANGUAGE, sizeof(language)-1);
  strmake(mysql_real_data_home, get_relative_path(DATADIR),
	  sizeof(mysql_real_data_home)-1);
  mysql_data_home_buff[0]=FN_CURLIB;	// all paths are relative from here
  mysql_data_home_buff[1]=0;

  /* Replication parameters */
  master_user= (char*) "test";
  master_password= master_host= 0;
  master_info_file= (char*) "master.info",
    relay_log_info_file= (char*) "relay-log.info";
  master_ssl_key= master_ssl_cert= master_ssl_ca=
    master_ssl_capath= master_ssl_cipher= 0;
  report_user= report_password = report_host= 0;	/* TO BE DELETED */
  opt_relay_logname= opt_relaylog_index_name= 0;

  /* Variables in libraries */
  charsets_dir= 0;
  default_character_set_name= (char*) MYSQL_DEFAULT_CHARSET_NAME;
  default_collation_name= compiled_default_collation_name;
  sys_charset_system.value= (char*) system_charset_info->csname;
  character_set_filesystem_name= (char*) "binary";


  /* Set default values for some option variables */
  global_system_variables.table_type=   DB_TYPE_MYISAM;
  global_system_variables.tx_isolation= ISO_REPEATABLE_READ;
  global_system_variables.select_limit= (ulonglong) HA_POS_ERROR;
  max_system_variables.select_limit=    (ulonglong) HA_POS_ERROR;
  global_system_variables.max_join_size= (ulonglong) HA_POS_ERROR;
  max_system_variables.max_join_size=   (ulonglong) HA_POS_ERROR;
  global_system_variables.old_passwords= 0;

  /*
    Default behavior for 4.1 and 5.0 is to treat NULL values as unequal
    when collecting index statistics for MyISAM tables.
  */
  global_system_variables.myisam_stats_method= MI_STATS_METHOD_NULLS_NOT_EQUAL;

  /* Variables that depends on compile options */
#ifndef DBUG_OFF
  default_dbug_option=IF_WIN("d:t:i:O,\\mysqld.trace",
			     "d:t:i:o,/tmp/mysqld.trace");
#endif
  opt_error_log= IF_WIN(1,0);
#ifdef HAVE_BERKELEY_DB
  have_berkeley_db= SHOW_OPTION_YES;
#else
  have_berkeley_db= SHOW_OPTION_NO;
#endif
#ifdef HAVE_INNOBASE_DB
  have_innodb=SHOW_OPTION_YES;
#else
  have_innodb=SHOW_OPTION_NO;
#endif
  have_isam=SHOW_OPTION_NO;
#ifdef HAVE_EXAMPLE_DB
  have_example_db= SHOW_OPTION_YES;
#else
  have_example_db= SHOW_OPTION_NO;
#endif
#if defined(HAVE_ARCHIVE_DB)
  have_archive_db= SHOW_OPTION_YES;
#else
  have_archive_db= SHOW_OPTION_NO;
#endif
#ifdef HAVE_BLACKHOLE_DB
  have_blackhole_db= SHOW_OPTION_YES;
#else
  have_blackhole_db= SHOW_OPTION_NO;
#endif
#ifdef HAVE_FEDERATED_DB
  have_federated_db= SHOW_OPTION_YES;
#else
  have_federated_db= SHOW_OPTION_NO;
#endif
#ifdef HAVE_CSV_DB
  have_csv_db= SHOW_OPTION_YES;
#else
  have_csv_db= SHOW_OPTION_NO;
#endif
#ifdef HAVE_NDBCLUSTER_DB
  have_ndbcluster=SHOW_OPTION_DISABLED;
#else
  have_ndbcluster=SHOW_OPTION_NO;
#endif
#ifdef USE_RAID
  have_raid=SHOW_OPTION_YES;
#else
  have_raid=SHOW_OPTION_NO;
#endif
#ifdef HAVE_OPENSSL
  have_openssl=SHOW_OPTION_YES;
#else
  have_openssl=SHOW_OPTION_NO;
#endif
#ifdef HAVE_BROKEN_REALPATH
  have_symlink=SHOW_OPTION_NO;
#else
  have_symlink=SHOW_OPTION_YES;
#endif
#ifdef HAVE_DLOPEN
  have_dlopen=SHOW_OPTION_YES;
#else
  have_dlopen=SHOW_OPTION_NO;
#endif
#ifdef HAVE_QUERY_CACHE
  have_query_cache=SHOW_OPTION_YES;
#else
  have_query_cache=SHOW_OPTION_NO;
#endif
#ifdef HAVE_SPATIAL
  have_geometry=SHOW_OPTION_YES;
#else
  have_geometry=SHOW_OPTION_NO;
#endif
#ifdef HAVE_RTREE_KEYS
  have_rtree_keys=SHOW_OPTION_YES;
#else
  have_rtree_keys=SHOW_OPTION_NO;
#endif
#ifdef HAVE_CRYPT
  have_crypt=SHOW_OPTION_YES;
#else
  have_crypt=SHOW_OPTION_NO;
#endif
#ifdef HAVE_COMPRESS
  have_compress= SHOW_OPTION_YES;
#else
  have_compress= SHOW_OPTION_NO;
#endif
#ifdef HAVE_LIBWRAP
  libwrapName= NullS;
#endif
#ifdef HAVE_OPENSSL
  des_key_file = 0;
  ssl_acceptor_fd= 0;
#endif
#ifdef HAVE_SMEM
  shared_memory_base_name= default_shared_memory_base_name;
#endif
#if !defined(my_pthread_setprio) && !defined(HAVE_PTHREAD_SETSCHEDPARAM)
  opt_specialflag |= SPECIAL_NO_PRIOR;
#endif

#if defined(__WIN__) || defined(__NETWARE__)
  /* Allow Win32 and NetWare users to move MySQL anywhere */
  {
    char prg_dev[LIBLEN];
    my_path(prg_dev,my_progname,"mysql/bin");
    strcat(prg_dev,"/../");			// Remove 'bin' to get base dir
    cleanup_dirname(mysql_home,prg_dev);
  }
#else
  const char *tmpenv;
  if (!(tmpenv = getenv("MY_BASEDIR_VERSION")))
    tmpenv = DEFAULT_MYSQL_HOME;
  (void) strmake(mysql_home, tmpenv, sizeof(mysql_home)-1);
#endif
}


static my_bool
get_one_option(int optid, const struct my_option *opt __attribute__((unused)),
	       char *argument)
{
  switch(optid) {
  case '#':
#ifndef DBUG_OFF
    DBUG_PUSH(argument ? argument : default_dbug_option);
#endif
    opt_endinfo=1;				/* unireg: memory allocation */
    break;
  case 'a':
    global_system_variables.sql_mode= fix_sql_mode(MODE_ANSI);
    global_system_variables.tx_isolation= ISO_SERIALIZABLE;
    break;
  case 'b':
    strmake(mysql_home,argument,sizeof(mysql_home)-1);
    break;
  case 'C':
    if (default_collation_name == compiled_default_collation_name)
      default_collation_name= 0;
    break;
  case 'l':
    opt_log=1;
    break;
  case 'h':
    strmake(mysql_real_data_home,argument, sizeof(mysql_real_data_home)-1);
    /* Correct pointer set by my_getopt (for embedded library) */
    mysql_data_home= mysql_real_data_home;
    break;
  case 'u':
    if (!mysqld_user || !strcmp(mysqld_user, argument))
      mysqld_user= argument;
    else
      sql_print_warning("Ignoring user change to '%s' because the user was set to '%s' earlier on the command line\n", argument, mysqld_user);
    break;
  case 'L':
    strmake(language, argument, sizeof(language)-1);
    break;
#ifdef HAVE_REPLICATION
  case OPT_SLAVE_SKIP_ERRORS:
    init_slave_skip_errors(argument);
    break;
#endif
  case OPT_SAFEMALLOC_MEM_LIMIT:
#if !defined(DBUG_OFF) && defined(SAFEMALLOC)
    sf_malloc_mem_limit = atoi(argument);
#endif
    break;
#include <sslopt-case.h>
  case 'V':
    print_version();
    exit(0);
  case 'W':
    if (!argument)
      global_system_variables.log_warnings++;
    else if (argument == disabled_my_option)
      global_system_variables.log_warnings= 0L;
    else
      global_system_variables.log_warnings= atoi(argument);
    break;
  case 'T':
    test_flags= argument ? (uint) atoi(argument) : 0;
    test_flags&= ~TEST_NO_THREADS;
    opt_endinfo=1;
    break;
  case (int) OPT_BIG_TABLES:
    thd_startup_options|=OPTION_BIG_TABLES;
    break;
  case (int) OPT_ISAM_LOG:
    opt_myisam_log=1;
    break;
  case (int) OPT_UPDATE_LOG:
    opt_update_log=1;
    break;
  case (int) OPT_BIN_LOG:
    opt_bin_log= test(argument != disabled_my_option);
    break;
  case (int) OPT_ERROR_LOG_FILE:
    opt_error_log= 1;
    break;
#ifdef HAVE_REPLICATION
  case (int) OPT_INIT_RPL_ROLE:
  {
    int role;
    if ((role=find_type(argument, &rpl_role_typelib, 2)) <= 0)
    {
      fprintf(stderr, "Unknown replication role: %s\n", argument);
      exit(1);
    }
    rpl_status = (role == 1) ?  RPL_AUTH_MASTER : RPL_IDLE_SLAVE;
    break;
  }
  case (int)OPT_REPLICATE_IGNORE_DB:
  {
    i_string *db = new i_string(argument);
    replicate_ignore_db.push_back(db);
    break;
  }
  case (int)OPT_REPLICATE_DO_DB:
  {
    i_string *db = new i_string(argument);
    replicate_do_db.push_back(db);
    break;
  }
  case (int)OPT_REPLICATE_REWRITE_DB:
  {
    char* key = argument,*p, *val;

    if (!(p= strstr(argument, "->")))
    {
      fprintf(stderr,
	      "Bad syntax in replicate-rewrite-db - missing '->'!\n");
      exit(1);
    }
    val= p--;
    while (my_isspace(mysqld_charset, *p) && p > argument)
      *p-- = 0;
    if (p == argument)
    {
      fprintf(stderr,
	      "Bad syntax in replicate-rewrite-db - empty FROM db!\n");
      exit(1);
    }
    *val= 0;
    val+= 2;
    while (*val && my_isspace(mysqld_charset, *val))
      *val++;
    if (!*val)
    {
      fprintf(stderr,
	      "Bad syntax in replicate-rewrite-db - empty TO db!\n");
      exit(1);
    }

    i_string_pair *db_pair = new i_string_pair(key, val);
    replicate_rewrite_db.push_back(db_pair);
    break;
  }

  case (int)OPT_BINLOG_IGNORE_DB:
  {
    i_string *db = new i_string(argument);
    binlog_ignore_db.push_back(db);
    break;
  }
  case (int)OPT_BINLOG_DO_DB:
  {
    i_string *db = new i_string(argument);
    binlog_do_db.push_back(db);
    break;
  }
  case (int)OPT_REPLICATE_DO_TABLE:
  {
    if (!do_table_inited)
      init_table_rule_hash(&replicate_do_table, &do_table_inited);
    if (add_table_rule(&replicate_do_table, argument))
    {
      fprintf(stderr, "Could not add do table rule '%s'!\n", argument);
      exit(1);
    }
    table_rules_on = 1;
    break;
  }
  case (int)OPT_REPLICATE_WILD_DO_TABLE:
  {
    if (!wild_do_table_inited)
      init_table_rule_array(&replicate_wild_do_table,
			    &wild_do_table_inited);
    if (add_wild_table_rule(&replicate_wild_do_table, argument))
    {
      fprintf(stderr, "Could not add do table rule '%s'!\n", argument);
      exit(1);
    }
    table_rules_on = 1;
    break;
  }
  case (int)OPT_REPLICATE_WILD_IGNORE_TABLE:
  {
    if (!wild_ignore_table_inited)
      init_table_rule_array(&replicate_wild_ignore_table,
			    &wild_ignore_table_inited);
    if (add_wild_table_rule(&replicate_wild_ignore_table, argument))
    {
      fprintf(stderr, "Could not add ignore table rule '%s'!\n", argument);
      exit(1);
    }
    table_rules_on = 1;
    break;
  }
  case (int)OPT_REPLICATE_IGNORE_TABLE:
  {
    if (!ignore_table_inited)
      init_table_rule_hash(&replicate_ignore_table, &ignore_table_inited);
    if (add_table_rule(&replicate_ignore_table, argument))
    {
      fprintf(stderr, "Could not add ignore table rule '%s'!\n", argument);
      exit(1);
    }
    table_rules_on = 1;
    break;
  }
#endif /* HAVE_REPLICATION */
  case (int) OPT_SLOW_QUERY_LOG:
    opt_slow_log=1;
    break;
  case (int) OPT_SKIP_NEW:
    opt_specialflag|= SPECIAL_NO_NEW_FUNC;
    delay_key_write_options= (uint) DELAY_KEY_WRITE_NONE;
    myisam_concurrent_insert=0;
    myisam_recover_options= HA_RECOVER_NONE;
    sp_automatic_privileges=0;
    my_use_symdir=0;
    ha_open_options&= ~(HA_OPEN_ABORT_IF_CRASHED | HA_OPEN_DELAY_KEY_WRITE);
#ifdef HAVE_QUERY_CACHE
    query_cache_size=0;
#endif
    break;
  case (int) OPT_SAFE:
    opt_specialflag|= SPECIAL_SAFE_MODE;
    delay_key_write_options= (uint) DELAY_KEY_WRITE_NONE;
    myisam_recover_options= HA_RECOVER_DEFAULT;
    ha_open_options&= ~(HA_OPEN_DELAY_KEY_WRITE);
    break;
  case (int) OPT_SKIP_PRIOR:
    opt_specialflag|= SPECIAL_NO_PRIOR;
    break;
  case (int) OPT_SKIP_LOCK:
    opt_external_locking=0;
    break;
  case (int) OPT_SKIP_HOST_CACHE:
    opt_specialflag|= SPECIAL_NO_HOST_CACHE;
    break;
  case (int) OPT_SKIP_RESOLVE:
    opt_specialflag|=SPECIAL_NO_RESOLVE;
    break;
  case (int) OPT_SKIP_NETWORKING:
#if defined(__NETWARE__)
    sql_perror("Can't start server: skip-networking option is currently not supported on NetWare");
    exit(1);
#endif
    opt_disable_networking=1;
    mysqld_port=0;
    break;
  case (int) OPT_SKIP_SHOW_DB:
    opt_skip_show_db=1;
    opt_specialflag|=SPECIAL_SKIP_SHOW_DB;
    break;
#ifdef ONE_THREAD
  case (int) OPT_ONE_THREAD:
    test_flags |= TEST_NO_THREADS;
#endif
    break;
  case (int) OPT_WANT_CORE:
    test_flags |= TEST_CORE_ON_SIGNAL;
    break;
  case (int) OPT_SKIP_STACK_TRACE:
    test_flags|=TEST_NO_STACKTRACE;
    break;
  case (int) OPT_SKIP_SYMLINKS:
    my_use_symdir=0;
    break;
  case (int) OPT_BIND_ADDRESS:
    if ((my_bind_addr= (ulong) inet_addr(argument)) == INADDR_NONE)
    {
      struct hostent *ent;
      if (argument[0])
	ent=gethostbyname(argument);
      else
      {
	char myhostname[255];
	if (gethostname(myhostname,sizeof(myhostname)) < 0)
	{
	  sql_perror("Can't start server: cannot get my own hostname!");
	  exit(1);
	}
	ent=gethostbyname(myhostname);
      }
      if (!ent)
      {
	sql_perror("Can't start server: cannot resolve hostname!");
	exit(1);
      }
      my_bind_addr = (ulong) ((in_addr*)ent->h_addr_list[0])->s_addr;
    }
    break;
  case (int) OPT_PID_FILE:
    strmake(pidfile_name, argument, sizeof(pidfile_name)-1);
    break;
#ifdef __WIN__
  case (int) OPT_STANDALONE:		/* Dummy option for NT */
    break;
#endif
  case OPT_CONSOLE:
    if (opt_console)
      opt_error_log= 0;			// Force logs to stdout
    break;
  case (int) OPT_FLUSH:
    myisam_flush=1;
    flush_time=0;			// No auto flush
    break;
  case OPT_LOW_PRIORITY_UPDATES:
    thr_upgraded_concurrent_insert_lock= TL_WRITE_LOW_PRIORITY;
    global_system_variables.low_priority_updates=1;
    break;
  case OPT_BOOTSTRAP:
    opt_noacl=opt_bootstrap=1;
    break;
  case OPT_STORAGE_ENGINE:
  {
    if ((enum db_type)((global_system_variables.table_type=
                        ha_resolve_by_name(argument, strlen(argument)))) ==
        DB_TYPE_UNKNOWN)
    {
      fprintf(stderr,"Unknown/unsupported table type: %s\n",argument);
      exit(1);
    }
    break;
  }
  case OPT_SERVER_ID:
    server_id_supplied = 1;
    break;
  case OPT_DELAY_KEY_WRITE_ALL:
    if (argument != disabled_my_option)
      argument= (char*) "ALL";
    /* Fall through */
  case OPT_DELAY_KEY_WRITE:
    if (argument == disabled_my_option)
      delay_key_write_options= (uint) DELAY_KEY_WRITE_NONE;
    else if (! argument)
      delay_key_write_options= (uint) DELAY_KEY_WRITE_ON;
    else
    {
      int type;
      if ((type=find_type(argument, &delay_key_write_typelib, 2)) <= 0)
      {
	fprintf(stderr,"Unknown delay_key_write type: %s\n",argument);
	exit(1);
      }
      delay_key_write_options= (uint) type-1;
    }
    break;
  case OPT_CHARSETS_DIR:
    strmake(mysql_charsets_dir, argument, sizeof(mysql_charsets_dir)-1);
    charsets_dir = mysql_charsets_dir;
    break;
  case OPT_TX_ISOLATION:
  {
    int type;
    if ((type=find_type(argument, &tx_isolation_typelib, 2)) <= 0)
    {
      fprintf(stderr,"Unknown transaction isolation type: %s\n",argument);
      exit(1);
    }
    global_system_variables.tx_isolation= (type-1);
    break;
  }
  case OPT_MERGE:
    if (opt_merge)
      have_merge_db= SHOW_OPTION_YES;
    else
      have_merge_db= SHOW_OPTION_DISABLED;
#ifdef HAVE_BERKELEY_DB
  case OPT_BDB_NOSYNC:
    /* Deprecated option */
    opt_sync_bdb_logs= 0;
    /* Fall through */
  case OPT_BDB_SYNC:
    if (!opt_sync_bdb_logs)
      berkeley_env_flags|= DB_TXN_NOSYNC;
    else
      berkeley_env_flags&= ~DB_TXN_NOSYNC;
    break;
  case OPT_BDB_NO_RECOVER:
    berkeley_init_flags&= ~(DB_RECOVER);
    break;
  case OPT_BDB_LOCK:
  {
    int type;
    if ((type=find_type(argument, &berkeley_lock_typelib, 2)) > 0)
      berkeley_lock_type=berkeley_lock_types[type-1];
    else
    {
      int err;
      char *end;
      uint length= strlen(argument);
      long value= my_strntol(&my_charset_latin1, argument, length, 10, &end, &err);
      if (end == argument+length)
	berkeley_lock_scan_time= value;
      else
      {
	fprintf(stderr,"Unknown lock type: %s\n",argument);
	exit(1);
      }
    }
    break;
  }
  case OPT_BDB_SHARED:
    berkeley_init_flags&= ~(DB_PRIVATE);
    berkeley_shared_data= 1;
    break;
#endif /* HAVE_BERKELEY_DB */
  case OPT_BDB:
#ifdef HAVE_BERKELEY_DB
    if (opt_bdb)
      have_berkeley_db= SHOW_OPTION_YES;
    else
      have_berkeley_db= SHOW_OPTION_DISABLED;
#endif
    break;
  case OPT_NDBCLUSTER:
#ifdef HAVE_NDBCLUSTER_DB
    if (opt_ndbcluster)
      have_ndbcluster= SHOW_OPTION_YES;
    else
      have_ndbcluster= SHOW_OPTION_DISABLED;
#endif
    break;
#ifdef HAVE_NDBCLUSTER_DB
  case OPT_NDB_MGMD:
  case OPT_NDB_NODEID:
  {
    int len= my_snprintf(opt_ndb_constrbuf+opt_ndb_constrbuf_len,
			 sizeof(opt_ndb_constrbuf)-opt_ndb_constrbuf_len,
			 "%s%s%s",opt_ndb_constrbuf_len > 0 ? ",":"",
			 optid == OPT_NDB_NODEID ? "nodeid=" : "",
			 argument);
    opt_ndb_constrbuf_len+= len;
  }
  /* fall through to add the connectstring to the end
   * and set opt_ndbcluster_connectstring
   */
  case OPT_NDB_CONNECTSTRING:
    if (opt_ndb_connectstring && opt_ndb_connectstring[0])
      my_snprintf(opt_ndb_constrbuf+opt_ndb_constrbuf_len,
		  sizeof(opt_ndb_constrbuf)-opt_ndb_constrbuf_len,
		  "%s%s", opt_ndb_constrbuf_len > 0 ? ",":"",
		  opt_ndb_connectstring);
    else
      opt_ndb_constrbuf[opt_ndb_constrbuf_len]= 0;
    opt_ndbcluster_connectstring= opt_ndb_constrbuf;
    break;
#endif
  case OPT_INNODB:
#ifdef HAVE_INNOBASE_DB
    if (opt_innodb)
      have_innodb= SHOW_OPTION_YES;
    else
      have_innodb= SHOW_OPTION_DISABLED;
#endif
    break;
  case OPT_INNODB_DATA_FILE_PATH:
#ifdef HAVE_INNOBASE_DB
    innobase_data_file_path= argument;
#endif
    break;
#ifdef HAVE_INNOBASE_DB
  case OPT_INNODB_LOG_ARCHIVE:
    innobase_log_archive= argument ? test(atoi(argument)) : 1;
    break;
#endif /* HAVE_INNOBASE_DB */
  case OPT_MYISAM_RECOVER:
  {
    if (!argument || !argument[0])
    {
      myisam_recover_options=    HA_RECOVER_DEFAULT;
      myisam_recover_options_str= myisam_recover_typelib.type_names[0];
    }
    else
    {
      myisam_recover_options_str=argument;
      if ((myisam_recover_options=
	   find_bit_type(argument, &myisam_recover_typelib)) == ~(ulong) 0)
      {
	fprintf(stderr, "Unknown option to myisam-recover: %s\n",argument);
	exit(1);
      }
    }
    ha_open_options|=HA_OPEN_ABORT_IF_CRASHED;
    break;
  }
  case OPT_CONCURRENT_INSERT:
    /* The following code is mainly here to emulate old behavior */
    if (!argument)                      /* --concurrent-insert */
      myisam_concurrent_insert= 1;
    else if (argument == disabled_my_option)
      myisam_concurrent_insert= 0;      /* --skip-concurrent-insert */
    break;
  case OPT_TC_HEURISTIC_RECOVER:
  {
    if ((tc_heuristic_recover=find_type(argument,
                                        &tc_heuristic_recover_typelib, 2)) <=0)
    {
      fprintf(stderr, "Unknown option to tc-heuristic-recover: %s\n",argument);
      exit(1);
    }
  }
  case OPT_MYISAM_STATS_METHOD:
  {
    ulong method_conv;
    int method;
    LINT_INIT(method_conv);

    myisam_stats_method_str= argument;
    if ((method=find_type(argument, &myisam_stats_method_typelib, 2)) <= 0)
    {
      fprintf(stderr, "Invalid value of myisam_stats_method: %s.\n", argument);
      exit(1);
    }
    switch (method-1) {
    case 2:
      method_conv= MI_STATS_METHOD_IGNORE_NULLS;
      break;
    case 1:
      method_conv= MI_STATS_METHOD_NULLS_EQUAL;
      break;
    case 0:
    default:
      method_conv= MI_STATS_METHOD_NULLS_NOT_EQUAL;
      break;
    }
    global_system_variables.myisam_stats_method= method_conv;
    break;
  }
  case OPT_SQL_MODE:
  {
    sql_mode_str= argument;
    if ((global_system_variables.sql_mode=
         find_bit_type(argument, &sql_mode_typelib)) == ~(ulong) 0)
    {
      fprintf(stderr, "Unknown option to sql-mode: %s\n", argument);
      exit(1);
    }
    global_system_variables.sql_mode= fix_sql_mode(global_system_variables.
						   sql_mode);
    break;
  }
  case OPT_FT_BOOLEAN_SYNTAX:
    if (ft_boolean_check_syntax_string((byte*) argument))
    {
      fprintf(stderr, "Invalid ft-boolean-syntax string: %s\n", argument);
      exit(1);
    }
    strmake(ft_boolean_syntax, argument, sizeof(ft_boolean_syntax)-1);
    break;
  case OPT_SKIP_SAFEMALLOC:
#ifdef SAFEMALLOC
    sf_malloc_quick=1;
#endif
    break;
  case OPT_LOWER_CASE_TABLE_NAMES:
    lower_case_table_names= argument ? atoi(argument) : 1;
    lower_case_table_names_used= 1;
    break;
  }
  return 0;
}
	/* Initiates DEBUG - but no debugging here ! */

static gptr *
mysql_getopt_value(const char *keyname, uint key_length,
		   const struct my_option *option)
{
  switch (option->id) {
  case OPT_KEY_BUFFER_SIZE:
  case OPT_KEY_CACHE_BLOCK_SIZE:
  case OPT_KEY_CACHE_DIVISION_LIMIT:
  case OPT_KEY_CACHE_AGE_THRESHOLD:
  {
    KEY_CACHE *key_cache;
    if (!(key_cache= get_or_create_key_cache(keyname, key_length)))
      exit(1);
    switch (option->id) {
    case OPT_KEY_BUFFER_SIZE:
      return (gptr*) &key_cache->param_buff_size;
    case OPT_KEY_CACHE_BLOCK_SIZE:
      return (gptr*) &key_cache->param_block_size;
    case OPT_KEY_CACHE_DIVISION_LIMIT:
      return (gptr*) &key_cache->param_division_limit;
    case OPT_KEY_CACHE_AGE_THRESHOLD:
      return (gptr*) &key_cache->param_age_threshold;
    }
  }
  }
 return option->value;
}


static void option_error_reporter(enum loglevel level, const char *format, ...)
{
  va_list args;
  va_start(args, format);
  vprint_msg_to_log(level, format, args);
  va_end(args);
}


static void get_options(int argc,char **argv)
{
  int ho_error;

  my_getopt_register_get_addr(mysql_getopt_value);
  strmake(def_ft_boolean_syntax, ft_boolean_syntax,
	  sizeof(ft_boolean_syntax)-1);
  my_getopt_error_reporter= option_error_reporter;
  if ((ho_error= handle_options(&argc, &argv, my_long_options,
                                get_one_option)))
    exit(ho_error);

#ifndef HAVE_NDBCLUSTER_DB
  if (opt_ndbcluster)
    sql_print_warning("this binary does not contain NDBCLUSTER storage engine");
#endif
#ifndef HAVE_INNOBASE_DB
  if (opt_innodb)
    sql_print_warning("this binary does not contain INNODB storage engine");
#endif
#ifndef HAVE_ISAM
  if (opt_isam)
    sql_print_warning("this binary does not contain ISAM storage engine");
#endif
#ifndef HAVE_BERKELEY_DB
  if (opt_bdb)
    sql_print_warning("this binary does not contain BDB storage engine");
#endif
  if ((opt_log_slow_admin_statements || opt_log_queries_not_using_indexes) &&
      !opt_slow_log)
    sql_print_warning("options --log-slow-admin-statements and --log-queries-not-using-indexes have no effect if --log-slow-queries is not set");

  if (argc > 0)
  {
    fprintf(stderr, "%s: Too many arguments (first extra is '%s').\nUse --help to get a list of available options\n", my_progname, *argv);
    /* FIXME add EXIT_TOO_MANY_ARGUMENTS to "mysys_err.h" and return that code? */
    exit(1);
  }

  if (opt_help)
  {
    usage();
    exit(0);
  }
#if defined(HAVE_BROKEN_REALPATH)
  my_use_symdir=0;
  my_disable_symlinks=1;
  have_symlink=SHOW_OPTION_NO;
#else
  if (!my_use_symdir)
  {
    my_disable_symlinks=1;
    have_symlink=SHOW_OPTION_DISABLED;
  }
#endif
  if (opt_debugging)
  {
    /* Allow break with SIGINT, no core or stack trace */
    test_flags|= TEST_SIGINT | TEST_NO_STACKTRACE;
    test_flags&= ~TEST_CORE_ON_SIGNAL;
  }
  /* Set global MyISAM variables from delay_key_write_options */
  fix_delay_key_write((THD*) 0, OPT_GLOBAL);

#ifndef EMBEDDED_LIBRARY
  if (mysqld_chroot)
    set_root(mysqld_chroot);
#else
  max_allowed_packet= global_system_variables.max_allowed_packet;
  net_buffer_length= global_system_variables.net_buffer_length;
#endif
  fix_paths();

  /*
    Set some global variables from the global_system_variables
    In most cases the global variables will not be used
  */
  my_disable_locking= myisam_single_user= test(opt_external_locking == 0);
  my_default_record_cache_size=global_system_variables.read_buff_size;
  myisam_max_temp_length=
    (my_off_t) global_system_variables.myisam_max_sort_file_size;

  /* Set global variables based on startup options */
  myisam_block_size=(uint) 1 << my_bit_log2(opt_myisam_block_size);

  if (opt_short_log_format)
    opt_specialflag|= SPECIAL_SHORT_LOG_FORMAT;
  if (opt_log_queries_not_using_indexes)
    opt_specialflag|= SPECIAL_LOG_QUERIES_NOT_USING_INDEXES;

  if (init_global_datetime_format(MYSQL_TIMESTAMP_DATE,
				  &global_system_variables.date_format) ||
      init_global_datetime_format(MYSQL_TIMESTAMP_TIME,
				  &global_system_variables.time_format) ||
      init_global_datetime_format(MYSQL_TIMESTAMP_DATETIME,
				  &global_system_variables.datetime_format))
    exit(1);
}


/*
  Create version name for running mysqld version
  We automaticly add suffixes -debug, -embedded and -log to the version
  name to make the version more descriptive.
  (MYSQL_SERVER_SUFFIX is set by the compilation environment)
*/

static void set_server_version(void)
{
  char *end= strxmov(server_version, MYSQL_SERVER_VERSION,
                     MYSQL_SERVER_SUFFIX_STR, NullS);
#ifdef EMBEDDED_LIBRARY
  end= strmov(end, "-embedded");
#endif
#ifndef DBUG_OFF
  if (!strstr(MYSQL_SERVER_SUFFIX_STR, "-debug"))
    end= strmov(end, "-debug");
#endif
  if (opt_log || opt_update_log || opt_slow_log || opt_bin_log)
    strmov(end, "-log");                        // This may slow down system
}


static char *get_relative_path(const char *path)
{
  if (test_if_hard_path(path) &&
      is_prefix(path,DEFAULT_MYSQL_HOME) &&
      strcmp(DEFAULT_MYSQL_HOME,FN_ROOTDIR))
  {
    path+=(uint) strlen(DEFAULT_MYSQL_HOME);
    while (*path == FN_LIBCHAR)
      path++;
  }
  return (char*) path;
}


/*
  Fix filename and replace extension where 'dir' is relative to
  mysql_real_data_home.
  Return 1 if len(path) > FN_REFLEN
*/

bool
fn_format_relative_to_data_home(my_string to, const char *name,
				const char *dir, const char *extension)
{
  char tmp_path[FN_REFLEN];
  if (!test_if_hard_path(dir))
  {
    strxnmov(tmp_path,sizeof(tmp_path)-1, mysql_real_data_home,
	     dir, NullS);
    dir=tmp_path;
  }
  return !fn_format(to, name, dir, extension,
		    MY_REPLACE_EXT | MY_UNPACK_FILENAME | MY_SAFE_PATH);
}


static void fix_paths(void)
{
  char buff[FN_REFLEN],*pos;
  convert_dirname(mysql_home,mysql_home,NullS);
  /* Resolve symlinks to allow 'mysql_home' to be a relative symlink */
  my_realpath(mysql_home,mysql_home,MYF(0));
  /* Ensure that mysql_home ends in FN_LIBCHAR */
  pos=strend(mysql_home);
  if (pos[-1] != FN_LIBCHAR)
  {
    pos[0]= FN_LIBCHAR;
    pos[1]= 0;
  }
  convert_dirname(mysql_real_data_home,mysql_real_data_home,NullS);
  convert_dirname(language,language,NullS);
  (void) my_load_path(mysql_home,mysql_home,""); // Resolve current dir
  (void) my_load_path(mysql_real_data_home,mysql_real_data_home,mysql_home);
  (void) my_load_path(pidfile_name,pidfile_name,mysql_real_data_home);

  char *sharedir=get_relative_path(SHAREDIR);
  if (test_if_hard_path(sharedir))
    strmake(buff,sharedir,sizeof(buff)-1);		/* purecov: tested */
  else
    strxnmov(buff,sizeof(buff)-1,mysql_home,sharedir,NullS);
  convert_dirname(buff,buff,NullS);
  (void) my_load_path(language,language,buff);

  /* If --character-sets-dir isn't given, use shared library dir */
  if (charsets_dir != mysql_charsets_dir)
  {
    strxnmov(mysql_charsets_dir, sizeof(mysql_charsets_dir)-1, buff,
	     CHARSET_DIR, NullS);
  }
  (void) my_load_path(mysql_charsets_dir, mysql_charsets_dir, buff);
  convert_dirname(mysql_charsets_dir, mysql_charsets_dir, NullS);
  charsets_dir=mysql_charsets_dir;

  if (init_tmpdir(&mysql_tmpdir_list, opt_mysql_tmpdir))
    exit(1);
#ifdef HAVE_REPLICATION
  if (!slave_load_tmpdir)
  {
    if (!(slave_load_tmpdir = (char*) my_strdup(mysql_tmpdir, MYF(MY_FAE))))
      exit(1);
  }
#endif /* HAVE_REPLICATION */
  /*
    Convert the secure-file-priv option to system format, allowing
    a quick strcmp to check if read or write is in an allowed dir
   */
  if (opt_secure_file_priv)
  {
    convert_dirname(buff, opt_secure_file_priv, NullS);
    my_free(opt_secure_file_priv, MYF(0));
    opt_secure_file_priv= my_strdup(buff, MYF(MY_FAE));
  }
}


/*
  Return a bitfield from a string of substrings separated by ','
  returns ~(ulong) 0 on error.
*/

static ulong find_bit_type(const char *x, TYPELIB *bit_lib)
{
  bool found_end;
  int  found_count;
  const char *end,*i,*j;
  const char **array, *pos;
  ulong found,found_int,bit;
  DBUG_ENTER("find_bit_type");
  DBUG_PRINT("enter",("x: '%s'",x));

  found=0;
  found_end= 0;
  pos=(my_string) x;
  while (*pos == ' ') pos++;
  found_end= *pos == 0;
  while (!found_end)
  {
    if (!*(end=strcend(pos,',')))		/* Let end point at fieldend */
    {
      while (end > pos && end[-1] == ' ')
	end--;					/* Skip end-space */
      found_end=1;
    }
    found_int=0; found_count=0;
    for (array=bit_lib->type_names, bit=1 ; (i= *array++) ; bit<<=1)
    {
      j=pos;
      while (j != end)
      {
	if (my_toupper(mysqld_charset,*i++) !=
            my_toupper(mysqld_charset,*j++))
	  goto skip;
      }
      found_int=bit;
      if (! *i)
      {
	found_count=1;
	break;
      }
      else if (j != pos)			// Half field found
      {
	found_count++;				// Could be one of two values
      }
skip: ;
    }
    if (found_count != 1)
      DBUG_RETURN(~(ulong) 0);				// No unique value
    found|=found_int;
    pos=end+1;
  }

  DBUG_PRINT("exit",("bit-field: %ld",(ulong) found));
  DBUG_RETURN(found);
} /* find_bit_type */


/*
  Check if file system used for databases is case insensitive

  SYNOPSIS
    test_if_case_sensitive()
    dir_name			Directory to test

  RETURN
    -1  Don't know (Test failed)
    0   File system is case sensitive
    1   File system is case insensitive
*/

static int test_if_case_insensitive(const char *dir_name)
{
  int result= 0;
  File file;
  char buff[FN_REFLEN], buff2[FN_REFLEN];
  MY_STAT stat_info;
  DBUG_ENTER("test_if_case_insensitive");

  fn_format(buff, glob_hostname, dir_name, ".lower-test",
	    MY_UNPACK_FILENAME | MY_REPLACE_EXT | MY_REPLACE_DIR);
  fn_format(buff2, glob_hostname, dir_name, ".LOWER-TEST",
	    MY_UNPACK_FILENAME | MY_REPLACE_EXT | MY_REPLACE_DIR);
  (void) my_delete(buff2, MYF(0));
  if ((file= my_create(buff, 0666, O_RDWR, MYF(0))) < 0)
  {
    sql_print_warning("Can't create test file %s", buff);
    DBUG_RETURN(-1);
  }
  my_close(file, MYF(0));
  if (my_stat(buff2, &stat_info, MYF(0)))
    result= 1;					// Can access file
  (void) my_delete(buff, MYF(MY_WME));
  DBUG_PRINT("exit", ("result: %d", result));
  DBUG_RETURN(result);
}


/* Create file to store pid number */

static void create_pid_file()
{
  File file;
  if ((file = my_create(pidfile_name,0664,
			O_WRONLY | O_TRUNC, MYF(MY_WME))) >= 0)
  {
    char buff[21], *end;
    end= int10_to_str((long) getpid(), buff, 10);
    *end++= '\n';
    if (!my_write(file, (byte*) buff, (uint) (end-buff), MYF(MY_WME | MY_NABP)))
    {
      (void) my_close(file, MYF(0));
      return;
    }
    (void) my_close(file, MYF(0));
  }
  sql_perror("Can't start server: can't create PID file");
  exit(1);
}


/* Clear most status variables */
void refresh_status(THD *thd)
{
  pthread_mutex_lock(&LOCK_status);

  /* Add thread's status variabes to global status */
  add_to_status(&global_status_var, &thd->status_var);

  /* Reset thread's status variables */
  bzero((char*) &thd->status_var, sizeof(thd->status_var));

  /* Reset some global variables */
  for (struct show_var_st *ptr=status_vars; ptr->name; ptr++)
  {
    if (ptr->type == SHOW_LONG)
      *(ulong*) ptr->value= 0;
  }

  /* Reset the counters of all key caches (default and named). */
  process_key_caches(reset_key_cache_counters);
  pthread_mutex_unlock(&LOCK_status);

  /*
    Set max_used_connections to the number of currently open
    connections.  Lock LOCK_thread_count out of LOCK_status to avoid
    deadlocks.  Status reset becomes not atomic, but status data is
    not exact anyway.
  */
  pthread_mutex_lock(&LOCK_thread_count);
  max_used_connections= thread_count-delayed_insert_threads;
  pthread_mutex_unlock(&LOCK_thread_count);
}


/*****************************************************************************
  Instantiate have_xyx for missing storage engines
*****************************************************************************/
#undef have_berkeley_db
#undef have_innodb
#undef have_ndbcluster
#undef have_example_db
#undef have_archive_db
#undef have_csv_db
#undef have_federated_db
#undef have_partition_db
#undef have_blackhole_db

SHOW_COMP_OPTION have_berkeley_db= SHOW_OPTION_NO;
SHOW_COMP_OPTION have_innodb= SHOW_OPTION_NO;
SHOW_COMP_OPTION have_ndbcluster= SHOW_OPTION_NO;
SHOW_COMP_OPTION have_example_db= SHOW_OPTION_NO;
SHOW_COMP_OPTION have_archive_db= SHOW_OPTION_NO;
SHOW_COMP_OPTION have_csv_db= SHOW_OPTION_NO;
SHOW_COMP_OPTION have_federated_db= SHOW_OPTION_NO;
SHOW_COMP_OPTION have_partition_db= SHOW_OPTION_NO;
SHOW_COMP_OPTION have_blackhole_db= SHOW_OPTION_NO;


/*****************************************************************************
  Instantiate templates
*****************************************************************************/

#ifdef HAVE_EXPLICIT_TEMPLATE_INSTANTIATION
/* Used templates */
template class I_List<THD>;
template class I_List_iterator<THD>;
template class I_List<i_string>;
template class I_List<i_string_pair>;
template class I_List<NAMED_LIST>;
template class I_List<Statement>;
template class I_List_iterator<Statement>;
#endif<|MERGE_RESOLUTION|>--- conflicted
+++ resolved
@@ -2645,7 +2645,6 @@
   mysql_slow_log.init_pthread_objects();
   mysql_bin_log.init_pthread_objects();
 
-<<<<<<< HEAD
   if (gethostname(glob_hostname,sizeof(glob_hostname)) < 0)
   {
     strmake(glob_hostname, STRING_WITH_LEN("localhost"));
@@ -2655,11 +2654,6 @@
   }
   else
     strmake(pidfile_name, glob_hostname, sizeof(pidfile_name)-5);
-=======
-  if (gethostname(glob_hostname,sizeof(glob_hostname)-4) < 0)
-    strmov(glob_hostname,"mysql");
-  strmake(pidfile_name, glob_hostname, sizeof(pidfile_name)-5);
->>>>>>> 47a824ae
   strmov(fn_ext(pidfile_name),".pid");		// Add proper extension
 
   load_defaults(conf_file_name, groups, &argc, &argv);
