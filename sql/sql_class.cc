/*
   Copyright (c) 2000, 2015, Oracle and/or its affiliates.
   Copyright (c) 2008, 2017, MariaDB

   This program is free software; you can redistribute it and/or modify
   it under the terms of the GNU General Public License as published by
   the Free Software Foundation; version 2 of the License.

   This program is distributed in the hope that it will be useful,
   but WITHOUT ANY WARRANTY; without even the implied warranty of
   MERCHANTABILITY or FITNESS FOR A PARTICULAR PURPOSE.  See the
   GNU General Public License for more details.

   You should have received a copy of the GNU General Public License
   along with this program; if not, write to the Free Software
   Foundation, Inc., 51 Franklin St, Fifth Floor, Boston, MA 02110-1335  USA
*/


/*****************************************************************************
**
** This file implements classes defined in sql_class.h
** Especially the classes to handle a result from a select
**
*****************************************************************************/

#ifdef USE_PRAGMA_IMPLEMENTATION
#pragma implementation				// gcc: Class implementation
#endif

#include <my_global.h>                          /* NO_EMBEDDED_ACCESS_CHECKS */
#include "sql_priv.h"
#include "sql_class.h"
#include "sql_cache.h"                          // query_cache_abort
#include "sql_base.h"                           // close_thread_tables
#include "sql_time.h"                         // date_time_format_copy
#include "tztime.h"                           // MYSQL_TIME <-> my_time_t
#include "sql_acl.h"                          // NO_ACCESS,
                                              // acl_getroot_no_password
#include "sql_base.h"                         // close_temporary_tables
#include "sql_handler.h"                      // mysql_ha_cleanup
#include "rpl_rli.h"
#include "rpl_filter.h"
#include "rpl_record.h"
#include "slave.h"
#include <my_bitmap.h>
#include "log_event.h"
#include "sql_audit.h"
#include <m_ctype.h>
#include <sys/stat.h>
#include <thr_alarm.h>
#ifdef	__WIN__
#include <io.h>
#endif
#include <mysys_err.h>
#include <limits.h>

#include "sp_rcontext.h"
#include "sp_cache.h"
#include "transaction.h"
#include "sql_select.h" /* declares create_tmp_table() */
#include "debug_sync.h"
#include "sql_parse.h"                          // is_update_query
#include "sql_callback.h"
#include "lock.h"
#include "wsrep_mysqld.h"
#include "wsrep_thd.h"
#include "sql_connect.h"
<<<<<<< HEAD
#include "my_atomic.h"

#ifdef HAVE_SYS_SYSCALL_H
#include <sys/syscall.h>
#endif
=======
#include "repl_failsafe.h"
>>>>>>> 6a31aea5

/*
  The following is used to initialise Table_ident with a internal
  table name
*/
char internal_table_name[2]= "*";
char empty_c_string[1]= {0};    /* used for not defined db */

const char * const THD::DEFAULT_WHERE= "field list";

/****************************************************************************
** User variables
****************************************************************************/

extern "C" uchar *get_var_key(user_var_entry *entry, size_t *length,
                              my_bool not_used __attribute__((unused)))
{
  *length= entry->name.length;
  return (uchar*) entry->name.str;
}

extern "C" void free_user_var(user_var_entry *entry)
{
  char *pos= (char*) entry+ALIGN_SIZE(sizeof(*entry));
  if (entry->value && entry->value != pos)
    my_free(entry->value);
  my_free(entry);
}

bool Key_part_spec::operator==(const Key_part_spec& other) const
{
  return length == other.length &&
         !my_strcasecmp(system_charset_info, field_name.str,
                        other.field_name.str);
}

/**
  Construct an (almost) deep copy of this key. Only those
  elements that are known to never change are not copied.
  If out of memory, a partial copy is returned and an error is set
  in THD.
*/

Key::Key(const Key &rhs, MEM_ROOT *mem_root)
  :DDL_options(rhs),type(rhs.type),
  key_create_info(rhs.key_create_info),
  columns(rhs.columns, mem_root),
  name(rhs.name),
  option_list(rhs.option_list),
  generated(rhs.generated)
{
  list_copy_and_replace_each_value(columns, mem_root);
}

/**
  Construct an (almost) deep copy of this foreign key. Only those
  elements that are known to never change are not copied.
  If out of memory, a partial copy is returned and an error is set
  in THD.
*/

Foreign_key::Foreign_key(const Foreign_key &rhs, MEM_ROOT *mem_root)
  :Key(rhs,mem_root),
  ref_db(rhs.ref_db),
  ref_table(rhs.ref_table),
  ref_columns(rhs.ref_columns,mem_root),
  delete_opt(rhs.delete_opt),
  update_opt(rhs.update_opt),
  match_opt(rhs.match_opt)
{
  list_copy_and_replace_each_value(ref_columns, mem_root);
}

/*
  Test if a foreign key (= generated key) is a prefix of the given key
  (ignoring key name, key type and order of columns)

  NOTES:
    This is only used to test if an index for a FOREIGN KEY exists

  IMPLEMENTATION
    We only compare field names

  RETURN
    0	Generated key is a prefix of other key
    1	Not equal
*/

bool foreign_key_prefix(Key *a, Key *b)
{
  /* Ensure that 'a' is the generated key */
  if (a->generated)
  {
    if (b->generated && a->columns.elements > b->columns.elements)
      swap_variables(Key*, a, b);               // Put shorter key in 'a'
  }
  else
  {
    if (!b->generated)
      return TRUE;                              // No foreign key
    swap_variables(Key*, a, b);                 // Put generated key in 'a'
  }

  /* Test if 'a' is a prefix of 'b' */
  if (a->columns.elements > b->columns.elements)
    return TRUE;                                // Can't be prefix

  List_iterator<Key_part_spec> col_it1(a->columns);
  List_iterator<Key_part_spec> col_it2(b->columns);
  const Key_part_spec *col1, *col2;

#ifdef ENABLE_WHEN_INNODB_CAN_HANDLE_SWAPED_FOREIGN_KEY_COLUMNS
  while ((col1= col_it1++))
  {
    bool found= 0;
    col_it2.rewind();
    while ((col2= col_it2++))
    {
      if (*col1 == *col2)
      {
        found= TRUE;
	break;
      }
    }
    if (!found)
      return TRUE;                              // Error
  }
  return FALSE;                                 // Is prefix
#else
  while ((col1= col_it1++))
  {
    col2= col_it2++;
    if (!(*col1 == *col2))
      return TRUE;
  }
  return FALSE;                                 // Is prefix
#endif
}

/*
  @brief
  Check if the foreign key options are compatible with the specification
  of the columns on which the key is created

  @retval
    FALSE   The foreign key options are compatible with key columns
  @retval
    TRUE    Otherwise
*/
bool Foreign_key::validate(List<Create_field> &table_fields)
{
  Create_field  *sql_field;
  Key_part_spec *column;
  List_iterator<Key_part_spec> cols(columns);
  List_iterator<Create_field> it(table_fields);
  DBUG_ENTER("Foreign_key::validate");
  while ((column= cols++))
  {
    it.rewind();
    while ((sql_field= it++) &&
           my_strcasecmp(system_charset_info,
                         column->field_name.str,
                         sql_field->field_name)) {}
    if (!sql_field)
    {
      my_error(ER_KEY_COLUMN_DOES_NOT_EXITS, MYF(0), column->field_name.str);
      DBUG_RETURN(TRUE);
    }
    if (type == Key::FOREIGN_KEY && sql_field->vcol_info)
    {
      if (delete_opt == FK_OPTION_SET_NULL)
      {
        my_error(ER_WRONG_FK_OPTION_FOR_VIRTUAL_COLUMN, MYF(0), 
                 "ON DELETE SET NULL");
        DBUG_RETURN(TRUE);
      }
      if (update_opt == FK_OPTION_SET_NULL)
      {
        my_error(ER_WRONG_FK_OPTION_FOR_VIRTUAL_COLUMN, MYF(0), 
                 "ON UPDATE SET NULL");
        DBUG_RETURN(TRUE);
      }
      if (update_opt == FK_OPTION_CASCADE)
      {
        my_error(ER_WRONG_FK_OPTION_FOR_VIRTUAL_COLUMN, MYF(0), 
                 "ON UPDATE CASCADE");
        DBUG_RETURN(TRUE);
      }
    }
  }
  DBUG_RETURN(FALSE);
}

/****************************************************************************
** Thread specific functions
****************************************************************************/
#ifdef ONLY_FOR_MYSQL_CLOSED_SOURCE_SCHEDULED
/**
  Get reference to scheduler data object

  @param thd            THD object

  @retval               Scheduler data object on THD
*/
void *thd_get_scheduler_data(THD *thd)
{
  return thd->scheduler.data;
}

/**
  Set reference to Scheduler data object for THD object

  @param thd            THD object
  @param psi            Scheduler data object to set on THD
*/
void thd_set_scheduler_data(THD *thd, void *data)
{
  thd->scheduler.data= data;
}

/**
  Get reference to Performance Schema object for THD object

  @param thd            THD object

  @retval               Performance schema object for thread on THD
*/
PSI_thread *thd_get_psi(THD *thd)
{
  return thd->scheduler.m_psi;
}

/**
  Get net_wait_timeout for THD object

  @param thd            THD object

  @retval               net_wait_timeout value for thread on THD
*/
ulong thd_get_net_wait_timeout(THD* thd)
{
  return thd->variables.net_wait_timeout;
}

/**
  Set reference to Performance Schema object for THD object

  @param thd            THD object
  @param psi            Performance schema object for thread
*/
void thd_set_psi(THD *thd, PSI_thread *psi)
{
  thd->scheduler.m_psi= psi;
}

/**
  Set the state on connection to killed

  @param thd               THD object
*/
void thd_set_killed(THD *thd)
{
  thd->set_killed(KILL_CONNECTION);
}

/**
  Clear errors from the previous THD

  @param thd              THD object
*/
void thd_clear_errors(THD *thd)
{
  my_errno= 0;
  thd->mysys_var->abort= 0;
}

/**
  Set thread stack in THD object

  @param thd              Thread object
  @param stack_start      Start of stack to set in THD object
*/
void thd_set_thread_stack(THD *thd, char *stack_start)
{
  thd->thread_stack= stack_start;
}

/**
  Close the socket used by this connection

  @param thd                THD object
*/
void thd_close_connection(THD *thd)
{
  if (thd->net.vio)
    vio_close(thd->net.vio);
}

/**
  Lock data that needs protection in THD object

  @param thd                   THD object
*/
void thd_lock_data(THD *thd)
{
  mysql_mutex_lock(&thd->LOCK_thd_data);
}

/**
  Unlock data that needs protection in THD object

  @param thd                   THD object
*/
void thd_unlock_data(THD *thd)
{
  mysql_mutex_unlock(&thd->LOCK_thd_data);
}

/**
  Support method to check if connection has already started transcaction

  @param client_cntx    Low level client context

  @retval               TRUE if connection already started transaction
*/
bool thd_is_transaction_active(THD *thd)
{
  return thd->transaction.is_active();
}

/**
  Check if there is buffered data on the socket representing the connection

  @param thd                  THD object
*/
int thd_connection_has_data(THD *thd)
{
  Vio *vio= thd->net.vio;
  return vio->has_data(vio);
}

/**
  Set reading/writing on socket, used by SHOW PROCESSLIST

  @param thd                       THD object
  @param val                       Value to set it to (0 or 1)
*/
void thd_set_net_read_write(THD *thd, uint val)
{
  thd->net.reading_or_writing= val;
}

/**
  Get reading/writing on socket from THD object
  @param thd                       THD object

  @retval               net.reading_or_writing value for thread on THD.
*/
uint thd_get_net_read_write(THD *thd)
{
  return thd->net.reading_or_writing;
}

/**
  Set reference to mysys variable in THD object

  @param thd             THD object
  @param mysys_var       Reference to set
*/
void thd_set_mysys_var(THD *thd, st_my_thread_var *mysys_var)
{
  thd->set_mysys_var(mysys_var);
}

/**
  Get socket file descriptor for this connection

  @param thd            THD object

  @retval               Socket of the connection
*/
my_socket thd_get_fd(THD *thd)
{
  return mysql_socket_getfd(thd->net.vio->mysql_socket);
}
#endif

/**
  Get thread attributes for connection threads

  @retval      Reference to thread attribute for connection threads
*/
pthread_attr_t *get_connection_attrib(void)
{
  return &connection_attrib;
}

/**
  Get max number of connections

  @retval         Max number of connections for MySQL Server
*/
ulong get_max_connections(void)
{
  return max_connections;
}

/*
  The following functions form part of the C plugin API
*/

extern "C" int mysql_tmpfile(const char *prefix)
{
  char filename[FN_REFLEN];
  File fd = create_temp_file(filename, mysql_tmpdir, prefix,
#ifdef __WIN__
                             O_BINARY | O_TRUNC | O_SEQUENTIAL |
                             O_SHORT_LIVED |
#endif /* __WIN__ */
                             O_CREAT | O_EXCL | O_RDWR | O_TEMPORARY,
                             MYF(MY_WME));
  if (fd >= 0) {
#ifndef __WIN__
    /*
      This can be removed once the following bug is fixed:
      Bug #28903  create_temp_file() doesn't honor O_TEMPORARY option
                  (file not removed) (Unix)
    */
    unlink(filename);
#endif /* !__WIN__ */
  }

  return fd;
}


extern "C"
int thd_in_lock_tables(const THD *thd)
{
  return MY_TEST(thd->in_lock_tables);
}


extern "C"
int thd_tablespace_op(const THD *thd)
{
  return MY_TEST(thd->tablespace_op);
}

extern "C"
const char *set_thd_proc_info(THD *thd_arg, const char *info,
                              const char *calling_function,
                              const char *calling_file,
                              const unsigned int calling_line)
{
  PSI_stage_info old_stage;
  PSI_stage_info new_stage;

  old_stage.m_key= 0;
  old_stage.m_name= info;

  set_thd_stage_info(thd_arg, & old_stage, & new_stage,
                     calling_function, calling_file, calling_line);

  return new_stage.m_name;
}

extern "C"
void set_thd_stage_info(void *thd_arg,
                        const PSI_stage_info *new_stage,
                        PSI_stage_info *old_stage,
                        const char *calling_func,
                        const char *calling_file,
                        const unsigned int calling_line)
{
  THD *thd= (THD*) thd_arg;
  if (thd == NULL)
    thd= current_thd;

  if (old_stage)
    thd->backup_stage(old_stage);

  if (new_stage)
    thd->enter_stage(new_stage, calling_func, calling_file, calling_line);
}

void thd_enter_cond(MYSQL_THD thd, mysql_cond_t *cond, mysql_mutex_t *mutex,
                    const PSI_stage_info *stage, PSI_stage_info *old_stage,
                    const char *src_function, const char *src_file,
                    int src_line)
{
  if (!thd)
    thd= current_thd;

  return thd->enter_cond(cond, mutex, stage, old_stage, src_function, src_file,
                         src_line);
}

void thd_exit_cond(MYSQL_THD thd, const PSI_stage_info *stage,
                   const char *src_function, const char *src_file,
                   int src_line)
{
  if (!thd)
    thd= current_thd;

  thd->exit_cond(stage, src_function, src_file, src_line);
  return;
}

extern "C"
void **thd_ha_data(const THD *thd, const struct handlerton *hton)
{
  return (void **) &thd->ha_data[hton->slot].ha_ptr;
}

extern "C"
void thd_storage_lock_wait(THD *thd, long long value)
{
  thd->utime_after_lock+= value;
}

/**
  Provide a handler data getter to simplify coding
*/
extern "C"
void *thd_get_ha_data(const THD *thd, const struct handlerton *hton)
{
  return *thd_ha_data(thd, hton);
}


/**
  Provide a handler data setter to simplify coding
  @see thd_set_ha_data() definition in plugin.h
*/
extern "C"
void thd_set_ha_data(THD *thd, const struct handlerton *hton,
                     const void *ha_data)
{
  plugin_ref *lock= &thd->ha_data[hton->slot].lock;
  if (ha_data && !*lock)
    *lock= ha_lock_engine(NULL, (handlerton*) hton);
  else if (!ha_data && *lock)
  {
    plugin_unlock(NULL, *lock);
    *lock= NULL;
  }
  *thd_ha_data(thd, hton)= (void*) ha_data;
}


/**
  Allow storage engine to wakeup commits waiting in THD::wait_for_prior_commit.
  @see thd_wakeup_subsequent_commits() definition in plugin.h
*/
extern "C"
void thd_wakeup_subsequent_commits(THD *thd, int wakeup_error)
{
  thd->wakeup_subsequent_commits(wakeup_error);
}


extern "C"
long long thd_test_options(const THD *thd, long long test_options)
{
  return thd->variables.option_bits & test_options;
}

extern "C"
int thd_sql_command(const THD *thd)
{
  return (int) thd->lex->sql_command;
}

extern "C"
int thd_tx_isolation(const THD *thd)
{
  return (int) thd->tx_isolation;
}

extern "C"
int thd_tx_is_read_only(const THD *thd)
{
  return (int) thd->tx_read_only;
}


extern "C"
{ /* Functions for thd_error_context_service */

  const char *thd_get_error_message(const THD *thd)
  {
    return thd->get_stmt_da()->message();
  }

  uint thd_get_error_number(const THD *thd)
  {
    return thd->get_stmt_da()->sql_errno();
  }

  ulong thd_get_error_row(const THD *thd)
  {
    return thd->get_stmt_da()->current_row_for_warning();
  }

  void thd_inc_error_row(THD *thd)
  {
    thd->get_stmt_da()->inc_current_row_for_warning();
  }
}


#if MARIA_PLUGIN_INTERFACE_VERSION < 0x0200
/**
  TODO: This function is for API compatibility, remove it eventually.
  All engines should switch to use thd_get_error_context_description()
  plugin service function.
*/
extern "C"
char *thd_security_context(THD *thd,
                           char *buffer, unsigned int length,
                           unsigned int max_query_len)
{
  return thd_get_error_context_description(thd, buffer, length, max_query_len);
}
#endif

/**
  Implementation of Drop_table_error_handler::handle_condition().
  The reason in having this implementation is to silence technical low-level
  warnings during DROP TABLE operation. Currently we don't want to expose
  the following warnings during DROP TABLE:
    - Some of table files are missed or invalid (the table is going to be
      deleted anyway, so why bother that something was missed);
    - A trigger associated with the table does not have DEFINER (One of the
      MySQL specifics now is that triggers are loaded for the table being
      dropped. So, we may have a warning that trigger does not have DEFINER
      attribute during DROP TABLE operation).

  @return TRUE if the condition is handled.
*/
bool Drop_table_error_handler::handle_condition(THD *thd,
                                                uint sql_errno,
                                                const char* sqlstate,
                                                Sql_condition::enum_warning_level level,
                                                const char* msg,
                                                Sql_condition ** cond_hdl)
{
  *cond_hdl= NULL;
  return ((sql_errno == EE_DELETE && my_errno == ENOENT) ||
          sql_errno == ER_TRG_NO_DEFINER);
}


/**
   Send timeout to thread.

   Note that this is always safe as the thread will always remove it's
   timeouts at end of query (and thus before THD is destroyed)
*/

extern "C" void thd_kill_timeout(THD* thd)
{
  thd->status_var.max_statement_time_exceeded++;
  mysql_mutex_lock(&thd->LOCK_thd_data);
  /* Kill queries that can't cause data corruptions */
  thd->awake(KILL_TIMEOUT);
  mysql_mutex_unlock(&thd->LOCK_thd_data);
}


THD::THD(bool is_wsrep_applier)
  :Statement(&main_lex, &main_mem_root, STMT_CONVENTIONAL_EXECUTION,
             /* statement id */ 0),
   rli_fake(0), rgi_fake(0), rgi_slave(NULL),
   protocol_text(this), protocol_binary(this),
   in_sub_stmt(0), log_all_errors(0),
   binlog_unsafe_warning_flags(0),
   binlog_table_maps(0),
   table_map_for_update(0),
   arg_of_last_insert_id_function(FALSE),
   first_successful_insert_id_in_prev_stmt(0),
   first_successful_insert_id_in_prev_stmt_for_binlog(0),
   first_successful_insert_id_in_cur_stmt(0),
   stmt_depends_on_first_successful_insert_id_in_prev_stmt(FALSE),
   m_examined_row_count(0),
   accessed_rows_and_keys(0),
   m_digest(NULL),
   m_statement_psi(NULL),
   m_idle_psi(NULL),
   thread_id(0),
   os_thread_id(0),
   global_disable_checkpoint(0),
   failed_com_change_user(0),
   is_fatal_error(0),
   transaction_rollback_request(0),
   is_fatal_sub_stmt_error(false),
   rand_used(0),
   time_zone_used(0),
   in_lock_tables(0),
   bootstrap(0),
   derived_tables_processing(FALSE),
   waiting_on_group_commit(FALSE), has_waiter(FALSE),
   spcont(NULL),
   m_parser_state(NULL),
#ifndef EMBEDDED_LIBRARY
   audit_plugin_version(-1),
#endif
#if defined(ENABLED_DEBUG_SYNC)
   debug_sync_control(0),
#endif /* defined(ENABLED_DEBUG_SYNC) */
   wait_for_commit_ptr(0),
   m_internal_handler(0),
   main_da(0, false, false),
   m_stmt_da(&main_da),
   tdc_hash_pins(0),
   xid_hash_pins(0)
#ifdef WITH_WSREP
  ,
   wsrep_applier(is_wsrep_applier),
   wsrep_applier_closing(false),
   wsrep_client_thread(false),
   wsrep_apply_toi(false),
   wsrep_po_handle(WSREP_PO_INITIALIZER),
   wsrep_po_cnt(0),
   wsrep_apply_format(0),
   wsrep_ignore_table(false)
#endif
{
  ulong tmp;
  bzero(&variables, sizeof(variables));

  /*
    We set THR_THD to temporally point to this THD to register all the
    variables that allocates memory for this THD
  */
  THD *old_THR_THD= current_thd;
  set_current_thd(this);
  status_var.local_memory_used= sizeof(THD);
  status_var.global_memory_used= 0;
  variables.max_mem_used= global_system_variables.max_mem_used;
  main_da.init();

  mdl_context.init(this);

  /*
    Pass nominal parameters to init_alloc_root only to ensure that
    the destructor works OK in case of an error. The main_mem_root
    will be re-initialized in init_for_queries().
  */
  init_sql_alloc(&main_mem_root, ALLOC_ROOT_MIN_BLOCK_SIZE, 0,
                 MYF(MY_THREAD_SPECIFIC));

  stmt_arena= this;
  thread_stack= 0;
  scheduler= thread_scheduler;                 // Will be fixed later
  event_scheduler.data= 0;
  event_scheduler.m_psi= 0;
  skip_wait_timeout= false;
  extra_port= 0;
  catalog= (char*)"std"; // the only catalog we have for now
  main_security_ctx.init();
  security_ctx= &main_security_ctx;
  no_errors= 0;
  password= 0;
  query_start_used= query_start_sec_part_used= 0;
  count_cuted_fields= CHECK_FIELD_IGNORE;
  killed= NOT_KILLED;
  killed_err= 0;
  col_access=0;
  is_slave_error= thread_specific_used= FALSE;
  my_hash_clear(&handler_tables_hash);
  my_hash_clear(&ull_hash);
  tmp_table=0;
  cuted_fields= 0L;
  m_sent_row_count= 0L;
  limit_found_rows= 0;
  m_row_count_func= -1;
  statement_id_counter= 0UL;
  // Must be reset to handle error with THD's created for init of mysqld
  lex->current_select= 0;
  user_time.val= start_time= start_time_sec_part= 0;
  start_utime= utime_after_query= prior_thr_create_utime= 0L;
  utime_after_lock= 0L;
  progress.arena= 0;
  progress.report_to_client= 0;
  progress.max_counter= 0;
  current_linfo =  0;
  slave_thread = 0;
  connection_name.str= 0;
  connection_name.length= 0;

  file_id = 0;
  query_id= 0;
  query_name_consts= 0;
  semisync_info= 0;
  db_charset= global_system_variables.collation_database;
  bzero(ha_data, sizeof(ha_data));
  mysys_var=0;
  binlog_evt_union.do_union= FALSE;
  enable_slow_log= 0;
  durability_property= HA_REGULAR_DURABILITY;

#ifndef DBUG_OFF
  dbug_sentry=THD_SENTRY_MAGIC;
#endif
#ifndef EMBEDDED_LIBRARY
  mysql_audit_init_thd(this);
#endif
  net.vio=0;
  net.buff= 0;
  client_capabilities= 0;                       // minimalistic client
  system_thread= NON_SYSTEM_THREAD;
  cleanup_done= abort_on_warning= 0;
  peer_port= 0;					// For SHOW PROCESSLIST
  transaction.m_pending_rows_event= 0;
  transaction.on= 1;
  wt_thd_lazy_init(&transaction.wt, &variables.wt_deadlock_search_depth_short,
                                    &variables.wt_timeout_short,
                                    &variables.wt_deadlock_search_depth_long,
                                    &variables.wt_timeout_long);
#ifdef SIGNAL_WITH_VIO_CLOSE
  active_vio = 0;
#endif
  mysql_mutex_init(key_LOCK_thd_data, &LOCK_thd_data, MY_MUTEX_INIT_FAST);
  mysql_mutex_init(key_LOCK_wakeup_ready, &LOCK_wakeup_ready, MY_MUTEX_INIT_FAST);
  mysql_mutex_init(key_LOCK_thd_kill, &LOCK_thd_kill, MY_MUTEX_INIT_FAST);
  mysql_cond_init(key_COND_wakeup_ready, &COND_wakeup_ready, 0);
  /*
    LOCK_thread_count goes before LOCK_thd_data - the former is called around
    'delete thd', the latter - in THD::~THD
  */
  mysql_mutex_record_order(&LOCK_thread_count, &LOCK_thd_data);

  /* Variables with default values */
  proc_info="login";
  where= THD::DEFAULT_WHERE;
  variables.server_id = global_system_variables.server_id;
  slave_net = 0;
  m_command=COM_CONNECT;
  *scramble= '\0';

#ifdef WITH_WSREP
  wsrep_ws_handle.trx_id = WSREP_UNDEFINED_TRX_ID;
  wsrep_ws_handle.opaque = NULL;
  wsrep_retry_counter     = 0;
  wsrep_PA_safe           = true;
  wsrep_retry_query       = NULL;
  wsrep_retry_query_len   = 0;
  wsrep_retry_command     = COM_CONNECT;
  wsrep_consistency_check = NO_CONSISTENCY_CHECK;
  wsrep_mysql_replicated  = 0;
  wsrep_TOI_pre_query     = NULL;
  wsrep_TOI_pre_query_len = 0;
  wsrep_info[sizeof(wsrep_info) - 1] = '\0'; /* make sure it is 0-terminated */
  wsrep_sync_wait_gtid    = WSREP_GTID_UNDEFINED;
  wsrep_affected_rows     = 0;
  wsrep_replicate_GTID    = false;
  wsrep_skip_wsrep_GTID   = false;
#endif
  /* Call to init() below requires fully initialized Open_tables_state. */
  reset_open_tables_state(this);

  init();
#if defined(ENABLED_PROFILING)
  profiling.set_thd(this);
#endif
  user_connect=(USER_CONN *)0;
  my_hash_init(&user_vars, system_charset_info, USER_VARS_HASH_SIZE, 0, 0,
               (my_hash_get_key) get_var_key,
               (my_hash_free_key) free_user_var, HASH_THREAD_SPECIFIC);

  sp_proc_cache= NULL;
  sp_func_cache= NULL;

  /* For user vars replication*/
  if (opt_bin_log)
    my_init_dynamic_array(&user_var_events,
			  sizeof(BINLOG_USER_VAR_EVENT *), 16, 16, MYF(0));
  else
    bzero((char*) &user_var_events, sizeof(user_var_events));

  /* Protocol */
  protocol= &protocol_text;			// Default protocol
  protocol_text.init(this);
  protocol_binary.init(this);

  thr_timer_init(&query_timer, (void (*)(void*)) thd_kill_timeout, this);

  tablespace_op=FALSE;

  /*
    Initialize the random generator. We call my_rnd() without a lock as
    it's not really critical if two threads modifies the structure at the
    same time.  We ensure that we have an unique number foreach thread
    by adding the address of the stack.
  */
  tmp= (ulong) (my_rnd(&sql_rand) * 0xffffffff);
  my_rnd_init(&rand, tmp + (ulong) &rand, tmp + (ulong) ::global_query_id);
  substitute_null_with_insert_id = FALSE;
  thr_lock_info_init(&lock_info); /* safety: will be reset after start */
  lock_info.mysql_thd= (void *)this;

  m_token_array= NULL;
  if (max_digest_length > 0)
  {
    m_token_array= (unsigned char*) my_malloc(max_digest_length,
                                              MYF(MY_WME|MY_THREAD_SPECIFIC));
  }

  m_binlog_invoker= INVOKER_NONE;
  memset(&invoker_user, 0, sizeof(invoker_user));
  memset(&invoker_host, 0, sizeof(invoker_host));
  prepare_derived_at_open= FALSE;
  create_tmp_table_for_derived= FALSE;
  save_prep_leaf_list= FALSE;
  /* Restore THR_THD */
  set_current_thd(old_THR_THD);
}


void THD::push_internal_handler(Internal_error_handler *handler)
{
  DBUG_ENTER("THD::push_internal_handler");
  if (m_internal_handler)
  {
    handler->m_prev_internal_handler= m_internal_handler;
    m_internal_handler= handler;
  }
  else
  {
    m_internal_handler= handler;
  }
  DBUG_VOID_RETURN;
}

bool THD::handle_condition(uint sql_errno,
                           const char* sqlstate,
                           Sql_condition::enum_warning_level level,
                           const char* msg,
                           Sql_condition ** cond_hdl)
{
  if (!m_internal_handler)
  {
    *cond_hdl= NULL;
    return FALSE;
  }

  for (Internal_error_handler *error_handler= m_internal_handler;
       error_handler;
       error_handler= error_handler->m_prev_internal_handler)
  {
    if (error_handler->handle_condition(this, sql_errno, sqlstate, level, msg,
					cond_hdl))
    {
      return TRUE;
    }
  }
  return FALSE;
}


Internal_error_handler *THD::pop_internal_handler()
{
  DBUG_ENTER("THD::pop_internal_handler");
  DBUG_ASSERT(m_internal_handler != NULL);
  Internal_error_handler *popped_handler= m_internal_handler;
  m_internal_handler= m_internal_handler->m_prev_internal_handler;
  DBUG_RETURN(popped_handler);
}


void THD::raise_error(uint sql_errno)
{
  const char* msg= ER_THD(this, sql_errno);
  (void) raise_condition(sql_errno,
                         NULL,
                         Sql_condition::WARN_LEVEL_ERROR,
                         msg);
}

void THD::raise_error_printf(uint sql_errno, ...)
{
  va_list args;
  char ebuff[MYSQL_ERRMSG_SIZE];
  DBUG_ENTER("THD::raise_error_printf");
  DBUG_PRINT("my", ("nr: %d  errno: %d", sql_errno, errno));
  const char* format= ER_THD(this, sql_errno);
  va_start(args, sql_errno);
  my_vsnprintf(ebuff, sizeof(ebuff), format, args);
  va_end(args);
  (void) raise_condition(sql_errno,
                         NULL,
                         Sql_condition::WARN_LEVEL_ERROR,
                         ebuff);
  DBUG_VOID_RETURN;
}

void THD::raise_warning(uint sql_errno)
{
  const char* msg= ER_THD(this, sql_errno);
  (void) raise_condition(sql_errno,
                         NULL,
                         Sql_condition::WARN_LEVEL_WARN,
                         msg);
}

void THD::raise_warning_printf(uint sql_errno, ...)
{
  va_list args;
  char    ebuff[MYSQL_ERRMSG_SIZE];
  DBUG_ENTER("THD::raise_warning_printf");
  DBUG_PRINT("enter", ("warning: %u", sql_errno));
  const char* format= ER_THD(this, sql_errno);
  va_start(args, sql_errno);
  my_vsnprintf(ebuff, sizeof(ebuff), format, args);
  va_end(args);
  (void) raise_condition(sql_errno,
                         NULL,
                         Sql_condition::WARN_LEVEL_WARN,
                         ebuff);
  DBUG_VOID_RETURN;
}

void THD::raise_note(uint sql_errno)
{
  DBUG_ENTER("THD::raise_note");
  DBUG_PRINT("enter", ("code: %d", sql_errno));
  if (!(variables.option_bits & OPTION_SQL_NOTES))
    DBUG_VOID_RETURN;
  const char* msg= ER_THD(this, sql_errno);
  (void) raise_condition(sql_errno,
                         NULL,
                         Sql_condition::WARN_LEVEL_NOTE,
                         msg);
  DBUG_VOID_RETURN;
}

void THD::raise_note_printf(uint sql_errno, ...)
{
  va_list args;
  char    ebuff[MYSQL_ERRMSG_SIZE];
  DBUG_ENTER("THD::raise_note_printf");
  DBUG_PRINT("enter",("code: %u", sql_errno));
  if (!(variables.option_bits & OPTION_SQL_NOTES))
    DBUG_VOID_RETURN;
  const char* format= ER_THD(this, sql_errno);
  va_start(args, sql_errno);
  my_vsnprintf(ebuff, sizeof(ebuff), format, args);
  va_end(args);
  (void) raise_condition(sql_errno,
                         NULL,
                         Sql_condition::WARN_LEVEL_NOTE,
                         ebuff);
  DBUG_VOID_RETURN;
}

Sql_condition* THD::raise_condition(uint sql_errno,
                                  const char* sqlstate,
                                  Sql_condition::enum_warning_level level,
                                  const char* msg)
{
  Diagnostics_area *da= get_stmt_da();
  Sql_condition *cond= NULL;
  DBUG_ENTER("THD::raise_condition");

  if (!(variables.option_bits & OPTION_SQL_NOTES) &&
      (level == Sql_condition::WARN_LEVEL_NOTE))
    DBUG_RETURN(NULL);

  da->opt_clear_warning_info(query_id);

  /*
    TODO: replace by DBUG_ASSERT(sql_errno != 0) once all bugs similar to
    Bug#36768 are fixed: a SQL condition must have a real (!=0) error number
    so that it can be caught by handlers.
  */
  if (sql_errno == 0)
    sql_errno= ER_UNKNOWN_ERROR;
  if (msg == NULL)
    msg= ER_THD(this, sql_errno);
  if (sqlstate == NULL)
   sqlstate= mysql_errno_to_sqlstate(sql_errno);

  if ((level == Sql_condition::WARN_LEVEL_WARN) &&
      really_abort_on_warning())
  {
    /*
      FIXME:
      push_warning and strict SQL_MODE case.
    */
    level= Sql_condition::WARN_LEVEL_ERROR;
    set_killed(KILL_BAD_DATA);
  }

  switch (level)
  {
  case Sql_condition::WARN_LEVEL_NOTE:
  case Sql_condition::WARN_LEVEL_WARN:
    got_warning= 1;
    break;
  case Sql_condition::WARN_LEVEL_ERROR:
    break;
  default:
    DBUG_ASSERT(FALSE);
  }

  if (handle_condition(sql_errno, sqlstate, level, msg, &cond))
    DBUG_RETURN(cond);

  if (level == Sql_condition::WARN_LEVEL_ERROR)
  {
    mysql_audit_general(this, MYSQL_AUDIT_GENERAL_ERROR, sql_errno, msg);

    is_slave_error=  1; // needed to catch query errors during replication

    if (!da->is_error())
    {
      set_row_count_func(-1);
      da->set_error_status(sql_errno, msg, sqlstate, cond);
    }
  }

  query_cache_abort(this, &query_cache_tls);

  /* 
     Avoid pushing a condition for fatal out of memory errors as this will 
     require memory allocation and therefore might fail. Non fatal out of 
     memory errors can occur if raised by SIGNAL/RESIGNAL statement.
  */
  if (!(is_fatal_error && (sql_errno == EE_OUTOFMEMORY ||
                           sql_errno == ER_OUTOFMEMORY)))
  {
    cond= da->push_warning(this, sql_errno, sqlstate, level, msg);
  }
  DBUG_RETURN(cond);
}

extern "C"
void *thd_alloc(MYSQL_THD thd, unsigned int size)
{
  return thd->alloc(size);
}

extern "C"
void *thd_calloc(MYSQL_THD thd, unsigned int size)
{
  return thd->calloc(size);
}

extern "C"
char *thd_strdup(MYSQL_THD thd, const char *str)
{
  return thd->strdup(str);
}

extern "C"
char *thd_strmake(MYSQL_THD thd, const char *str, unsigned int size)
{
  return thd->strmake(str, size);
}

extern "C"
LEX_STRING *thd_make_lex_string(THD *thd, LEX_STRING *lex_str,
                                const char *str, unsigned int size,
                                int allocate_lex_string)
{
  return allocate_lex_string ? thd->make_lex_string(str, size)
                             : thd->make_lex_string(lex_str, str, size);
}

extern "C"
void *thd_memdup(MYSQL_THD thd, const void* str, unsigned int size)
{
  return thd->memdup(str, size);
}

extern "C"
void thd_get_xid(const MYSQL_THD thd, MYSQL_XID *xid)
{
  *xid = *(MYSQL_XID *) &thd->transaction.xid_state.xid;
}


extern "C"
my_time_t thd_TIME_to_gmt_sec(MYSQL_THD thd, const MYSQL_TIME *ltime,
                              unsigned int *errcode)
{
  Time_zone *tz= thd ? thd->variables.time_zone :
                       global_system_variables.time_zone;
  return tz->TIME_to_gmt_sec(ltime, errcode);
}


extern "C"
void thd_gmt_sec_to_TIME(MYSQL_THD thd, MYSQL_TIME *ltime, my_time_t t)
{
  Time_zone *tz= thd ? thd->variables.time_zone :
                       global_system_variables.time_zone;
  tz->gmt_sec_to_TIME(ltime, t);
}


#ifdef _WIN32
extern "C"   THD *_current_thd_noinline(void)
{
  return my_pthread_getspecific_ptr(THD*,THR_THD);
}
#endif

/*
  Init common variables that has to be reset on start and on change_user
*/

void THD::init(void)
{
  DBUG_ENTER("thd::init");
  mysql_mutex_lock(&LOCK_global_system_variables);
  plugin_thdvar_init(this);
  /*
    plugin_thd_var_init() sets variables= global_system_variables, which
    has reset variables.pseudo_thread_id to 0. We need to correct it here to
    avoid temporary tables replication failure.
  */
  variables.pseudo_thread_id= thread_id;

  variables.default_master_connection.str= default_master_connection_buff;
  ::strmake(variables.default_master_connection.str,
            global_system_variables.default_master_connection.str,
            variables.default_master_connection.length);

  mysql_mutex_unlock(&LOCK_global_system_variables);

  server_status= SERVER_STATUS_AUTOCOMMIT;
  if (variables.sql_mode & MODE_NO_BACKSLASH_ESCAPES)
    server_status|= SERVER_STATUS_NO_BACKSLASH_ESCAPES;
  if (variables.sql_mode & MODE_ANSI_QUOTES)
    server_status|= SERVER_STATUS_ANSI_QUOTES;

  transaction.all.modified_non_trans_table=
    transaction.stmt.modified_non_trans_table= FALSE;
  transaction.all.m_unsafe_rollback_flags=
    transaction.stmt.m_unsafe_rollback_flags= 0;

  open_options=ha_open_options;
  update_lock_default= (variables.low_priority_updates ?
			TL_WRITE_LOW_PRIORITY :
			TL_WRITE);
  tx_isolation= (enum_tx_isolation) variables.tx_isolation;
  tx_read_only= variables.tx_read_only;
  update_charset();
  reset_current_stmt_binlog_format_row();
  reset_binlog_local_stmt_filter();
  set_status_var_init();
  bzero((char *) &org_status_var, sizeof(org_status_var));
  start_bytes_received= 0;
  last_commit_gtid.seq_no= 0;
  status_in_global= 0;
#ifdef WITH_WSREP
  wsrep_exec_mode= wsrep_applier ? REPL_RECV :  LOCAL_STATE;
  wsrep_conflict_state= NO_CONFLICT;
  wsrep_query_state= QUERY_IDLE;
  wsrep_last_query_id= 0;
  wsrep_trx_meta.gtid= WSREP_GTID_UNDEFINED;
  wsrep_trx_meta.depends_on= WSREP_SEQNO_UNDEFINED;
  wsrep_converted_lock_session= false;
  wsrep_retry_counter= 0;
  wsrep_rgi= NULL;
  wsrep_PA_safe= true;
  wsrep_consistency_check = NO_CONSISTENCY_CHECK;
  wsrep_mysql_replicated  = 0;
  wsrep_TOI_pre_query     = NULL;
  wsrep_TOI_pre_query_len = 0;
  wsrep_sync_wait_gtid    = WSREP_GTID_UNDEFINED;
  wsrep_affected_rows     = 0;
  wsrep_replicate_GTID    = false;
  wsrep_skip_wsrep_GTID   = false;
#endif /* WITH_WSREP */

  if (variables.sql_log_bin)
    variables.option_bits|= OPTION_BIN_LOG;
  else
    variables.option_bits&= ~OPTION_BIN_LOG;

  variables.sql_log_bin_off= 0;

  select_commands= update_commands= other_commands= 0;
  /* Set to handle counting of aborted connections */
  userstat_running= opt_userstat_running;
  last_global_update_time= current_connect_time= time(NULL);
#if defined(ENABLED_DEBUG_SYNC)
  /* Initialize the Debug Sync Facility. See debug_sync.cc. */
  debug_sync_init_thread(this);
#endif /* defined(ENABLED_DEBUG_SYNC) */
  apc_target.init(&LOCK_thd_data);
  DBUG_VOID_RETURN;
}

 
/* Updates some status variables to be used by update_global_user_stats */

void THD::update_stats(void)
{
  /* sql_command == SQLCOM_END in case of parse errors or quit */
  if (lex->sql_command != SQLCOM_END)
  {
    /* A SQL query. */
    if (lex->sql_command == SQLCOM_SELECT)
      select_commands++;
    else if (sql_command_flags[lex->sql_command] & CF_STATUS_COMMAND)
    {
      /* Ignore 'SHOW ' commands */
    }
    else if (is_update_query(lex->sql_command))
      update_commands++;
    else
      other_commands++;
  }
}


void THD::update_all_stats()
{
  ulonglong end_cpu_time, end_utime;
  double busy_time, cpu_time;

  /* This is set at start of query if opt_userstat_running was set */
  if (!userstat_running)
    return;

  end_cpu_time= my_getcputime();
  end_utime=    microsecond_interval_timer();
  busy_time= (end_utime - start_utime) / 1000000.0;
  cpu_time=  (end_cpu_time - start_cpu_time) / 10000000.0;
  /* In case there are bad values, 2629743 is the #seconds in a month. */
  if (cpu_time > 2629743.0)
    cpu_time= 0;
  status_var_add(status_var.cpu_time, cpu_time);
  status_var_add(status_var.busy_time, busy_time);

  update_global_user_stats(this, TRUE, my_time(0));
  // Has to be updated after update_global_user_stats()
  userstat_running= 0;
}


/*
  Init THD for query processing.
  This has to be called once before we call mysql_parse.
  See also comments in sql_class.h.
*/

void THD::init_for_queries()
{
  set_time(); 
  ha_enable_transaction(this,TRUE);

  reset_root_defaults(mem_root, variables.query_alloc_block_size,
                      variables.query_prealloc_size);
  reset_root_defaults(&transaction.mem_root,
                      variables.trans_alloc_block_size,
                      variables.trans_prealloc_size);
  transaction.xid_state.xid.null();
}


/*
  Do what's needed when one invokes change user

  SYNOPSIS
    change_user()

  IMPLEMENTATION
    Reset all resources that are connection specific
*/


void THD::change_user(void)
{
  add_status_to_global();

  cleanup();
  reset_killed();
  cleanup_done= 0;
  status_in_global= 0;
  init();
  stmt_map.reset();
  my_hash_init(&user_vars, system_charset_info, USER_VARS_HASH_SIZE, 0, 0,
               (my_hash_get_key) get_var_key,
               (my_hash_free_key) free_user_var, 0);
  sp_cache_clear(&sp_proc_cache);
  sp_cache_clear(&sp_func_cache);
}


/* Do operations that may take a long time */

void THD::cleanup(void)
{
  DBUG_ENTER("THD::cleanup");
  DBUG_ASSERT(cleanup_done == 0);

  set_killed(KILL_CONNECTION);
#ifdef ENABLE_WHEN_BINLOG_WILL_BE_ABLE_TO_PREPARE
  if (transaction.xid_state.xa_state == XA_PREPARED)
  {
#error xid_state in the cache should be replaced by the allocated value
  }
#endif

  mysql_ha_cleanup(this);
  locked_tables_list.unlock_locked_tables(this);

  delete_dynamic(&user_var_events);
  close_temporary_tables(this);

  transaction.xid_state.xa_state= XA_NOTR;
  trans_rollback(this);
  xid_cache_delete(this, &transaction.xid_state);

  DBUG_ASSERT(open_tables == NULL);
  /*
    If the thread was in the middle of an ongoing transaction (rolled
    back a few lines above) or under LOCK TABLES (unlocked the tables
    and left the mode a few lines above), there will be outstanding
    metadata locks. Release them.
  */
  mdl_context.release_transactional_locks();

  /* Release the global read lock, if acquired. */
  if (global_read_lock.is_acquired())
    global_read_lock.unlock_global_read_lock(this);

  if (user_connect)
  {
    decrease_user_connections(user_connect);
    user_connect= 0;                            // Safety
  }
  wt_thd_destroy(&transaction.wt);

#if defined(ENABLED_DEBUG_SYNC)
  /* End the Debug Sync Facility. See debug_sync.cc. */
  debug_sync_end_thread(this);
#endif /* defined(ENABLED_DEBUG_SYNC) */

  my_hash_free(&user_vars);
  sp_cache_clear(&sp_proc_cache);
  sp_cache_clear(&sp_func_cache);

  mysql_ull_cleanup(this);
  stmt_map.reset();
  /* All metadata locks must have been released by now. */
  DBUG_ASSERT(!mdl_context.has_locks());

  apc_target.destroy();
  cleanup_done=1;
  DBUG_VOID_RETURN;
}


THD::~THD()
{
  THD *orig_thd= current_thd;
  THD_CHECK_SENTRY(this);
  DBUG_ENTER("~THD()");

  /*
    In error cases, thd may not be current thd. We have to fix this so
    that memory allocation counting is done correctly
  */
  set_current_thd(this);
  if (!status_in_global)
    add_status_to_global();

  /* Ensure that no one is using THD */
  mysql_mutex_lock(&LOCK_thd_data);
  mysql_mutex_unlock(&LOCK_thd_data);

#ifdef WITH_WSREP
  if (wsrep_rgi) delete wsrep_rgi;
#endif
  /* Close connection */
#ifndef EMBEDDED_LIBRARY
  if (net.vio)
    vio_delete(net.vio);
  net_end(&net);
#endif
  stmt_map.reset();                     /* close all prepared statements */
  if (!cleanup_done)
    cleanup();

  mdl_context.destroy();
  ha_close_connection(this);
  plugin_thdvar_cleanup(this);

  main_security_ctx.destroy();
  my_free(db);
  db= NULL;
  free_root(&transaction.mem_root,MYF(0));
  mysql_cond_destroy(&COND_wakeup_ready);
  mysql_mutex_destroy(&LOCK_wakeup_ready);
  mysql_mutex_destroy(&LOCK_thd_data);
  mysql_mutex_destroy(&LOCK_thd_kill);
#ifndef DBUG_OFF
  dbug_sentry= THD_SENTRY_GONE;
#endif  
#ifndef EMBEDDED_LIBRARY
  if (rgi_fake)
  {
    delete rgi_fake;
    rgi_fake= NULL;
  }
  if (rli_fake)
  {
    delete rli_fake;
    rli_fake= NULL;
  }
  
  mysql_audit_free_thd(this);
  if (rgi_slave)
    rgi_slave->cleanup_after_session();
  my_free(semisync_info);
  unregister_slave(this, true, true);
#endif
  main_lex.free_set_stmt_mem_root();
  free_root(&main_mem_root, MYF(0));
  my_free(m_token_array);
  main_da.free_memory();
  if (tdc_hash_pins)
    lf_hash_put_pins(tdc_hash_pins);
  if (xid_hash_pins)
    lf_hash_put_pins(xid_hash_pins);
  /* Ensure everything is freed */
  status_var.local_memory_used-= sizeof(THD);
  if (status_var.local_memory_used != 0)
  {
    DBUG_PRINT("error", ("memory_used: %lld", status_var.local_memory_used));
    SAFEMALLOC_REPORT_MEMORY(my_thread_dbug_id());
    DBUG_ASSERT(status_var.local_memory_used == 0);
  }
  update_global_memory_status(status_var.global_memory_used);
  set_current_thd(orig_thd == this ? 0 : orig_thd);
  DBUG_VOID_RETURN;
}


/*
  Add all status variables to another status variable array

  SYNOPSIS
   add_to_status()
   to_var       add to this array
   from_var     from this array

  NOTES
    This function assumes that all variables at start are long/ulong and
    other types are handled explicitely
*/


void add_to_status(STATUS_VAR *to_var, STATUS_VAR *from_var)
{
  ulong *end= (ulong*) ((uchar*) to_var +
                        offsetof(STATUS_VAR, last_system_status_var) +
			sizeof(ulong));
  ulong *to= (ulong*) to_var, *from= (ulong*) from_var;

  while (to != end)
    *(to++)+= *(from++);

  /* Handle the not ulong variables. See end of system_status_var */
  to_var->bytes_received+=      from_var->bytes_received;
  to_var->bytes_sent+=          from_var->bytes_sent;
  to_var->rows_read+=           from_var->rows_read;
  to_var->rows_sent+=           from_var->rows_sent;
  to_var->rows_tmp_read+=       from_var->rows_tmp_read;
  to_var->binlog_bytes_written+= from_var->binlog_bytes_written;
  to_var->cpu_time+=            from_var->cpu_time;
  to_var->busy_time+=           from_var->busy_time;

  /*
    Update global_memory_used. We have to do this with atomic_add as the
    global value can change outside of LOCK_status.
  */
  if (to_var == &global_status_var)
  {
    DBUG_PRINT("info", ("global memory_used: %lld  size: %lld",
                        (longlong) global_status_var.global_memory_used,
                        (longlong) from_var->global_memory_used));
  }
  // workaround for gcc 4.2.4-1ubuntu4 -fPIE (from DEB_BUILD_HARDENING=1)
  int64 volatile * volatile ptr= &to_var->global_memory_used;
  my_atomic_add64_explicit(ptr, from_var->global_memory_used,
                           MY_MEMORY_ORDER_RELAXED);
}

/*
  Add the difference between two status variable arrays to another one.

  SYNOPSIS
    add_diff_to_status
    to_var       add to this array
    from_var     from this array
    dec_var      minus this array
  
  NOTE
    This function assumes that all variables at start are long/ulong and
    other types are handled explicitely
*/

void add_diff_to_status(STATUS_VAR *to_var, STATUS_VAR *from_var,
                        STATUS_VAR *dec_var)
{
  ulong *end= (ulong*) ((uchar*) to_var + offsetof(STATUS_VAR,
						  last_system_status_var) +
			sizeof(ulong));
  ulong *to= (ulong*) to_var, *from= (ulong*) from_var, *dec= (ulong*) dec_var;

  while (to != end)
    *(to++)+= *(from++) - *(dec++);

  to_var->bytes_received+=       from_var->bytes_received -
                                 dec_var->bytes_received;
  to_var->bytes_sent+=           from_var->bytes_sent - dec_var->bytes_sent;
  to_var->rows_read+=            from_var->rows_read - dec_var->rows_read;
  to_var->rows_sent+=            from_var->rows_sent - dec_var->rows_sent;
  to_var->rows_tmp_read+=        from_var->rows_tmp_read - dec_var->rows_tmp_read;
  to_var->binlog_bytes_written+= from_var->binlog_bytes_written -
                                 dec_var->binlog_bytes_written;
  to_var->cpu_time+=             from_var->cpu_time - dec_var->cpu_time;
  to_var->busy_time+=            from_var->busy_time - dec_var->busy_time;

  /*
    We don't need to accumulate memory_used as these are not reset or used by
    the calling functions.  See execute_show_status().
  */
}

#define SECONDS_TO_WAIT_FOR_KILL 2
#if !defined(__WIN__) && defined(HAVE_SELECT)
/* my_sleep() can wait for sub second times */
#define WAIT_FOR_KILL_TRY_TIMES 20
#else
#define WAIT_FOR_KILL_TRY_TIMES 2
#endif


/**
  Awake a thread.

  @param[in]  state_to_set    value for THD::killed

  This is normally called from another thread's THD object.

  @note Do always call this while holding LOCK_thd_data.
        NOT_KILLED is used to awake a thread for a slave
*/

void THD::awake(killed_state state_to_set)
{
  DBUG_ENTER("THD::awake");
  DBUG_PRINT("enter", ("this: %p current_thd: %p  state: %d",
                       this, current_thd, (int) state_to_set));
  THD_CHECK_SENTRY(this);
  mysql_mutex_assert_owner(&LOCK_thd_data);

  print_aborted_warning(3, "KILLED");

  /*
    Don't degrade killed state, for example from a KILL_CONNECTION to
    STATEMENT TIMEOUT
  */
  if (killed >= KILL_CONNECTION)
    state_to_set= killed;

  /* Set the 'killed' flag of 'this', which is the target THD object. */
  mysql_mutex_lock(&LOCK_thd_kill);
  set_killed_no_mutex(state_to_set);

  if (state_to_set >= KILL_CONNECTION || state_to_set == NOT_KILLED)
  {
#ifdef SIGNAL_WITH_VIO_CLOSE
    if (this != current_thd)
    {
      if(active_vio)
        vio_shutdown(active_vio, SHUT_RDWR);
    }
#endif

    /* Mark the target thread's alarm request expired, and signal alarm. */
    thr_alarm_kill(thread_id);

    /* Send an event to the scheduler that a thread should be killed. */
    if (!slave_thread)
      MYSQL_CALLBACK(scheduler, post_kill_notification, (this));
  }

  /* Interrupt target waiting inside a storage engine. */
  if (state_to_set != NOT_KILLED)
    ha_kill_query(this, thd_kill_level(this));

  /* Broadcast a condition to kick the target if it is waiting on it. */
  if (mysys_var)
  {
    mysql_mutex_lock(&mysys_var->mutex);
    if (!system_thread)		// Don't abort locks
      mysys_var->abort=1;

    /*
      This broadcast could be up in the air if the victim thread
      exits the cond in the time between read and broadcast, but that is
      ok since all we want to do is to make the victim thread get out
      of waiting on current_cond.
      If we see a non-zero current_cond: it cannot be an old value (because
      then exit_cond() should have run and it can't because we have mutex); so
      it is the true value but maybe current_mutex is not yet non-zero (we're
      in the middle of enter_cond() and there is a "memory order
      inversion"). So we test the mutex too to not lock 0.

      Note that there is a small chance we fail to kill. If victim has locked
      current_mutex, but hasn't yet entered enter_cond() (which means that
      current_cond and current_mutex are 0), then the victim will not get
      a signal and it may wait "forever" on the cond (until
      we issue a second KILL or the status it's waiting for happens).
      It's true that we have set its thd->killed but it may not
      see it immediately and so may have time to reach the cond_wait().

      However, where possible, we test for killed once again after
      enter_cond(). This should make the signaling as safe as possible.
      However, there is still a small chance of failure on platforms with
      instruction or memory write reordering.

      We have to do the loop with trylock, because if we would use
      pthread_mutex_lock(), we can cause a deadlock as we are here locking
      the mysys_var->mutex and mysys_var->current_mutex in a different order
      than in the thread we are trying to kill.
      We only sleep for 2 seconds as we don't want to have LOCK_thd_data
      locked too long time.

      There is a small change we may not succeed in aborting a thread that
      is not yet waiting for a mutex, but as this happens only for a
      thread that was doing something else when the kill was issued and
      which should detect the kill flag before it starts to wait, this
      should be good enough.
    */
    if (mysys_var->current_cond && mysys_var->current_mutex)
    {
      uint i;
      for (i= 0; i < WAIT_FOR_KILL_TRY_TIMES * SECONDS_TO_WAIT_FOR_KILL; i++)
      {
        int ret= mysql_mutex_trylock(mysys_var->current_mutex);
        mysql_cond_broadcast(mysys_var->current_cond);
        if (!ret)
        {
          /* Signal is sure to get through */
          mysql_mutex_unlock(mysys_var->current_mutex);
          break;
        }
        my_sleep(1000000L / WAIT_FOR_KILL_TRY_TIMES);
      }
    }
    mysql_mutex_unlock(&mysys_var->mutex);
  }
  mysql_mutex_unlock(&LOCK_thd_kill);
  DBUG_VOID_RETURN;
}


/**
  Close the Vio associated this session.

  @remark LOCK_thd_data is taken due to the fact that
          the Vio might be disassociated concurrently.
*/

void THD::disconnect()
{
  Vio *vio= NULL;

  mysql_mutex_lock(&LOCK_thd_data);

  set_killed(KILL_CONNECTION);

#ifdef SIGNAL_WITH_VIO_CLOSE
  /*
    Since a active vio might might have not been set yet, in
    any case save a reference to avoid closing a inexistent
    one or closing the vio twice if there is a active one.
  */
  vio= active_vio;
  close_active_vio();
#endif

  /* Disconnect even if a active vio is not associated. */
  if (net.vio != vio)
    vio_close(net.vio);
  net.thd= 0;                                   // Don't collect statistics

  mysql_mutex_unlock(&LOCK_thd_data);
}


bool THD::notify_shared_lock(MDL_context_owner *ctx_in_use,
                             bool needs_thr_lock_abort)
{
  THD *in_use= ctx_in_use->get_thd();
  bool signalled= FALSE;
  DBUG_ENTER("THD::notify_shared_lock");
  DBUG_PRINT("enter",("needs_thr_lock_abort: %d", needs_thr_lock_abort));

  if ((in_use->system_thread & SYSTEM_THREAD_DELAYED_INSERT) &&
      !in_use->killed)
  {
    /* This code is similar to kill_delayed_threads() */
    DBUG_PRINT("info", ("kill delayed thread"));
    mysql_mutex_lock(&in_use->LOCK_thd_data);
    if (in_use->killed < KILL_CONNECTION)
      in_use->set_killed(KILL_CONNECTION);
    if (in_use->mysys_var)
    {
      mysql_mutex_lock(&in_use->mysys_var->mutex);
      if (in_use->mysys_var->current_cond)
        mysql_cond_broadcast(in_use->mysys_var->current_cond);

      /* Abort if about to wait in thr_upgrade_write_delay_lock */
      in_use->mysys_var->abort= 1;
      mysql_mutex_unlock(&in_use->mysys_var->mutex);
    }
    mysql_mutex_unlock(&in_use->LOCK_thd_data);
    signalled= TRUE;
  }

  if (needs_thr_lock_abort)
  {
    mysql_mutex_lock(&in_use->LOCK_thd_data);
    /* If not already dying */
    if (in_use->killed != KILL_CONNECTION_HARD)
    {
      for (TABLE *thd_table= in_use->open_tables;
           thd_table ;
           thd_table= thd_table->next)
      {
        /*
          Check for TABLE::needs_reopen() is needed since in some
          places we call handler::close() for table instance (and set
          TABLE::db_stat to 0) and do not remove such instances from
          the THD::open_tables for some time, during which other
          thread can see those instances (e.g. see partitioning code).
        */
        if (!thd_table->needs_reopen())
        {
          signalled|= mysql_lock_abort_for_thread(this, thd_table);
          if (WSREP(this) && wsrep_thd_is_BF(this, FALSE))
          {
            WSREP_DEBUG("remove_table_from_cache: %llu",
                        (unsigned long long) this->real_id);
            wsrep_abort_thd((void *)this, (void *)in_use, FALSE);
          }
        }
      }
    }
    mysql_mutex_unlock(&in_use->LOCK_thd_data);
  }
  DBUG_RETURN(signalled);
}


/*
  Get error number for killed state
  Note that the error message can't have any parameters.
  If one needs parameters, one should use THD::killed_err_msg
  See thd::kill_message()
*/

int THD::killed_errno()
{
  DBUG_ENTER("killed_errno");
  DBUG_PRINT("enter", ("killed: %d  killed_errno: %d",
                       killed, killed_err ? killed_err->no: 0));

  /* Ensure that killed_err is not set if we are not killed */
  DBUG_ASSERT(!killed_err || killed != NOT_KILLED);

  if (killed_err)
    DBUG_RETURN(killed_err->no);

  switch (killed) {
  case NOT_KILLED:
  case KILL_HARD_BIT:
    DBUG_RETURN(0);                            // Probably wrong usage
  case KILL_BAD_DATA:
  case KILL_BAD_DATA_HARD:
  case ABORT_QUERY_HARD:
  case ABORT_QUERY:
    DBUG_RETURN(0);                             // Not a real error
  case KILL_CONNECTION:
  case KILL_CONNECTION_HARD:
  case KILL_SYSTEM_THREAD:
  case KILL_SYSTEM_THREAD_HARD:
    DBUG_RETURN(ER_CONNECTION_KILLED);
  case KILL_QUERY:
  case KILL_QUERY_HARD:
    DBUG_RETURN(ER_QUERY_INTERRUPTED);
  case KILL_TIMEOUT:
  case KILL_TIMEOUT_HARD:
    DBUG_RETURN(ER_STATEMENT_TIMEOUT);
  case KILL_SERVER:
  case KILL_SERVER_HARD:
    DBUG_RETURN(ER_SERVER_SHUTDOWN);
  }
  DBUG_RETURN(0);                               // Keep compiler happy
}


/*
  Remember the location of thread info, the structure needed for
  sql_alloc() and the structure for the net buffer
*/

bool THD::store_globals()
{
  /*
    Assert that thread_stack is initialized: it's necessary to be able
    to track stack overrun.
  */
  DBUG_ASSERT(thread_stack);

  if (set_current_thd(this) ||
      my_pthread_setspecific_ptr(THR_MALLOC, &mem_root))
    return 1;
  /*
    mysys_var is concurrently readable by a killer thread.
    It is protected by LOCK_thd_data, it is not needed to lock while the
    pointer is changing from NULL not non-NULL. If the kill thread reads
    NULL it doesn't refer to anything, but if it is non-NULL we need to
    ensure that the thread doesn't proceed to assign another thread to
    have the mysys_var reference (which in fact refers to the worker
    threads local storage with key THR_KEY_mysys. 
  */
  mysys_var=my_thread_var;
  /*
    Let mysqld define the thread id (not mysys)
    This allows us to move THD to different threads if needed.
  */
  mysys_var->id= thread_id;
#ifdef __NR_gettid
  os_thread_id= (uint32)syscall(__NR_gettid);
#else
  os_thread_id= 0;
#endif
  real_id= pthread_self();                      // For debugging
  mysys_var->stack_ends_here= thread_stack +    // for consistency, see libevent_thread_proc
                              STACK_DIRECTION * (long)my_thread_stack_size;
  if (net.vio)
  {
    vio_set_thread_id(net.vio, real_id);
    net.thd= this;
  }
  /*
    We have to call thr_lock_info_init() again here as THD may have been
    created in another thread
  */
  thr_lock_info_init(&lock_info);

  return 0;
}

/**
   Untie THD from current thread

   Used when using --thread-handling=pool-of-threads
*/

void THD::reset_globals()
{
  mysql_mutex_lock(&LOCK_thd_data);
  mysys_var= 0;
  mysql_mutex_unlock(&LOCK_thd_data);

  /* Undocking the thread specific data. */
  set_current_thd(0);
  my_pthread_setspecific_ptr(THR_MALLOC, NULL);
  net.thd= 0;
}

/*
  Cleanup after query.

  SYNOPSIS
    THD::cleanup_after_query()

  DESCRIPTION
    This function is used to reset thread data to its default state.

  NOTE
    This function is not suitable for setting thread data to some
    non-default values, as there is only one replication thread, so
    different master threads may overwrite data of each other on
    slave.
*/

void THD::cleanup_after_query()
{
  DBUG_ENTER("THD::cleanup_after_query");

  thd_progress_end(this);

  /*
    Reset rand_used so that detection of calls to rand() will save random 
    seeds if needed by the slave.

    Do not reset rand_used if inside a stored function or trigger because 
    only the call to these operations is logged. Thus only the calling 
    statement needs to detect rand() calls made by its substatements. These
    substatements must not set rand_used to 0 because it would remove the
    detection of rand() by the calling statement. 
  */
  if (!in_sub_stmt) /* stored functions and triggers are a special case */
  {
    /* Forget those values, for next binlogger: */
    stmt_depends_on_first_successful_insert_id_in_prev_stmt= 0;
    auto_inc_intervals_in_cur_stmt_for_binlog.empty();
    rand_used= 0;
#ifndef EMBEDDED_LIBRARY
    /*
      Clean possible unused INSERT_ID events by current statement.
      is_update_query() is needed to ignore SET statements:
        Statements that don't update anything directly and don't
        used stored functions. This is mostly necessary to ignore
        statements in binlog between SET INSERT_ID and DML statement
        which is intended to consume its event (there can be other
        SET statements between them).
    */
    if ((rgi_slave || rli_fake) && is_update_query(lex->sql_command))
      auto_inc_intervals_forced.empty();
#endif
  }
  /*
    Forget the binlog stmt filter for the next query.
    There are some code paths that:
    - do not call THD::decide_logging_format()
    - do call THD::binlog_query(),
    making this reset necessary.
  */
  reset_binlog_local_stmt_filter();
  if (first_successful_insert_id_in_cur_stmt > 0)
  {
    /* set what LAST_INSERT_ID() will return */
    first_successful_insert_id_in_prev_stmt= 
      first_successful_insert_id_in_cur_stmt;
    first_successful_insert_id_in_cur_stmt= 0;
    substitute_null_with_insert_id= TRUE;
  }
  arg_of_last_insert_id_function= 0;
  /* Free Items that were created during this execution */
  free_items();
  /* Reset where. */
  where= THD::DEFAULT_WHERE;
  /* reset table map for multi-table update */
  table_map_for_update= 0;
  m_binlog_invoker= INVOKER_NONE;
#ifdef WITH_WSREP
  if (TOTAL_ORDER == wsrep_exec_mode)
  {
    wsrep_exec_mode = LOCAL_STATE;
  }
#endif  /* WITH_WSREP */

#ifndef EMBEDDED_LIBRARY
  if (rgi_slave)
    rgi_slave->cleanup_after_query();
#endif

#ifdef WITH_WSREP
  wsrep_sync_wait_gtid= WSREP_GTID_UNDEFINED;
  if (!in_active_multi_stmt_transaction())
    wsrep_affected_rows= 0;
#endif /* WITH_WSREP */

  DBUG_VOID_RETURN;
}


/*
  Convert a string to another character set

  SYNOPSIS
    convert_string()
    to				Store new allocated string here
    to_cs			New character set for allocated string
    from			String to convert
    from_length			Length of string to convert
    from_cs			Original character set

  NOTES
    to will be 0-terminated to make it easy to pass to system funcs

  RETURN
    0	ok
    1	End of memory.
        In this case to->str will point to 0 and to->length will be 0.
*/

bool THD::convert_string(LEX_STRING *to, CHARSET_INFO *to_cs,
			 const char *from, uint from_length,
			 CHARSET_INFO *from_cs)
{
  DBUG_ENTER("THD::convert_string");
  size_t new_length= to_cs->mbmaxlen * from_length;
  uint dummy_errors;
  if (alloc_lex_string(to, new_length + 1))
    DBUG_RETURN(true);                          // EOM
  to->length= copy_and_convert((char*) to->str, new_length, to_cs,
			       from, from_length, from_cs, &dummy_errors);
  to->str[to->length]= 0;                       // Safety
  DBUG_RETURN(false);
}


/*
  Convert a string between two character sets.
  dstcs and srccs cannot be &my_charset_bin.
*/
bool THD::convert_fix(CHARSET_INFO *dstcs, LEX_STRING *dst,
                      CHARSET_INFO *srccs, const char *src, uint src_length,
                      String_copier *status)
{
  DBUG_ENTER("THD::convert_fix");
  size_t dst_length= dstcs->mbmaxlen * src_length;
  if (alloc_lex_string(dst, dst_length + 1))
    DBUG_RETURN(true);                           // EOM
  dst->length= status->convert_fix(dstcs, (char*) dst->str, dst_length,
                                   srccs, src, src_length, src_length);
  dst->str[dst->length]= 0;                      // Safety
  DBUG_RETURN(false);
}


/*
  Copy or convert a string.
*/
bool THD::copy_fix(CHARSET_INFO *dstcs, LEX_STRING *dst,
                   CHARSET_INFO *srccs, const char *src, uint src_length,
                   String_copier *status)
{
  DBUG_ENTER("THD::copy_fix");
  size_t dst_length= dstcs->mbmaxlen * src_length;
  if (alloc_lex_string(dst, dst_length + 1))
    DBUG_RETURN(true);                          // EOM
  dst->length= status->well_formed_copy(dstcs, dst->str, dst_length,
                                        srccs, src, src_length, src_length);
  dst->str[dst->length]= '\0';
  DBUG_RETURN(false);
}


class String_copier_with_error: public String_copier
{
public:
  bool check_errors(CHARSET_INFO *srccs, const char *src, uint src_length)
  {
    if (most_important_error_pos())
    {
      ErrConvString err(src, src_length, &my_charset_bin);
      my_error(ER_INVALID_CHARACTER_STRING, MYF(0), srccs->csname, err.ptr());
      return true;
    }
    return false;
  }
};


bool THD::convert_with_error(CHARSET_INFO *dstcs, LEX_STRING *dst,
                             CHARSET_INFO *srccs,
                             const char *src, uint src_length)
{
  String_copier_with_error status;
  return convert_fix(dstcs, dst, srccs, src, src_length, &status) ||
         status.check_errors(srccs, src, src_length);
}


bool THD::copy_with_error(CHARSET_INFO *dstcs, LEX_STRING *dst,
                          CHARSET_INFO *srccs,
                          const char *src, uint src_length)
{
  String_copier_with_error status;
  return copy_fix(dstcs, dst, srccs, src, src_length, &status) ||
         status.check_errors(srccs, src, src_length);
}


/*
  Convert string from source character set to target character set inplace.

  SYNOPSIS
    THD::convert_string

  DESCRIPTION
    Convert string using convert_buffer - buffer for character set 
    conversion shared between all protocols.

  RETURN
    0   ok
   !0   out of memory
*/

bool THD::convert_string(String *s, CHARSET_INFO *from_cs, CHARSET_INFO *to_cs)
{
  uint dummy_errors;
  if (convert_buffer.copy(s->ptr(), s->length(), from_cs, to_cs, &dummy_errors))
    return TRUE;
  /* If convert_buffer >> s copying is more efficient long term */
  if (convert_buffer.alloced_length() >= convert_buffer.length() * 2 ||
      !s->is_alloced())
  {
    return s->copy(convert_buffer);
  }
  s->swap(convert_buffer);
  return FALSE;
}


/*
  Update some cache variables when character set changes
*/

void THD::update_charset()
{
  uint32 not_used;
  charset_is_system_charset=
    !String::needs_conversion(0,
                              variables.character_set_client,
                              system_charset_info,
                              &not_used);
  charset_is_collation_connection= 
    !String::needs_conversion(0,
                              variables.character_set_client,
                              variables.collation_connection,
                              &not_used);
  charset_is_character_set_filesystem= 
    !String::needs_conversion(0,
                              variables.character_set_client,
                              variables.character_set_filesystem,
                              &not_used);
}


/* routings to adding tables to list of changed in transaction tables */

inline static void list_include(CHANGED_TABLE_LIST** prev,
				CHANGED_TABLE_LIST* curr,
				CHANGED_TABLE_LIST* new_table)
{
  if (new_table)
  {
    *prev = new_table;
    (*prev)->next = curr;
  }
}

/* add table to list of changed in transaction tables */

void THD::add_changed_table(TABLE *table)
{
  DBUG_ENTER("THD::add_changed_table(table)");

  DBUG_ASSERT(in_multi_stmt_transaction_mode() && table->file->has_transactions());
  add_changed_table(table->s->table_cache_key.str,
                    (long) table->s->table_cache_key.length);
  DBUG_VOID_RETURN;
}


void THD::add_changed_table(const char *key, long key_length)
{
  DBUG_ENTER("THD::add_changed_table(key)");
  CHANGED_TABLE_LIST **prev_changed = &transaction.changed_tables;
  CHANGED_TABLE_LIST *curr = transaction.changed_tables;

  for (; curr; prev_changed = &(curr->next), curr = curr->next)
  {
    int cmp =  (long)curr->key_length - (long)key_length;
    if (cmp < 0)
    {
      list_include(prev_changed, curr, changed_table_dup(key, key_length));
      DBUG_PRINT("info", 
		 ("key_length: %ld  %u", key_length,
                  (*prev_changed)->key_length));
      DBUG_VOID_RETURN;
    }
    else if (cmp == 0)
    {
      cmp = memcmp(curr->key, key, curr->key_length);
      if (cmp < 0)
      {
	list_include(prev_changed, curr, changed_table_dup(key, key_length));
	DBUG_PRINT("info", 
		   ("key_length:  %ld  %u", key_length,
		    (*prev_changed)->key_length));
	DBUG_VOID_RETURN;
      }
      else if (cmp == 0)
      {
	DBUG_PRINT("info", ("already in list"));
	DBUG_VOID_RETURN;
      }
    }
  }
  *prev_changed = changed_table_dup(key, key_length);
  DBUG_PRINT("info", ("key_length: %ld  %u", key_length,
		      (*prev_changed)->key_length));
  DBUG_VOID_RETURN;
}


CHANGED_TABLE_LIST* THD::changed_table_dup(const char *key, long key_length)
{
  CHANGED_TABLE_LIST* new_table = 
    (CHANGED_TABLE_LIST*) trans_alloc(ALIGN_SIZE(sizeof(CHANGED_TABLE_LIST))+
				      key_length + 1);
  if (!new_table)
  {
    my_error(EE_OUTOFMEMORY, MYF(ME_BELL+ME_FATALERROR),
             ALIGN_SIZE(sizeof(TABLE_LIST)) + key_length + 1);
    set_killed(KILL_CONNECTION);
    return 0;
  }

  new_table->key= ((char*)new_table)+ ALIGN_SIZE(sizeof(CHANGED_TABLE_LIST));
  new_table->next = 0;
  new_table->key_length = key_length;
  ::memcpy(new_table->key, key, key_length);
  return new_table;
}


int THD::prepare_explain_fields(select_result *result, List<Item> *field_list,
                                 uint8 explain_flags, bool is_analyze)
{
  if (lex->explain_json)
    make_explain_json_field_list(*field_list, is_analyze);
  else
    make_explain_field_list(*field_list, explain_flags, is_analyze);

  return result->prepare(*field_list, NULL);
}


int THD::send_explain_fields(select_result *result,
                             uint8 explain_flags,
                             bool is_analyze)
{
  List<Item> field_list;
  int rc;
  rc= prepare_explain_fields(result, &field_list, explain_flags, is_analyze) ||
      result->send_result_set_metadata(field_list, Protocol::SEND_NUM_ROWS |
                                                   Protocol::SEND_EOF);
  return rc;
}


void THD::make_explain_json_field_list(List<Item> &field_list, bool is_analyze)
{
  Item *item= new (mem_root) Item_empty_string(this, (is_analyze ?
                                                      "ANALYZE" :
                                                      "EXPLAIN"),
                                              78, system_charset_info);
  field_list.push_back(item, mem_root);
}


/*
  Populate the provided field_list with EXPLAIN output columns.
  this->lex->describe has the EXPLAIN flags

  The set/order of columns must be kept in sync with 
  Explain_query::print_explain and co.
*/

void THD::make_explain_field_list(List<Item> &field_list, uint8 explain_flags,
                                  bool is_analyze)
{
  Item *item;
  CHARSET_INFO *cs= system_charset_info;
  field_list.push_back(item= new (mem_root)
                       Item_return_int(this, "id", 3,
                                       MYSQL_TYPE_LONGLONG), mem_root);
  item->maybe_null= 1;
  field_list.push_back(new (mem_root)
                       Item_empty_string(this, "select_type", 19, cs),
                       mem_root);
  field_list.push_back(item= new (mem_root)
                       Item_empty_string(this, "table", NAME_CHAR_LEN, cs),
                       mem_root);
  item->maybe_null= 1;
  if (explain_flags & DESCRIBE_PARTITIONS)
  {
    /* Maximum length of string that make_used_partitions_str() can produce */
    item= new (mem_root) Item_empty_string(this, "partitions",
                                           MAX_PARTITIONS * (1 + FN_LEN), cs);
    field_list.push_back(item, mem_root);
    item->maybe_null= 1;
  }
  field_list.push_back(item= new (mem_root)
                       Item_empty_string(this, "type", 10, cs),
                       mem_root);
  item->maybe_null= 1;
  field_list.push_back(item= new (mem_root)
                       Item_empty_string(this, "possible_keys",
                                         NAME_CHAR_LEN*MAX_KEY, cs),
                       mem_root);
  item->maybe_null=1;
  field_list.push_back(item=new (mem_root)
                       Item_empty_string(this, "key", NAME_CHAR_LEN, cs),
                       mem_root);
  item->maybe_null=1;
  field_list.push_back(item=new (mem_root)
                       Item_empty_string(this, "key_len",
                                         NAME_CHAR_LEN*MAX_KEY),
                       mem_root);
  item->maybe_null=1;
  field_list.push_back(item=new (mem_root)
                       Item_empty_string(this, "ref",
                                         NAME_CHAR_LEN*MAX_REF_PARTS, cs),
                       mem_root);
  item->maybe_null=1;
  field_list.push_back(item= new (mem_root)
                       Item_return_int(this, "rows", 10, MYSQL_TYPE_LONGLONG),
                       mem_root);
  if (is_analyze)
  {
    field_list.push_back(item= new (mem_root)
                         Item_float(this, "r_rows", 0.1234, 2, 4),
                         mem_root);
    item->maybe_null=1;
  }

  if (is_analyze || (explain_flags & DESCRIBE_EXTENDED))
  {
    field_list.push_back(item= new (mem_root)
                         Item_float(this, "filtered", 0.1234, 2, 4),
                         mem_root);
    item->maybe_null=1;
  }

  if (is_analyze)
  {
    field_list.push_back(item= new (mem_root)
                         Item_float(this, "r_filtered", 0.1234, 2, 4),
                         mem_root);
    item->maybe_null=1;
  }

  item->maybe_null= 1;
  field_list.push_back(new (mem_root)
                       Item_empty_string(this, "Extra", 255, cs),
                       mem_root);
}


#ifdef SIGNAL_WITH_VIO_CLOSE
void THD::close_active_vio()
{
  DBUG_ENTER("close_active_vio");
  mysql_mutex_assert_owner(&LOCK_thd_data);
#ifndef EMBEDDED_LIBRARY
  if (active_vio)
  {
    vio_close(active_vio);
    active_vio = 0;
  }
#endif
  DBUG_VOID_RETURN;
}
#endif


struct Item_change_record: public ilink
{
  Item **place;
  Item *old_value;
  /* Placement new was hidden by `new' in ilink (TODO: check): */
  static void *operator new(size_t size, void *mem) { return mem; }
  static void operator delete(void *ptr, size_t size) {}
  static void operator delete(void *ptr, void *mem) { /* never called */ }
};


/*
  Register an item tree tree transformation, performed by the query
  optimizer. We need a pointer to runtime_memroot because it may be !=
  thd->mem_root (due to possible set_n_backup_active_arena called for thd).
*/

void THD::nocheck_register_item_tree_change(Item **place, Item *old_value,
                                            MEM_ROOT *runtime_memroot)
{
  Item_change_record *change;
  DBUG_ENTER("THD::nocheck_register_item_tree_change");
  DBUG_PRINT("enter", ("Register %p <- %p", old_value, (*place)));
  /*
    Now we use one node per change, which adds some memory overhead,
    but still is rather fast as we use alloc_root for allocations.
    A list of item tree changes of an average query should be short.
  */
  void *change_mem= alloc_root(runtime_memroot, sizeof(*change));
  if (change_mem == 0)
  {
    /*
      OOM, thd->fatal_error() is called by the error handler of the
      memroot. Just return.
    */
    DBUG_VOID_RETURN;
  }
  change= new (change_mem) Item_change_record;
  change->place= place;
  change->old_value= old_value;
  change_list.append(change);
  DBUG_VOID_RETURN;
}

/**
  Check and register item change if needed

  @param place           place where we should assign new value
  @param new_value       place of the new value

  @details
    Let C be a reference to an item that changed the reference A
    at the location (occurrence) L1 and this change has been registered.
    If C is substituted for reference A another location (occurrence) L2
    that is to be registered as well than this change has to be
    consistent with the first change in order the procedure that rollback
    changes to substitute the same reference at both locations L1 and L2.
*/

void THD::check_and_register_item_tree_change(Item **place, Item **new_value,
                                              MEM_ROOT *runtime_memroot)
{
  Item_change_record *change;
  DBUG_ENTER("THD::check_and_register_item_tree_change");
  DBUG_PRINT("enter", ("Register: %p (%p) <- %p (%p)",
                       *place, place, *new_value, new_value));
  I_List_iterator<Item_change_record> it(change_list);
  while ((change= it++))
  {
    if (change->place == new_value)
      break; // we need only very first value
  }
  if (change)
    nocheck_register_item_tree_change(place, change->old_value,
                                      runtime_memroot);
  DBUG_VOID_RETURN;
}


void THD::rollback_item_tree_changes()
{
  DBUG_ENTER("THD::rollback_item_tree_changes");
  I_List_iterator<Item_change_record> it(change_list);
  Item_change_record *change;

  while ((change= it++))
  {
    DBUG_PRINT("info", ("Rollback: %p (%p) <- %p",
                        *change->place, change->place, change->old_value));
    *change->place= change->old_value;
  }
  /* We can forget about changes memory: it's allocated in runtime memroot */
  change_list.empty();
  DBUG_VOID_RETURN;
}


/*****************************************************************************
** Functions to provide a interface to select results
*****************************************************************************/

void select_result::cleanup()
{
  /* do nothing */
}

bool select_result::check_simple_select() const
{
  my_error(ER_SP_BAD_CURSOR_QUERY, MYF(0));
  return TRUE;
}


static String default_line_term("\n",default_charset_info);
static String default_escaped("\\",default_charset_info);
static String default_field_term("\t",default_charset_info);
static String default_enclosed_and_line_start("", default_charset_info);
static String default_xml_row_term("<row>", default_charset_info);

sql_exchange::sql_exchange(char *name, bool flag,
                           enum enum_filetype filetype_arg)
  :file_name(name), opt_enclosed(0), dumpfile(flag), skip_lines(0)
{
  filetype= filetype_arg;
  field_term= &default_field_term;
  enclosed=   line_start= &default_enclosed_and_line_start;
  line_term=  filetype == FILETYPE_CSV ?
              &default_line_term : &default_xml_row_term;
  escaped=    &default_escaped;
  cs= NULL;
}

bool sql_exchange::escaped_given(void)
{
  return escaped != &default_escaped;
}


bool select_send::send_result_set_metadata(List<Item> &list, uint flags)
{
  bool res;
#ifdef WITH_WSREP
  if (WSREP(thd) && thd->wsrep_retry_query)
  {
    WSREP_DEBUG("skipping select metadata");
    return FALSE;
  }
#endif /* WITH_WSREP */
  if (!(res= thd->protocol->send_result_set_metadata(&list, flags)))
    is_result_set_started= 1;
  return res;
}

void select_send::abort_result_set()
{
  DBUG_ENTER("select_send::abort_result_set");

  if (is_result_set_started && thd->spcont)
  {
    /*
      We're executing a stored procedure, have an open result
      set and an SQL exception condition. In this situation we
      must abort the current statement, silence the error and
      start executing the continue/exit handler if one is found.
      Before aborting the statement, let's end the open result set, as
      otherwise the client will hang due to the violation of the
      client/server protocol.
    */
    thd->spcont->end_partial_result_set= TRUE;
  }
  DBUG_VOID_RETURN;
}


/** 
  Cleanup an instance of this class for re-use
  at next execution of a prepared statement/
  stored procedure statement.
*/

void select_send::cleanup()
{
  is_result_set_started= FALSE;
}

/* Send data to client. Returns 0 if ok */

int select_send::send_data(List<Item> &items)
{
  Protocol *protocol= thd->protocol;
  DBUG_ENTER("select_send::send_data");

  /* unit is not set when using 'delete ... returning' */
  if (unit && unit->offset_limit_cnt)
  {						// using limit offset,count
    unit->offset_limit_cnt--;
    DBUG_RETURN(FALSE);
  }
  if (thd->killed == ABORT_QUERY)
    DBUG_RETURN(FALSE);

  /*
    We may be passing the control from mysqld to the client: release the
    InnoDB adaptive hash S-latch to avoid thread deadlocks if it was reserved
    by thd
  */
  ha_release_temporary_latches(thd);

  protocol->prepare_for_resend();
  if (protocol->send_result_set_row(&items))
  {
    protocol->remove_last_row();
    DBUG_RETURN(TRUE);
  }

  thd->inc_sent_row_count(1);

  if (thd->vio_ok())
    DBUG_RETURN(protocol->write());

  DBUG_RETURN(0);
}


bool select_send::send_eof()
{
  /* 
    We may be passing the control from mysqld to the client: release the
    InnoDB adaptive hash S-latch to avoid thread deadlocks if it was reserved
    by thd 
  */
  ha_release_temporary_latches(thd);

  /* 
    Don't send EOF if we're in error condition (which implies we've already
    sent or are sending an error)
  */
  if (thd->is_error())
    return TRUE;
  ::my_eof(thd);
  is_result_set_started= 0;
  return FALSE;
}


/************************************************************************
  Handling writing to file
************************************************************************/

bool select_to_file::send_eof()
{
  int error= MY_TEST(end_io_cache(&cache));
  if (mysql_file_close(file, MYF(MY_WME)) || thd->is_error())
    error= true;

  if (!error && !suppress_my_ok)
  {
    ::my_ok(thd,row_count);
  }
  file= -1;
  return error;
}


void select_to_file::cleanup()
{
  /* In case of error send_eof() may be not called: close the file here. */
  if (file >= 0)
  {
    (void) end_io_cache(&cache);
    mysql_file_close(file, MYF(0));
    file= -1;
  }
  path[0]= '\0';
  row_count= 0;
}


select_to_file::~select_to_file()
{
  if (file >= 0)
  {					// This only happens in case of error
    (void) end_io_cache(&cache);
    mysql_file_close(file, MYF(0));
    file= -1;
  }
}

/***************************************************************************
** Export of select to textfile
***************************************************************************/

select_export::~select_export()
{
  thd->set_sent_row_count(row_count);
}


/*
  Create file with IO cache

  SYNOPSIS
    create_file()
    thd			Thread handle
    path		File name
    exchange		Excange class
    cache		IO cache

  RETURN
    >= 0 	File handle
   -1		Error
*/


static File create_file(THD *thd, char *path, sql_exchange *exchange,
			IO_CACHE *cache)
{
  File file;
  uint option= MY_UNPACK_FILENAME | MY_RELATIVE_PATH;

#ifdef DONT_ALLOW_FULL_LOAD_DATA_PATHS
  option|= MY_REPLACE_DIR;			// Force use of db directory
#endif

  if (!dirname_length(exchange->file_name))
  {
    strxnmov(path, FN_REFLEN-1, mysql_real_data_home, thd->db ? thd->db : "",
             NullS);
    (void) fn_format(path, exchange->file_name, path, "", option);
  }
  else
    (void) fn_format(path, exchange->file_name, mysql_real_data_home, "", option);

  if (!is_secure_file_path(path))
  {
    /* Write only allowed to dir or subdir specified by secure_file_priv */
    my_error(ER_OPTION_PREVENTS_STATEMENT, MYF(0), "--secure-file-priv");
    return -1;
  }

  if (!access(path, F_OK))
  {
    my_error(ER_FILE_EXISTS_ERROR, MYF(0), exchange->file_name);
    return -1;
  }
  /* Create the file world readable */
  if ((file= mysql_file_create(key_select_to_file,
                               path, 0666, O_WRONLY|O_EXCL, MYF(MY_WME))) < 0)
    return file;
#ifdef HAVE_FCHMOD
  (void) fchmod(file, 0666);			// Because of umask()
#else
  (void) chmod(path, 0666);
#endif
  if (init_io_cache(cache, file, 0L, WRITE_CACHE, 0L, 1, MYF(MY_WME)))
  {
    mysql_file_close(file, MYF(0));
    /* Delete file on error, it was just created */
    mysql_file_delete(key_select_to_file, path, MYF(0));
    return -1;
  }
  return file;
}


int
select_export::prepare(List<Item> &list, SELECT_LEX_UNIT *u)
{
  bool blob_flag=0;
  bool string_results= FALSE, non_string_results= FALSE;
  unit= u;
  if ((uint) strlen(exchange->file_name) + NAME_LEN >= FN_REFLEN)
    strmake_buf(path,exchange->file_name);

  write_cs= exchange->cs ? exchange->cs : &my_charset_bin;

  if ((file= create_file(thd, path, exchange, &cache)) < 0)
    return 1;
  /* Check if there is any blobs in data */
  {
    List_iterator_fast<Item> li(list);
    Item *item;
    while ((item=li++))
    {
      if (item->max_length >= MAX_BLOB_WIDTH)
      {
	blob_flag=1;
	break;
      }
      if (item->result_type() == STRING_RESULT)
        string_results= TRUE;
      else
        non_string_results= TRUE;
    }
  }
  if (exchange->escaped->numchars() > 1 || exchange->enclosed->numchars() > 1)
  {
    my_error(ER_WRONG_FIELD_TERMINATORS, MYF(0));
    return TRUE;
  }
  if (exchange->escaped->length() > 1 || exchange->enclosed->length() > 1 ||
      !my_isascii(exchange->escaped->ptr()[0]) ||
      !my_isascii(exchange->enclosed->ptr()[0]) ||
      !exchange->field_term->is_ascii() || !exchange->line_term->is_ascii() ||
      !exchange->line_start->is_ascii())
  {
    /*
      Current LOAD DATA INFILE recognizes field/line separators "as is" without
      converting from client charset to data file charset. So, it is supposed,
      that input file of LOAD DATA INFILE consists of data in one charset and
      separators in other charset. For the compatibility with that [buggy]
      behaviour SELECT INTO OUTFILE implementation has been saved "as is" too,
      but the new warning message has been added:

        Non-ASCII separator arguments are not fully supported
    */
    push_warning(thd, Sql_condition::WARN_LEVEL_WARN,
                 WARN_NON_ASCII_SEPARATOR_NOT_IMPLEMENTED,
                 ER_THD(thd, WARN_NON_ASCII_SEPARATOR_NOT_IMPLEMENTED));
  }
  field_term_length=exchange->field_term->length();
  field_term_char= field_term_length ?
                   (int) (uchar) (*exchange->field_term)[0] : INT_MAX;
  if (!exchange->line_term->length())
    exchange->line_term=exchange->field_term;	// Use this if it exists
  field_sep_char= (exchange->enclosed->length() ?
                  (int) (uchar) (*exchange->enclosed)[0] : field_term_char);
  if (exchange->escaped->length() && (exchange->escaped_given() ||
      !(thd->variables.sql_mode & MODE_NO_BACKSLASH_ESCAPES)))
    escape_char= (int) (uchar) (*exchange->escaped)[0];
  else
    escape_char= -1;
  is_ambiguous_field_sep= MY_TEST(strchr(ESCAPE_CHARS, field_sep_char));
  is_unsafe_field_sep= MY_TEST(strchr(NUMERIC_CHARS, field_sep_char));
  line_sep_char= (exchange->line_term->length() ?
                 (int) (uchar) (*exchange->line_term)[0] : INT_MAX);
  if (!field_term_length)
    exchange->opt_enclosed=0;
  if (!exchange->enclosed->length())
    exchange->opt_enclosed=1;			// A little quicker loop
  fixed_row_size= (!field_term_length && !exchange->enclosed->length() &&
		   !blob_flag);
  if ((is_ambiguous_field_sep && exchange->enclosed->is_empty() &&
       (string_results || is_unsafe_field_sep)) ||
      (exchange->opt_enclosed && non_string_results &&
       field_term_length && strchr(NUMERIC_CHARS, field_term_char)))
  {
    push_warning(thd, Sql_condition::WARN_LEVEL_WARN,
                 ER_AMBIGUOUS_FIELD_TERM,
                 ER_THD(thd, ER_AMBIGUOUS_FIELD_TERM));
    is_ambiguous_field_term= TRUE;
  }
  else
    is_ambiguous_field_term= FALSE;

  return 0;
}


#define NEED_ESCAPING(x) ((int) (uchar) (x) == escape_char    || \
                          (enclosed ? (int) (uchar) (x) == field_sep_char      \
                                    : (int) (uchar) (x) == field_term_char) || \
                          (int) (uchar) (x) == line_sep_char  || \
                          !(x))

int select_export::send_data(List<Item> &items)
{

  DBUG_ENTER("select_export::send_data");
  char buff[MAX_FIELD_WIDTH],null_buff[2],space[MAX_FIELD_WIDTH];
  char cvt_buff[MAX_FIELD_WIDTH];
  String cvt_str(cvt_buff, sizeof(cvt_buff), write_cs);
  bool space_inited=0;
  String tmp(buff,sizeof(buff),&my_charset_bin),*res;
  tmp.length(0);

  if (unit->offset_limit_cnt)
  {						// using limit offset,count
    unit->offset_limit_cnt--;
    DBUG_RETURN(0);
  }
  if (thd->killed == ABORT_QUERY)
    DBUG_RETURN(0);
  row_count++;
  Item *item;
  uint used_length=0,items_left=items.elements;
  List_iterator_fast<Item> li(items);

  if (my_b_write(&cache,(uchar*) exchange->line_start->ptr(),
		 exchange->line_start->length()))
    goto err;
  while ((item=li++))
  {
    Item_result result_type=item->result_type();
    bool enclosed = (exchange->enclosed->length() &&
                     (!exchange->opt_enclosed || result_type == STRING_RESULT));
    res=item->str_result(&tmp);
    if (res && !my_charset_same(write_cs, res->charset()) &&
        !my_charset_same(write_cs, &my_charset_bin))
    {
      String_copier copier;
      const char *error_pos;
      uint32 bytes;
      uint64 estimated_bytes=
        ((uint64) res->length() / res->charset()->mbminlen + 1) *
        write_cs->mbmaxlen + 1;
      set_if_smaller(estimated_bytes, UINT_MAX32);
      if (cvt_str.realloc((uint32) estimated_bytes))
      {
        my_error(ER_OUTOFMEMORY, MYF(ME_FATALERROR), (uint32) estimated_bytes);
        goto err;
      }

      bytes= copier.well_formed_copy(write_cs, (char *) cvt_str.ptr(),
                                     cvt_str.alloced_length(),
                                     res->charset(),
                                     res->ptr(), res->length());
      error_pos= copier.most_important_error_pos();
      if (error_pos)
      {
        char printable_buff[32];
        convert_to_printable(printable_buff, sizeof(printable_buff),
                             error_pos, res->ptr() + res->length() - error_pos,
                             res->charset(), 6);
        push_warning_printf(thd, Sql_condition::WARN_LEVEL_WARN,
                            ER_TRUNCATED_WRONG_VALUE_FOR_FIELD,
                            ER_THD(thd, ER_TRUNCATED_WRONG_VALUE_FOR_FIELD),
                            "string", printable_buff,
                            item->name, static_cast<long>(row_count));
      }
      else if (copier.source_end_pos() < res->ptr() + res->length())
      { 
        /*
          result is longer than UINT_MAX32 and doesn't fit into String
        */
        push_warning_printf(thd, Sql_condition::WARN_LEVEL_WARN,
                            WARN_DATA_TRUNCATED,
                            ER_THD(thd, WARN_DATA_TRUNCATED),
                            item->full_name(), static_cast<long>(row_count));
      }
      cvt_str.length(bytes);
      res= &cvt_str;
    }
    if (res && enclosed)
    {
      if (my_b_write(&cache,(uchar*) exchange->enclosed->ptr(),
		     exchange->enclosed->length()))
	goto err;
    }
    if (!res)
    {						// NULL
      if (!fixed_row_size)
      {
	if (escape_char != -1)			// Use \N syntax
	{
	  null_buff[0]=escape_char;
	  null_buff[1]='N';
	  if (my_b_write(&cache,(uchar*) null_buff,2))
	    goto err;
	}
	else if (my_b_write(&cache,(uchar*) "NULL",4))
	  goto err;
      }
      else
      {
	used_length=0;				// Fill with space
      }
    }
    else
    {
      if (fixed_row_size)
	used_length=MY_MIN(res->length(),item->max_length);
      else
	used_length=res->length();
      if ((result_type == STRING_RESULT || is_unsafe_field_sep) &&
           escape_char != -1)
      {
        char *pos, *start, *end;
        CHARSET_INFO *res_charset= res->charset();
        CHARSET_INFO *character_set_client= thd->variables.
                                            character_set_client;
        bool check_second_byte= (res_charset == &my_charset_bin) &&
                                 character_set_client->
                                 escape_with_backslash_is_dangerous;
        DBUG_ASSERT(character_set_client->mbmaxlen == 2 ||
                    !character_set_client->escape_with_backslash_is_dangerous);
	for (start=pos=(char*) res->ptr(),end=pos+used_length ;
	     pos != end ;
	     pos++)
	{
#ifdef USE_MB
	  if (use_mb(res_charset))
	  {
	    int l;
	    if ((l=my_ismbchar(res_charset, pos, end)))
	    {
	      pos += l-1;
	      continue;
	    }
	  }
#endif

          /*
            Special case when dumping BINARY/VARBINARY/BLOB values
            for the clients with character sets big5, cp932, gbk and sjis,
            which can have the escape character (0x5C "\" by default)
            as the second byte of a multi-byte sequence.
            
            If
            - pos[0] is a valid multi-byte head (e.g 0xEE) and
            - pos[1] is 0x00, which will be escaped as "\0",
            
            then we'll get "0xEE + 0x5C + 0x30" in the output file.
            
            If this file is later loaded using this sequence of commands:
            
            mysql> create table t1 (a varchar(128)) character set big5;
            mysql> LOAD DATA INFILE 'dump.txt' INTO TABLE t1;
            
            then 0x5C will be misinterpreted as the second byte
            of a multi-byte character "0xEE + 0x5C", instead of
            escape character for 0x00.
            
            To avoid this confusion, we'll escape the multi-byte
            head character too, so the sequence "0xEE + 0x00" will be
            dumped as "0x5C + 0xEE + 0x5C + 0x30".
            
            Note, in the condition below we only check if
            mbcharlen is equal to 2, because there are no
            character sets with mbmaxlen longer than 2
            and with escape_with_backslash_is_dangerous set.
            DBUG_ASSERT before the loop makes that sure.
          */

          if ((NEED_ESCAPING(*pos) ||
               (check_second_byte &&
                my_mbcharlen(character_set_client, (uchar) *pos) == 2 &&
                pos + 1 < end &&
                NEED_ESCAPING(pos[1]))) &&
              /*
               Don't escape field_term_char by doubling - doubling is only
               valid for ENCLOSED BY characters:
              */
              (enclosed || !is_ambiguous_field_term ||
               (int) (uchar) *pos != field_term_char))
          {
	    char tmp_buff[2];
            tmp_buff[0]= ((int) (uchar) *pos == field_sep_char &&
                          is_ambiguous_field_sep) ?
                          field_sep_char : escape_char;
	    tmp_buff[1]= *pos ? *pos : '0';
	    if (my_b_write(&cache,(uchar*) start,(uint) (pos-start)) ||
		my_b_write(&cache,(uchar*) tmp_buff,2))
	      goto err;
	    start=pos+1;
	  }
	}
	if (my_b_write(&cache,(uchar*) start,(uint) (pos-start)))
	  goto err;
      }
      else if (my_b_write(&cache,(uchar*) res->ptr(),used_length))
	goto err;
    }
    if (fixed_row_size)
    {						// Fill with space
      if (item->max_length > used_length)
      {
	if (!space_inited)
	{
	  space_inited=1;
	  bfill(space,sizeof(space),' ');
	}
	uint length=item->max_length-used_length;
	for (; length > sizeof(space) ; length-=sizeof(space))
	{
	  if (my_b_write(&cache,(uchar*) space,sizeof(space)))
	    goto err;
	}
	if (my_b_write(&cache,(uchar*) space,length))
	  goto err;
      }
    }
    if (res && enclosed)
    {
      if (my_b_write(&cache, (uchar*) exchange->enclosed->ptr(),
                     exchange->enclosed->length()))
        goto err;
    }
    if (--items_left)
    {
      if (my_b_write(&cache, (uchar*) exchange->field_term->ptr(),
                     field_term_length))
        goto err;
    }
  }
  if (my_b_write(&cache,(uchar*) exchange->line_term->ptr(),
		 exchange->line_term->length()))
    goto err;
  DBUG_RETURN(0);
err:
  DBUG_RETURN(1);
}


/***************************************************************************
** Dump  of select to a binary file
***************************************************************************/


int
select_dump::prepare(List<Item> &list __attribute__((unused)),
		     SELECT_LEX_UNIT *u)
{
  unit= u;
  return (int) ((file= create_file(thd, path, exchange, &cache)) < 0);
}


int select_dump::send_data(List<Item> &items)
{
  List_iterator_fast<Item> li(items);
  char buff[MAX_FIELD_WIDTH];
  String tmp(buff,sizeof(buff),&my_charset_bin),*res;
  tmp.length(0);
  Item *item;
  DBUG_ENTER("select_dump::send_data");

  if (unit->offset_limit_cnt)
  {						// using limit offset,count
    unit->offset_limit_cnt--;
    DBUG_RETURN(0);
  }
  if (thd->killed == ABORT_QUERY)
    DBUG_RETURN(0);

  if (row_count++ > 1) 
  {
    my_message(ER_TOO_MANY_ROWS, ER_THD(thd, ER_TOO_MANY_ROWS), MYF(0));
    goto err;
  }
  while ((item=li++))
  {
    res=item->str_result(&tmp);
    if (!res)					// If NULL
    {
      if (my_b_write(&cache,(uchar*) "",1))
	goto err;
    }
    else if (my_b_write(&cache,(uchar*) res->ptr(),res->length()))
    {
      my_error(ER_ERROR_ON_WRITE, MYF(0), path, my_errno);
      goto err;
    }
  }
  DBUG_RETURN(0);
err:
  DBUG_RETURN(1);
}


int select_singlerow_subselect::send_data(List<Item> &items)
{
  DBUG_ENTER("select_singlerow_subselect::send_data");
  Item_singlerow_subselect *it= (Item_singlerow_subselect *)item;
  if (it->assigned())
  {
    my_message(ER_SUBQUERY_NO_1_ROW, ER_THD(thd, ER_SUBQUERY_NO_1_ROW),
               MYF(current_thd->lex->ignore ? ME_JUST_WARNING : 0));
    DBUG_RETURN(1);
  }
  if (unit->offset_limit_cnt)
  {				          // Using limit offset,count
    unit->offset_limit_cnt--;
    DBUG_RETURN(0);
  }
  if (thd->killed == ABORT_QUERY)
    DBUG_RETURN(0);
  List_iterator_fast<Item> li(items);
  Item *val_item;
  for (uint i= 0; (val_item= li++); i++)
    it->store(i, val_item);
  it->assigned(1);
  DBUG_RETURN(0);
}


void select_max_min_finder_subselect::cleanup()
{
  DBUG_ENTER("select_max_min_finder_subselect::cleanup");
  cache= 0;
  DBUG_VOID_RETURN;
}


int select_max_min_finder_subselect::send_data(List<Item> &items)
{
  DBUG_ENTER("select_max_min_finder_subselect::send_data");
  Item_maxmin_subselect *it= (Item_maxmin_subselect *)item;
  List_iterator_fast<Item> li(items);
  Item *val_item= li++;
  it->register_value();
  if (it->assigned())
  {
    cache->store(val_item);
    if ((this->*op)())
      it->store(0, cache);
  }
  else
  {
    if (!cache)
    {
      cache= Item_cache::get_cache(thd, val_item);
      switch (val_item->result_type()) {
      case REAL_RESULT:
	op= &select_max_min_finder_subselect::cmp_real;
	break;
      case INT_RESULT:
	op= &select_max_min_finder_subselect::cmp_int;
	break;
      case STRING_RESULT:
	op= &select_max_min_finder_subselect::cmp_str;
	break;
      case DECIMAL_RESULT:
        op= &select_max_min_finder_subselect::cmp_decimal;
        break;
      case ROW_RESULT:
      case TIME_RESULT:
        // This case should never be choosen
	DBUG_ASSERT(0);
	op= 0;
      }
    }
    cache->store(val_item);
    it->store(0, cache);
  }
  it->assigned(1);
  DBUG_RETURN(0);
}

bool select_max_min_finder_subselect::cmp_real()
{
  Item *maxmin= ((Item_singlerow_subselect *)item)->element_index(0);
  double val1= cache->val_real(), val2= maxmin->val_real();

  /* Ignore NULLs for ANY and keep them for ALL subqueries */
  if (cache->null_value)
    return (is_all && !maxmin->null_value) || (!is_all && maxmin->null_value);
  if (maxmin->null_value)
    return !is_all;

  if (fmax)
    return(val1 > val2);
  return (val1 < val2);
}

bool select_max_min_finder_subselect::cmp_int()
{
  Item *maxmin= ((Item_singlerow_subselect *)item)->element_index(0);
  longlong val1= cache->val_int(), val2= maxmin->val_int();

  /* Ignore NULLs for ANY and keep them for ALL subqueries */
  if (cache->null_value)
    return (is_all && !maxmin->null_value) || (!is_all && maxmin->null_value);
  if (maxmin->null_value)
    return !is_all;

  if (fmax)
    return(val1 > val2);
  return (val1 < val2);
}

bool select_max_min_finder_subselect::cmp_decimal()
{
  Item *maxmin= ((Item_singlerow_subselect *)item)->element_index(0);
  my_decimal cval, *cvalue= cache->val_decimal(&cval);
  my_decimal mval, *mvalue= maxmin->val_decimal(&mval);

  /* Ignore NULLs for ANY and keep them for ALL subqueries */
  if (cache->null_value)
    return (is_all && !maxmin->null_value) || (!is_all && maxmin->null_value);
  if (maxmin->null_value)
    return !is_all;

  if (fmax)
    return (my_decimal_cmp(cvalue, mvalue) > 0) ;
  return (my_decimal_cmp(cvalue,mvalue) < 0);
}

bool select_max_min_finder_subselect::cmp_str()
{
  String *val1, *val2, buf1, buf2;
  Item *maxmin= ((Item_singlerow_subselect *)item)->element_index(0);
  /*
    as far as both operand is Item_cache buf1 & buf2 will not be used,
    but added for safety
  */
  val1= cache->val_str(&buf1);
  val2= maxmin->val_str(&buf1);

  /* Ignore NULLs for ANY and keep them for ALL subqueries */
  if (cache->null_value)
    return (is_all && !maxmin->null_value) || (!is_all && maxmin->null_value);
  if (maxmin->null_value)
    return !is_all;

  if (fmax)
    return (sortcmp(val1, val2, cache->collation.collation) > 0) ;
  return (sortcmp(val1, val2, cache->collation.collation) < 0);
}

int select_exists_subselect::send_data(List<Item> &items)
{
  DBUG_ENTER("select_exists_subselect::send_data");
  Item_exists_subselect *it= (Item_exists_subselect *)item;
  if (unit->offset_limit_cnt)
  {				          // Using limit offset,count
    unit->offset_limit_cnt--;
    DBUG_RETURN(0);
  }
  if (thd->killed == ABORT_QUERY)
    DBUG_RETURN(0);
  it->value= 1;
  it->assigned(1);
  DBUG_RETURN(0);
}


/***************************************************************************
  Dump of select to variables
***************************************************************************/

int select_dumpvar::prepare(List<Item> &list, SELECT_LEX_UNIT *u)
{
  unit= u;
  
  if (var_list.elements != list.elements)
  {
    my_message(ER_WRONG_NUMBER_OF_COLUMNS_IN_SELECT,
               ER_THD(thd, ER_WRONG_NUMBER_OF_COLUMNS_IN_SELECT), MYF(0));
    return 1;
  }               
  return 0;
}


bool select_dumpvar::check_simple_select() const
{
  my_error(ER_SP_BAD_CURSOR_SELECT, MYF(0));
  return TRUE;
}


void select_dumpvar::cleanup()
{
  row_count= 0;
}


Query_arena::Type Query_arena::type() const
{
  DBUG_ASSERT(0); /* Should never be called */
  return STATEMENT;
}


void Query_arena::free_items()
{
  Item *next;
  DBUG_ENTER("Query_arena::free_items");
  /* This works because items are allocated with sql_alloc() */
  for (; free_list; free_list= next)
  {
    next= free_list->next;
    DBUG_ASSERT(free_list != next);
    DBUG_PRINT("info", ("free item: 0x%lx", (ulong) free_list));
    free_list->delete_self();
  }
  /* Postcondition: free_list is 0 */
  DBUG_VOID_RETURN;
}


void Query_arena::set_query_arena(Query_arena *set)
{
  mem_root=  set->mem_root;
  free_list= set->free_list;
  state= set->state;
}


void Query_arena::cleanup_stmt()
{
  DBUG_ASSERT(! "Query_arena::cleanup_stmt() not implemented");
}

/*
  Statement functions
*/

Statement::Statement(LEX *lex_arg, MEM_ROOT *mem_root_arg,
                     enum enum_state state_arg, ulong id_arg)
  :Query_arena(mem_root_arg, state_arg),
  id(id_arg),
  mark_used_columns(MARK_COLUMNS_READ),
  lex(lex_arg),
  db(NULL),
  db_length(0)
{
  name.str= NULL;
}


Query_arena::Type Statement::type() const
{
  return STATEMENT;
}


void Statement::set_statement(Statement *stmt)
{
  id=             stmt->id;
  mark_used_columns=   stmt->mark_used_columns;
  lex=            stmt->lex;
  query_string=   stmt->query_string;
}


void
Statement::set_n_backup_statement(Statement *stmt, Statement *backup)
{
  DBUG_ENTER("Statement::set_n_backup_statement");
  backup->set_statement(this);
  set_statement(stmt);
  DBUG_VOID_RETURN;
}


void Statement::restore_backup_statement(Statement *stmt, Statement *backup)
{
  DBUG_ENTER("Statement::restore_backup_statement");
  stmt->set_statement(this);
  set_statement(backup);
  DBUG_VOID_RETURN;
}


void THD::end_statement()
{
  DBUG_ENTER("THD::end_statement");
  /* Cleanup SQL processing state to reuse this statement in next query. */
  lex_end(lex);
  delete lex->result;
  lex->result= 0;
  /* Note that free_list is freed in cleanup_after_query() */

  /*
    Don't free mem_root, as mem_root is freed in the end of dispatch_command
    (once for any command).
  */
  DBUG_VOID_RETURN;
}


/*
  Start using arena specified by @set. Current arena data will be saved to
  *backup.
*/
void THD::set_n_backup_active_arena(Query_arena *set, Query_arena *backup)
{
  DBUG_ENTER("THD::set_n_backup_active_arena");
  DBUG_ASSERT(backup->is_backup_arena == FALSE);

  backup->set_query_arena(this);
  set_query_arena(set);
#ifndef DBUG_OFF
  backup->is_backup_arena= TRUE;
#endif
  DBUG_VOID_RETURN;
}


/*
  Stop using the temporary arena, and start again using the arena that is 
  specified in *backup.
  The temporary arena is returned back into *set.
*/

void THD::restore_active_arena(Query_arena *set, Query_arena *backup)
{
  DBUG_ENTER("THD::restore_active_arena");
  DBUG_ASSERT(backup->is_backup_arena);
  set->set_query_arena(this);
  set_query_arena(backup);
#ifndef DBUG_OFF
  backup->is_backup_arena= FALSE;
#endif
  DBUG_VOID_RETURN;
}

Statement::~Statement()
{
}

C_MODE_START

static uchar *
get_statement_id_as_hash_key(const uchar *record, size_t *key_length,
                             my_bool not_used __attribute__((unused)))
{
  const Statement *statement= (const Statement *) record; 
  *key_length= sizeof(statement->id);
  return (uchar *) &((const Statement *) statement)->id;
}

static void delete_statement_as_hash_key(void *key)
{
  delete (Statement *) key;
}

static uchar *get_stmt_name_hash_key(Statement *entry, size_t *length,
                                    my_bool not_used __attribute__((unused)))
{
  *length= entry->name.length;
  return (uchar*) entry->name.str;
}

C_MODE_END

Statement_map::Statement_map() :
  last_found_statement(0)
{
  enum
  {
    START_STMT_HASH_SIZE = 16,
    START_NAME_HASH_SIZE = 16
  };
  my_hash_init(&st_hash, &my_charset_bin, START_STMT_HASH_SIZE, 0, 0,
               get_statement_id_as_hash_key,
               delete_statement_as_hash_key, MYF(0));
  my_hash_init(&names_hash, system_charset_info, START_NAME_HASH_SIZE, 0, 0,
               (my_hash_get_key) get_stmt_name_hash_key,
               NULL,MYF(0));
}


/*
  Insert a new statement to the thread-local statement map.

  DESCRIPTION
    If there was an old statement with the same name, replace it with the
    new one. Otherwise, check if max_prepared_stmt_count is not reached yet,
    increase prepared_stmt_count, and insert the new statement. It's okay
    to delete an old statement and fail to insert the new one.

  POSTCONDITIONS
    All named prepared statements are also present in names_hash.
    Statement names in names_hash are unique.
    The statement is added only if prepared_stmt_count < max_prepard_stmt_count
    last_found_statement always points to a valid statement or is 0

  RETURN VALUE
    0  success
    1  error: out of resources or max_prepared_stmt_count limit has been
       reached. An error is sent to the client, the statement is deleted.
*/

int Statement_map::insert(THD *thd, Statement *statement)
{
  if (my_hash_insert(&st_hash, (uchar*) statement))
  {
    /*
      Delete is needed only in case of an insert failure. In all other
      cases hash_delete will also delete the statement.
    */
    delete statement;
    my_error(ER_OUT_OF_RESOURCES, MYF(0));
    goto err_st_hash;
  }
  if (statement->name.str && my_hash_insert(&names_hash, (uchar*) statement))
  {
    my_error(ER_OUT_OF_RESOURCES, MYF(0));
    goto err_names_hash;
  }
  mysql_mutex_lock(&LOCK_prepared_stmt_count);
  /*
    We don't check that prepared_stmt_count is <= max_prepared_stmt_count
    because we would like to allow to lower the total limit
    of prepared statements below the current count. In that case
    no new statements can be added until prepared_stmt_count drops below
    the limit.
  */
  if (prepared_stmt_count >= max_prepared_stmt_count)
  {
    mysql_mutex_unlock(&LOCK_prepared_stmt_count);
    my_error(ER_MAX_PREPARED_STMT_COUNT_REACHED, MYF(0),
             max_prepared_stmt_count);
    goto err_max;
  }
  prepared_stmt_count++;
  mysql_mutex_unlock(&LOCK_prepared_stmt_count);

  last_found_statement= statement;
  return 0;

err_max:
  if (statement->name.str)
    my_hash_delete(&names_hash, (uchar*) statement);
err_names_hash:
  my_hash_delete(&st_hash, (uchar*) statement);
err_st_hash:
  return 1;
}


void Statement_map::close_transient_cursors()
{
#ifdef TO_BE_IMPLEMENTED
  Statement *stmt;
  while ((stmt= transient_cursor_list.head()))
    stmt->close_cursor();                 /* deletes itself from the list */
#endif
}


void Statement_map::erase(Statement *statement)
{
  if (statement == last_found_statement)
    last_found_statement= 0;
  if (statement->name.str)
    my_hash_delete(&names_hash, (uchar *) statement);

  my_hash_delete(&st_hash, (uchar *) statement);
  mysql_mutex_lock(&LOCK_prepared_stmt_count);
  DBUG_ASSERT(prepared_stmt_count > 0);
  prepared_stmt_count--;
  mysql_mutex_unlock(&LOCK_prepared_stmt_count);
}


void Statement_map::reset()
{
  /* Must be first, hash_free will reset st_hash.records */
  if (st_hash.records)
  {
    mysql_mutex_lock(&LOCK_prepared_stmt_count);
    DBUG_ASSERT(prepared_stmt_count >= st_hash.records);
    prepared_stmt_count-= st_hash.records;
    mysql_mutex_unlock(&LOCK_prepared_stmt_count);
  }
  my_hash_reset(&names_hash);
  my_hash_reset(&st_hash);
  last_found_statement= 0;
}


Statement_map::~Statement_map()
{
  /* Statement_map::reset() should be called prior to destructor. */
  DBUG_ASSERT(!st_hash.records);
  my_hash_free(&names_hash);
  my_hash_free(&st_hash);
}

bool my_var_user::set(THD *thd, Item *item)
{
  Item_func_set_user_var *suv= new (thd->mem_root) Item_func_set_user_var(thd, name, item);
  suv->save_item_result(item);
  return suv->fix_fields(thd, 0) || suv->update();
}

bool my_var_sp::set(THD *thd, Item *item)
{
  return thd->spcont->set_variable(thd, offset, &item);
}

int select_dumpvar::send_data(List<Item> &items)
{
  List_iterator_fast<my_var> var_li(var_list);
  List_iterator<Item> it(items);
  Item *item;
  my_var *mv;
  DBUG_ENTER("select_dumpvar::send_data");

  if (unit->offset_limit_cnt)
  {						// using limit offset,count
    unit->offset_limit_cnt--;
    DBUG_RETURN(0);
  }
  if (row_count++) 
  {
    my_message(ER_TOO_MANY_ROWS, ER_THD(thd, ER_TOO_MANY_ROWS), MYF(0));
    DBUG_RETURN(1);
  }
  while ((mv= var_li++) && (item= it++))
  {
    if (mv->set(thd, item))
      DBUG_RETURN(1);
  }
  DBUG_RETURN(thd->is_error());
}

bool select_dumpvar::send_eof()
{
  if (! row_count)
    push_warning(thd, Sql_condition::WARN_LEVEL_WARN,
                 ER_SP_FETCH_NO_DATA, ER_THD(thd, ER_SP_FETCH_NO_DATA));
  /*
    Don't send EOF if we're in error condition (which implies we've already
    sent or are sending an error)
  */
  if (thd->is_error())
    return true;

  if (!suppress_my_ok)
    ::my_ok(thd,row_count);

  return 0;
}



bool
select_materialize_with_stats::
create_result_table(THD *thd_arg, List<Item> *column_types,
                    bool is_union_distinct, ulonglong options,
                    const char *table_alias, bool bit_fields_as_long,
                    bool create_table,
                    bool keep_row_order)
{
  DBUG_ASSERT(table == 0);
  tmp_table_param.field_count= column_types->elements;
  tmp_table_param.bit_fields_as_long= bit_fields_as_long;

  if (! (table= create_tmp_table(thd_arg, &tmp_table_param, *column_types,
                                 (ORDER*) 0, is_union_distinct, 1,
                                 options, HA_POS_ERROR, (char*) table_alias,
                                 !create_table, keep_row_order)))
    return TRUE;

  col_stat= (Column_statistics*) table->in_use->alloc(table->s->fields *
                                                      sizeof(Column_statistics));
  if (!col_stat)
    return TRUE;

  reset();
  table->file->extra(HA_EXTRA_WRITE_CACHE);
  table->file->extra(HA_EXTRA_IGNORE_DUP_KEY);
  return FALSE;
}


void select_materialize_with_stats::reset()
{
  memset(col_stat, 0, table->s->fields * sizeof(Column_statistics));
  max_nulls_in_row= 0;
  count_rows= 0;
}


void select_materialize_with_stats::cleanup()
{
  reset();
  select_union::cleanup();
}


/**
  Override select_union::send_data to analyze each row for NULLs and to
  update null_statistics before sending data to the client.

  @return TRUE if fatal error when sending data to the client
  @return FALSE on success
*/

int select_materialize_with_stats::send_data(List<Item> &items)
{
  List_iterator_fast<Item> item_it(items);
  Item *cur_item;
  Column_statistics *cur_col_stat= col_stat;
  uint nulls_in_row= 0;
  int res;

  if ((res= select_union::send_data(items)))
    return res;
  if (table->null_catch_flags & REJECT_ROW_DUE_TO_NULL_FIELDS)
  {
    table->null_catch_flags&= ~REJECT_ROW_DUE_TO_NULL_FIELDS;
    return 0;
  }
  /* Skip duplicate rows. */
  if (write_err == HA_ERR_FOUND_DUPP_KEY ||
      write_err == HA_ERR_FOUND_DUPP_UNIQUE)
    return 0;

  ++count_rows;

  while ((cur_item= item_it++))
  {
    if (cur_item->is_null_result())
    {
      ++cur_col_stat->null_count;
      cur_col_stat->max_null_row= count_rows;
      if (!cur_col_stat->min_null_row)
        cur_col_stat->min_null_row= count_rows;
      ++nulls_in_row;
    }
    ++cur_col_stat;
  }
  if (nulls_in_row > max_nulls_in_row)
    max_nulls_in_row= nulls_in_row;

  return 0;
}


/****************************************************************************
  TMP_TABLE_PARAM
****************************************************************************/

void TMP_TABLE_PARAM::init()
{
  DBUG_ENTER("TMP_TABLE_PARAM::init");
  DBUG_PRINT("enter", ("this: 0x%lx", (ulong)this));
  field_count= sum_func_count= func_count= hidden_field_count= 0;
  group_parts= group_length= group_null_parts= 0;
  quick_group= 1;
  table_charset= 0;
  precomputed_group_by= 0;
  bit_fields_as_long= 0;
  materialized_subquery= 0;
  force_not_null_cols= 0;
  skip_create_table= 0;
  DBUG_VOID_RETURN;
}


void thd_increment_bytes_sent(void *thd, ulong length)
{
  /* thd == 0 when close_connection() calls net_send_error() */
  if (likely(thd != 0))
  {
    ((THD*) thd)->status_var.bytes_sent+= length;
  }
}

my_bool thd_net_is_killed()
{
  THD *thd= current_thd;
  return thd && thd->killed ? 1 : 0;
}


void thd_increment_bytes_received(void *thd, ulong length)
{
  ((THD*) thd)->status_var.bytes_received+= length;
}


void thd_increment_net_big_packet_count(void *thd, ulong length)
{
  ((THD*) thd)->status_var.net_big_packet_count+= length;
}


void THD::set_status_var_init()
{
  bzero((char*) &status_var, offsetof(STATUS_VAR,
                                      last_cleared_system_status_var));
}


void Security_context::init()
{
  host= user= ip= external_user= 0;
  host_or_ip= "connecting host";
  priv_user[0]= priv_host[0]= proxy_user[0]= priv_role[0]= '\0';
  master_access= 0;
#ifndef NO_EMBEDDED_ACCESS_CHECKS
  db_access= NO_ACCESS;
#endif
}


void Security_context::destroy()
{
  DBUG_PRINT("info", ("freeing security context"));
  // If not pointer to constant
  if (host != my_localhost)
  {
    my_free(host);
    host= NULL;
  }
  if (user != delayed_user)
  {
    my_free(user);
    user= NULL;
  }

  if (external_user)
  {
    my_free(external_user);
    external_user= NULL;
  }

  my_free(ip);
  ip= NULL;
}


void Security_context::skip_grants()
{
  /* privileges for the user are unknown everything is allowed */
  host_or_ip= (char *)"";
  master_access= ~NO_ACCESS;
  *priv_user= *priv_host= '\0';
}


bool Security_context::set_user(char *user_arg)
{
  my_free(user);
  user= my_strdup(user_arg, MYF(0));
  return user == 0;
}

#ifndef NO_EMBEDDED_ACCESS_CHECKS
/**
  Initialize this security context from the passed in credentials
  and activate it in the current thread.

  @param       thd
  @param       definer_user
  @param       definer_host
  @param       db
  @param[out]  backup  Save a pointer to the current security context
                       in the thread. In case of success it points to the
                       saved old context, otherwise it points to NULL.


  During execution of a statement, multiple security contexts may
  be needed:
  - the security context of the authenticated user, used as the
    default security context for all top-level statements
  - in case of a view or a stored program, possibly the security
    context of the definer of the routine, if the object is
    defined with SQL SECURITY DEFINER option.

  The currently "active" security context is parameterized in THD
  member security_ctx. By default, after a connection is
  established, this member points at the "main" security context
  - the credentials of the authenticated user.

  Later, if we would like to execute some sub-statement or a part
  of a statement under credentials of a different user, e.g.
  definer of a procedure, we authenticate this user in a local
  instance of Security_context by means of this method (and
  ultimately by means of acl_getroot), and make the
  local instance active in the thread by re-setting
  thd->security_ctx pointer.

  Note, that the life cycle and memory management of the "main" and
  temporary security contexts are different.
  For the main security context, the memory for user/host/ip is
  allocated on system heap, and the THD class frees this memory in
  its destructor. The only case when contents of the main security
  context may change during its life time is when someone issued
  CHANGE USER command.
  Memory management of a "temporary" security context is
  responsibility of the module that creates it.

  @retval TRUE  there is no user with the given credentials. The erro
                is reported in the thread.
  @retval FALSE success
*/

bool
Security_context::
change_security_context(THD *thd,
                        LEX_STRING *definer_user,
                        LEX_STRING *definer_host,
                        LEX_STRING *db,
                        Security_context **backup)
{
  bool needs_change;

  DBUG_ENTER("Security_context::change_security_context");

  DBUG_ASSERT(definer_user->str && definer_host->str);

  *backup= NULL;
  needs_change= (strcmp(definer_user->str, thd->security_ctx->priv_user) ||
                 my_strcasecmp(system_charset_info, definer_host->str,
                               thd->security_ctx->priv_host));
  if (needs_change)
  {
    if (acl_getroot(this, definer_user->str, definer_host->str,
                                definer_host->str, db->str))
    {
      my_error(ER_NO_SUCH_USER, MYF(0), definer_user->str,
               definer_host->str);
      DBUG_RETURN(TRUE);
    }
    *backup= thd->security_ctx;
    thd->security_ctx= this;
  }

  DBUG_RETURN(FALSE);
}


void
Security_context::restore_security_context(THD *thd,
                                           Security_context *backup)
{
  if (backup)
    thd->security_ctx= backup;
}
#endif


bool Security_context::user_matches(Security_context *them)
{
  return ((user != NULL) && (them->user != NULL) &&
          !strcmp(user, them->user));
}


/****************************************************************************
  Handling of open and locked tables states.

  This is used when we want to open/lock (and then close) some tables when
  we already have a set of tables open and locked. We use these methods for
  access to mysql.proc table to find definitions of stored routines.
****************************************************************************/

void THD::reset_n_backup_open_tables_state(Open_tables_backup *backup)
{
  DBUG_ENTER("reset_n_backup_open_tables_state");
  backup->set_open_tables_state(this);
  backup->mdl_system_tables_svp= mdl_context.mdl_savepoint();
  reset_open_tables_state(this);
  state_flags|= Open_tables_state::BACKUPS_AVAIL;
  DBUG_VOID_RETURN;
}


void THD::restore_backup_open_tables_state(Open_tables_backup *backup)
{
  DBUG_ENTER("restore_backup_open_tables_state");
  mdl_context.rollback_to_savepoint(backup->mdl_system_tables_svp);
  /*
    Before we will throw away current open tables state we want
    to be sure that it was properly cleaned up.
  */
  DBUG_ASSERT(open_tables == 0 && temporary_tables == 0 &&
              derived_tables == 0 &&
              lock == 0 &&
              locked_tables_mode == LTM_NONE &&
              m_reprepare_observer == NULL);

  set_open_tables_state(backup);
  DBUG_VOID_RETURN;
}

#if MARIA_PLUGIN_INTERFACE_VERSION < 0x0200
/**
  This is a backward compatibility method, made obsolete
  by the thd_kill_statement service. Keep it here to avoid breaking the
  ABI in case some binary plugins still use it.
*/
#undef thd_killed
extern "C" int thd_killed(const MYSQL_THD thd)
{
  return thd_kill_level(thd) > THD_ABORT_SOFTLY;
}
#else
#error now thd_killed() function can go away
#endif

/*
  return thd->killed status to the client,
  mapped to the API enum thd_kill_levels values.

  @note Since this function is called quite frequently thd_kill_level(NULL) is
  forbidden for performance reasons (saves one conditional branch). If your ever
  need to call thd_kill_level() when THD is not available, you options are (most
  to least preferred):
  - try to pass THD through to thd_kill_level()
  - add current_thd to some service and use thd_killed(current_thd)
  - add thd_killed_current() function to kill statement service
  - add if (!thd) thd= current_thd here
*/
extern "C" enum thd_kill_levels thd_kill_level(const MYSQL_THD thd)
{
  DBUG_ASSERT(thd);

  if (likely(thd->killed == NOT_KILLED))
  {
    Apc_target *apc_target= (Apc_target*) &thd->apc_target;
    if (unlikely(apc_target->have_apc_requests()))
    {
      if (thd == current_thd)
        apc_target->process_apc_requests();
    }
    return THD_IS_NOT_KILLED;
  }

  return thd->killed & KILL_HARD_BIT ? THD_ABORT_ASAP : THD_ABORT_SOFTLY;
}


/**
   Send an out-of-band progress report to the client

   The report is sent every 'thd->...progress_report_time' second,
   however not more often than global.progress_report_time.
   If global.progress_report_time is 0, then don't send progress reports, but
   check every second if the value has changed

  We clear any errors that we get from sending the progress packet to
  the client as we don't want to set an error without the caller knowing
  about it.
*/

static void thd_send_progress(THD *thd)
{
  /* Check if we should send the client a progress report */
  ulonglong report_time= my_interval_timer();
  if (report_time > thd->progress.next_report_time)
  {
    uint seconds_to_next= MY_MAX(thd->variables.progress_report_time,
                              global_system_variables.progress_report_time);
    if (seconds_to_next == 0)             // Turned off
      seconds_to_next= 1;                 // Check again after 1 second

    thd->progress.next_report_time= (report_time +
                                     seconds_to_next * 1000000000ULL);
    if (global_system_variables.progress_report_time &&
        thd->variables.progress_report_time && !thd->is_error())
    {
      net_send_progress_packet(thd);
      if (thd->is_error())
        thd->clear_error();
    }
  }
}


/** Initialize progress report handling **/

extern "C" void thd_progress_init(MYSQL_THD thd, uint max_stage)
{
  DBUG_ASSERT(thd->stmt_arena != thd->progress.arena);
  if (thd->progress.arena)
    return; // already initialized
  /*
    Send progress reports to clients that supports it, if the command
    is a high level command (like ALTER TABLE) and we are not in a
    stored procedure
  */
  thd->progress.report= ((thd->client_capabilities & CLIENT_PROGRESS) &&
                         thd->progress.report_to_client &&
                         !thd->in_sub_stmt);
  thd->progress.next_report_time= 0;
  thd->progress.stage= 0;
  thd->progress.counter= thd->progress.max_counter= 0;
  thd->progress.max_stage= max_stage;
  thd->progress.arena= thd->stmt_arena;
}


/* Inform processlist and the client that some progress has been made */

extern "C" void thd_progress_report(MYSQL_THD thd,
                                    ulonglong progress, ulonglong max_progress)
{
  if (thd->stmt_arena != thd->progress.arena)
    return;
  if (thd->progress.max_counter != max_progress)        // Simple optimization
  {
    mysql_mutex_lock(&thd->LOCK_thd_data);
    thd->progress.counter= progress;
    thd->progress.max_counter= max_progress;
    mysql_mutex_unlock(&thd->LOCK_thd_data);
  }
  else
    thd->progress.counter= progress;

  if (thd->progress.report)
    thd_send_progress(thd);
}

/**
  Move to next stage in process list handling

  This will reset the timer to ensure the progress is sent to the client
  if client progress reports are activated.
*/

extern "C" void thd_progress_next_stage(MYSQL_THD thd)
{
  if (thd->stmt_arena != thd->progress.arena)
    return;
  mysql_mutex_lock(&thd->LOCK_thd_data);
  thd->progress.stage++;
  thd->progress.counter= 0;
  DBUG_ASSERT(thd->progress.stage < thd->progress.max_stage);
  mysql_mutex_unlock(&thd->LOCK_thd_data);
  if (thd->progress.report)
  {
    thd->progress.next_report_time= 0;          // Send new stage info
    thd_send_progress(thd);
  }
}

/**
  Disable reporting of progress in process list.

  @note
  This function is safe to call even if one has not called thd_progress_init.

  This function should be called by all parts that does progress
  reporting to ensure that progress list doesn't contain 100 % done
  forever.
*/


extern "C" void thd_progress_end(MYSQL_THD thd)
{
  if (thd->stmt_arena != thd->progress.arena)
    return;
  /*
    It's enough to reset max_counter to set disable progress indicator
    in processlist.
  */
  thd->progress.max_counter= 0;
  thd->progress.arena= 0;
}


/**
  Return the thread id of a user thread
  @param thd user thread
  @return thread id
*/
extern "C" unsigned long thd_get_thread_id(const MYSQL_THD thd)
{
  return((unsigned long)thd->thread_id);
}

/**
  Check if THD socket is still connected.
 */
extern "C" int thd_is_connected(MYSQL_THD thd)
{
  return thd->is_connected();
}


extern "C" double thd_rnd(MYSQL_THD thd)
{
  return my_rnd(&thd->rand);
}


/**
  Generate string of printable random characters of requested length.

  @param to[out]      Buffer for generation; must be at least length+1 bytes
                      long; result string is always null-terminated
  @param length[in]   How many random characters to put in buffer
*/
extern "C" void thd_create_random_password(MYSQL_THD thd,
                                           char *to, size_t length)
{
  for (char *end= to + length; to < end; to++)
    *to= (char) (my_rnd(&thd->rand)*94 + 33);
  *to= '\0';
}


#ifdef INNODB_COMPATIBILITY_HOOKS
extern "C" const struct charset_info_st *thd_charset(MYSQL_THD thd)
{
  return(thd->charset());
}

/**
  OBSOLETE : there's no way to ensure the string is null terminated.
  Use thd_query_string instead()
*/
extern "C" char **thd_query(MYSQL_THD thd)
{
  return (&thd->query_string.string.str);
}

/**
  Get the current query string for the thread.

  @param The MySQL internal thread pointer
  @return query string and length. May be non-null-terminated.
*/
extern "C" LEX_STRING * thd_query_string (MYSQL_THD thd)
{
  return(&thd->query_string.string);
}

extern "C" int thd_slave_thread(const MYSQL_THD thd)
{
  return(thd->slave_thread);
}

/* Returns true for a worker thread in parallel replication. */
extern "C" int thd_rpl_is_parallel(const MYSQL_THD thd)
{
  return thd->rgi_slave && thd->rgi_slave->is_parallel_exec;
}


/* Returns high resolution timestamp for the start
  of the current query. */
extern "C" unsigned long long thd_start_utime(const MYSQL_THD thd)
{
  return thd->start_utime;
}


/*
  This function can optionally be called to check if thd_report_wait_for()
  needs to be called for waits done by a given transaction.

  If this function returns false for a given thd, there is no need to do any
  calls to thd_report_wait_for() on that thd.

  This call is optional; it is safe to call thd_report_wait_for() in any case.
  This call can be used to save some redundant calls to thd_report_wait_for()
  if desired. (This is unlikely to matter much unless there are _lots_ of
  waits to report, as the overhead of thd_report_wait_for() is small).
*/
extern "C" int
thd_need_wait_for(const MYSQL_THD thd)
{
  rpl_group_info *rgi;

  if (mysql_bin_log.is_open())
    return true;
  if (!thd)
    return false;
  rgi= thd->rgi_slave;
  if (!rgi)
    return false;
  return rgi->is_parallel_exec;
}

/*
  Used by InnoDB/XtraDB to report that one transaction THD is about to go to
  wait for a transactional lock held by another transactions OTHER_THD.

  This is used for parallel replication, where transactions are required to
  commit in the same order on the slave as they did on the master. If the
  transactions on the slave encounters lock conflicts on the slave that did
  not exist on the master, this can cause deadlocks.

  Normally, such conflicts will not occur, because the same conflict would
  have prevented the two transactions from committing in parallel on the
  master, thus preventing them from running in parallel on the slave in the
  first place. However, it is possible in case when the optimizer chooses a
  different plan on the slave than on the master (eg. table scan instead of
  index scan).

  InnoDB/XtraDB reports lock waits using this call. If a lock wait causes a
  deadlock with the pre-determined commit order, we kill the later transaction,
  and later re-try it, to resolve the deadlock.

  This call need only receive reports about waits for locks that will remain
  until the holding transaction commits. InnoDB/XtraDB auto-increment locks
  are released earlier, and so need not be reported. (Such false positives are
  not harmful, but could lead to unnecessary kill and retry, so best avoided).
*/
extern "C" void
thd_report_wait_for(MYSQL_THD thd, MYSQL_THD other_thd)
{
  rpl_group_info *rgi;
  rpl_group_info *other_rgi;

  if (!thd)
    return;
  DEBUG_SYNC(thd, "thd_report_wait_for");
  thd->transaction.stmt.mark_trans_did_wait();
  if (!other_thd)
    return;
  binlog_report_wait_for(thd, other_thd);
  rgi= thd->rgi_slave;
  other_rgi= other_thd->rgi_slave;
  if (!rgi || !other_rgi)
    return;
  if (!rgi->is_parallel_exec)
    return;
  if (rgi->rli != other_rgi->rli)
    return;
  if (!rgi->gtid_sub_id || !other_rgi->gtid_sub_id)
    return;
  if (rgi->current_gtid.domain_id != other_rgi->current_gtid.domain_id)
    return;
  if (rgi->gtid_sub_id > other_rgi->gtid_sub_id)
    return;
  /*
    This transaction is about to wait for another transaction that is required
    by replication binlog order to commit after. This would cause a deadlock.

    So send a kill to the other transaction, with a temporary error; this will
    cause replication to rollback (and later re-try) the other transaction,
    releasing the lock for this transaction so replication can proceed.
  */
  other_rgi->killed_for_retry= rpl_group_info::RETRY_KILL_KILLED;
  mysql_mutex_lock(&other_thd->LOCK_thd_data);
  other_thd->awake(KILL_CONNECTION);
  mysql_mutex_unlock(&other_thd->LOCK_thd_data);
}

/*
  Used by storage engines (currently TokuDB) to report that one transaction
  THD is about to go to wait for a transactional lock held by another
  transactions OTHER_THD.

  This is used for parallel replication, where transactions are required to
  commit in the same order on the slave as they did on the master. If the
  transactions on the slave encounter lock conflicts on the slave that did not
  exist on the master, this can cause deadlocks. This is primarily used in
  optimistic (and aggressive) modes.

  Normally, such conflicts will not occur in conservative mode, because the
  same conflict would have prevented the two transactions from committing in
  parallel on the master, thus preventing them from running in parallel on the
  slave in the first place. However, it is possible in case when the optimizer
  chooses a different plan on the slave than on the master (eg. table scan
  instead of index scan).

  InnoDB/XtraDB reports lock waits using this call. If a lock wait causes a
  deadlock with the pre-determined commit order, we kill the later transaction,
  and later re-try it, to resolve the deadlock.

  This call need only receive reports about waits for locks that will remain
  until the holding transaction commits. InnoDB/XtraDB auto-increment locks,
  for example, are released earlier, and so need not be reported. (Such false
  positives are not harmful, but could lead to unnecessary kill and retry, so
  best avoided).

  Returns 1 if the OTHER_THD will be killed to resolve deadlock, 0 if not. The
  actual kill will happen later, asynchronously from another thread. The
  caller does not need to take any actions on the return value if the
  handlerton kill_query method is implemented to abort the to-be-killed
  transaction.
*/
extern "C" int
thd_rpl_deadlock_check(MYSQL_THD thd, MYSQL_THD other_thd)
{
  rpl_group_info *rgi;
  rpl_group_info *other_rgi;

  if (!thd)
    return 0;
  DEBUG_SYNC(thd, "thd_report_wait_for");
  thd->transaction.stmt.mark_trans_did_wait();
  if (!other_thd)
    return 0;
  binlog_report_wait_for(thd, other_thd);
  rgi= thd->rgi_slave;
  other_rgi= other_thd->rgi_slave;
  if (!rgi || !other_rgi)
    return 0;
  if (!rgi->is_parallel_exec)
    return 0;
  if (rgi->rli != other_rgi->rli)
    return 0;
  if (!rgi->gtid_sub_id || !other_rgi->gtid_sub_id)
    return 0;
  if (rgi->current_gtid.domain_id != other_rgi->current_gtid.domain_id)
    return 0;
  if (rgi->gtid_sub_id > other_rgi->gtid_sub_id)
    return 0;
  /*
    This transaction is about to wait for another transaction that is required
    by replication binlog order to commit after. This would cause a deadlock.

    So send a kill to the other transaction, with a temporary error; this will
    cause replication to rollback (and later re-try) the other transaction,
    releasing the lock for this transaction so replication can proceed.
  */
#ifdef HAVE_REPLICATION
  slave_background_kill_request(other_thd);
#endif
  return 1;
}

/*
  This function is called from InnoDB/XtraDB to check if the commit order of
  two transactions has already been decided by the upper layer. This happens
  in parallel replication, where the commit order is forced to be the same on
  the slave as it was originally on the master.

  If this function returns false, it means that such commit order will be
  enforced. This allows the storage engine to optionally omit gap lock waits
  or similar measures that would otherwise be needed to ensure that
  transactions would be serialised in a way that would cause a commit order
  that is correct for binlogging for statement-based replication.

  Since transactions are only run in parallel on the slave if they ran without
  lock conflicts on the master, normally no lock conflicts on the slave happen
  during parallel replication. However, there are a couple of corner cases
  where it can happen, like these secondary-index operations:

    T1: INSERT INTO t1 VALUES (7, NULL);
    T2: DELETE FROM t1 WHERE b <= 3;

    T1: UPDATE t1 SET secondary=NULL WHERE primary=1
    T2: DELETE t1 WHERE secondary <= 3

  The DELETE takes a gap lock that can block the INSERT/UPDATE, but the row
  locks set by INSERT/UPDATE do not block the DELETE. Thus, the execution
  order of the transactions determine whether a lock conflict occurs or
  not. Thus a lock conflict can occur on the slave where it did not on the
  master.

  If this function returns true, normal locking should be done as required by
  the binlogging and transaction isolation level in effect. But if it returns
  false, the correct order will be enforced anyway, and InnoDB/XtraDB can
  avoid taking the gap lock, preventing the lock conflict.

  Calling this function is just an optimisation to avoid unnecessary
  deadlocks. If it was not used, a gap lock would be set that could eventually
  cause a deadlock; the deadlock would be caught by thd_report_wait_for() and
  the transaction T2 killed and rolled back (and later re-tried).
*/
extern "C" int
thd_need_ordering_with(const MYSQL_THD thd, const MYSQL_THD other_thd)
{
  rpl_group_info *rgi, *other_rgi;

  DBUG_EXECUTE_IF("disable_thd_need_ordering_with", return 1;);
  if (!thd || !other_thd)
    return 1;
  rgi= thd->rgi_slave;
  other_rgi= other_thd->rgi_slave;
  if (!rgi || !other_rgi)
    return 1;
  if (!rgi->is_parallel_exec)
    return 1;
  if (rgi->rli != other_rgi->rli)
    return 1;
  if (rgi->current_gtid.domain_id != other_rgi->current_gtid.domain_id)
    return 1;
  if (!rgi->commit_id || rgi->commit_id != other_rgi->commit_id)
    return 1;
  DBUG_EXECUTE_IF("thd_need_ordering_with_force", return 1;);
  /*
    Otherwise, these two threads are doing parallel replication within the same
    replication domain. Their commit order is already fixed, so we do not need
    gap locks or similar to otherwise enforce ordering (and in fact such locks
    could lead to unnecessary deadlocks and transaction retry).
  */
  return 0;
}


/*
  If the storage engine detects a deadlock, and needs to choose a victim
  transaction to roll back, it can call this function to ask the upper
  server layer for which of two possible transactions is prefered to be
  aborted and rolled back.

  In parallel replication, if two transactions are running in parallel and
  one is fixed to commit before the other, then the one that commits later
  will be prefered as the victim - chosing the early transaction as a victim
  will not resolve the deadlock anyway, as the later transaction still needs
  to wait for the earlier to commit.

  Otherwise, a transaction that uses only transactional tables, and can thus
  be safely rolled back, will be prefered as a deadlock victim over a
  transaction that also modified non-transactional (eg. MyISAM) tables.

  The return value is -1 if the first transaction is prefered as a deadlock
  victim, 1 if the second transaction is prefered, or 0 for no preference (in
  which case the storage engine can make the choice as it prefers).
*/
extern "C" int
thd_deadlock_victim_preference(const MYSQL_THD thd1, const MYSQL_THD thd2)
{
  rpl_group_info *rgi1, *rgi2;
  bool nontrans1, nontrans2;

  if (!thd1 || !thd2)
    return 0;

  /*
    If the transactions are participating in the same replication domain in
    parallel replication, then request to select the one that will commit
    later (in the fixed commit order from the master) as the deadlock victim.
  */
  rgi1= thd1->rgi_slave;
  rgi2= thd2->rgi_slave;
  if (rgi1 && rgi2 &&
      rgi1->is_parallel_exec &&
      rgi1->rli == rgi2->rli &&
      rgi1->current_gtid.domain_id == rgi2->current_gtid.domain_id)
    return rgi1->gtid_sub_id < rgi2->gtid_sub_id ? 1 : -1;

  /*
    If one transaction has modified non-transactional tables (so that it
    cannot be safely rolled back), and the other has not, then prefer to
    select the purely transactional one as the victim.
  */
  nontrans1= thd1->transaction.all.modified_non_trans_table;
  nontrans2= thd2->transaction.all.modified_non_trans_table;
  if (nontrans1 && !nontrans2)
    return 1;
  else if (!nontrans1 && nontrans2)
    return -1;

  /* No preferences, let the storage engine decide. */
  return 0;
}


extern "C" int thd_non_transactional_update(const MYSQL_THD thd)
{
  return(thd->transaction.all.modified_non_trans_table);
}

extern "C" int thd_binlog_format(const MYSQL_THD thd)
{
  if (WSREP(thd))
  {
    /* for wsrep binlog format is meaningful also when binlogging is off */
    return (int) thd->wsrep_binlog_format();
  }
  if (mysql_bin_log.is_open() && (thd->variables.option_bits & OPTION_BIN_LOG))
    return (int) thd->variables.binlog_format;
  return BINLOG_FORMAT_UNSPEC;
}

extern "C" void thd_mark_transaction_to_rollback(MYSQL_THD thd, bool all)
{
  DBUG_ASSERT(thd);
  thd->mark_transaction_to_rollback(all);
}

extern "C" bool thd_binlog_filter_ok(const MYSQL_THD thd)
{
  return binlog_filter->db_ok(thd->db);
}

/*
  This is similar to sqlcom_can_generate_row_events, with the expection
  that we only return 1 if we are going to generate row events in a
  transaction.
  CREATE OR REPLACE is always safe to do as this will run in it's own
  transaction.
*/

extern "C" bool thd_sqlcom_can_generate_row_events(const MYSQL_THD thd)
{
  return (sqlcom_can_generate_row_events(thd) && thd->lex->sql_command !=
          SQLCOM_CREATE_TABLE);
}


extern "C" enum durability_properties thd_get_durability_property(const MYSQL_THD thd)
{
  enum durability_properties ret= HA_REGULAR_DURABILITY;
  
  if (thd != NULL)
    ret= thd->durability_property;

  return ret;
}

/** Get the auto_increment_offset auto_increment_increment.
Exposed by thd_autoinc_service.
Needed by InnoDB.
@param thd	Thread object
@param off	auto_increment_offset
@param inc	auto_increment_increment */
extern "C" void thd_get_autoinc(const MYSQL_THD thd, ulong* off, ulong* inc)
{
  *off = thd->variables.auto_increment_offset;
  *inc = thd->variables.auto_increment_increment;
}


/**
  Is strict sql_mode set.
  Needed by InnoDB.
  @param thd	Thread object
  @return True if sql_mode has strict mode (all or trans).
    @retval true  sql_mode has strict mode (all or trans).
    @retval false sql_mode has not strict mode (all or trans).
*/
extern "C" bool thd_is_strict_mode(const MYSQL_THD thd)
{
  return thd->is_strict_mode();
}


/*
  Interface for MySQL Server, plugins and storage engines to report
  when they are going to sleep/stall.
  
  SYNOPSIS
  thd_wait_begin()
  thd                     Thread object
                          Can be NULL, in this case current THD is used.
  wait_type               Type of wait
                          1 -- short wait (e.g. for mutex)
                          2 -- medium wait (e.g. for disk io)
                          3 -- large wait (e.g. for locked row/table)
  NOTES
    This is used by the threadpool to have better knowledge of which
    threads that currently are actively running on CPUs. When a thread
    reports that it's going to sleep/stall, the threadpool scheduler is
    free to start another thread in the pool most likely. The expected wait
    time is simply an indication of how long the wait is expected to
    become, the real wait time could be very different.

  thd_wait_end MUST be called immediately after waking up again.
*/
extern "C" void thd_wait_begin(MYSQL_THD thd, int wait_type)
{
  if (!thd)
  {
    thd= current_thd;
    if (unlikely(!thd))
      return;
  }
  MYSQL_CALLBACK(thd->scheduler, thd_wait_begin, (thd, wait_type));
}

/**
  Interface for MySQL Server, plugins and storage engines to report
  when they waking up from a sleep/stall.

  @param  thd   Thread handle
  Can be NULL, in this case current THD is used.
*/
extern "C" void thd_wait_end(MYSQL_THD thd)
{
  if (!thd)
  {
    thd= current_thd;
    if (unlikely(!thd))
      return;
  }
  MYSQL_CALLBACK(thd->scheduler, thd_wait_end, (thd));
}

#endif // INNODB_COMPATIBILITY_HOOKS */

/****************************************************************************
  Handling of statement states in functions and triggers.

  This is used to ensure that the function/trigger gets a clean state
  to work with and does not cause any side effects of the calling statement.

  It also allows most stored functions and triggers to replicate even
  if they are used items that would normally be stored in the binary
  replication (like last_insert_id() etc...)

  The following things is done
  - Disable binary logging for the duration of the statement
  - Disable multi-result-sets for the duration of the statement
  - Value of last_insert_id() is saved and restored
  - Value set by 'SET INSERT_ID=#' is reset and restored
  - Value for found_rows() is reset and restored
  - examined_row_count is added to the total
  - cuted_fields is added to the total
  - new savepoint level is created and destroyed

  NOTES:
    Seed for random() is saved for the first! usage of RAND()
    We reset examined_row_count and cuted_fields and add these to the
    result to ensure that if we have a bug that would reset these within
    a function, we are not loosing any rows from the main statement.

    We do not reset value of last_insert_id().
****************************************************************************/

void THD::reset_sub_statement_state(Sub_statement_state *backup,
                                    uint new_state)
{
#ifndef EMBEDDED_LIBRARY
  /* BUG#33029, if we are replicating from a buggy master, reset
     auto_inc_intervals_forced to prevent substatement
     (triggers/functions) from using erroneous INSERT_ID value
   */
  if (rpl_master_erroneous_autoinc(this))
  {
    DBUG_ASSERT(backup->auto_inc_intervals_forced.nb_elements() == 0);
    auto_inc_intervals_forced.swap(&backup->auto_inc_intervals_forced);
  }
#endif
  
  backup->option_bits=     variables.option_bits;
  backup->count_cuted_fields= count_cuted_fields;
  backup->in_sub_stmt=     in_sub_stmt;
  backup->enable_slow_log= enable_slow_log;
  backup->query_plan_flags= query_plan_flags;
  backup->limit_found_rows= limit_found_rows;
  backup->examined_row_count= m_examined_row_count;
  backup->sent_row_count=   m_sent_row_count;
  backup->cuted_fields=     cuted_fields;
  backup->client_capabilities= client_capabilities;
  backup->savepoints= transaction.savepoints;
  backup->first_successful_insert_id_in_prev_stmt= 
    first_successful_insert_id_in_prev_stmt;
  backup->first_successful_insert_id_in_cur_stmt= 
    first_successful_insert_id_in_cur_stmt;

  if ((!lex->requires_prelocking() || is_update_query(lex->sql_command)) &&
      !is_current_stmt_binlog_format_row())
  {
    variables.option_bits&= ~OPTION_BIN_LOG;
  }

  if ((backup->option_bits & OPTION_BIN_LOG) &&
       is_update_query(lex->sql_command) &&
       !is_current_stmt_binlog_format_row())
    mysql_bin_log.start_union_events(this, this->query_id);

  /* Disable result sets */
  client_capabilities &= ~CLIENT_MULTI_RESULTS;
  in_sub_stmt|= new_state;
  m_examined_row_count= 0;
  m_sent_row_count= 0;
  cuted_fields= 0;
  transaction.savepoints= 0;
  first_successful_insert_id_in_cur_stmt= 0;
}


void THD::restore_sub_statement_state(Sub_statement_state *backup)
{
  DBUG_ENTER("THD::restore_sub_statement_state");
#ifndef EMBEDDED_LIBRARY
  /* BUG#33029, if we are replicating from a buggy master, restore
     auto_inc_intervals_forced so that the top statement can use the
     INSERT_ID value set before this statement.
   */
  if (rpl_master_erroneous_autoinc(this))
  {
    backup->auto_inc_intervals_forced.swap(&auto_inc_intervals_forced);
    DBUG_ASSERT(backup->auto_inc_intervals_forced.nb_elements() == 0);
  }
#endif

  /*
    To save resources we want to release savepoints which were created
    during execution of function or trigger before leaving their savepoint
    level. It is enough to release first savepoint set on this level since
    all later savepoints will be released automatically.
  */
  if (transaction.savepoints)
  {
    SAVEPOINT *sv;
    for (sv= transaction.savepoints; sv->prev; sv= sv->prev)
    {}
    /* ha_release_savepoint() never returns error. */
    (void)ha_release_savepoint(this, sv);
  }
  count_cuted_fields= backup->count_cuted_fields;
  transaction.savepoints= backup->savepoints;
  variables.option_bits= backup->option_bits;
  in_sub_stmt=      backup->in_sub_stmt;
  enable_slow_log=  backup->enable_slow_log;
  query_plan_flags= backup->query_plan_flags;
  first_successful_insert_id_in_prev_stmt= 
    backup->first_successful_insert_id_in_prev_stmt;
  first_successful_insert_id_in_cur_stmt= 
    backup->first_successful_insert_id_in_cur_stmt;
  limit_found_rows= backup->limit_found_rows;
  set_sent_row_count(backup->sent_row_count);
  client_capabilities= backup->client_capabilities;
  /*
    If we've left sub-statement mode, reset the fatal error flag.
    Otherwise keep the current value, to propagate it up the sub-statement
    stack.

    NOTE: is_fatal_sub_stmt_error can be set only if we've been in the
    sub-statement mode.
  */
  if (!in_sub_stmt)
    is_fatal_sub_stmt_error= false;

  if ((variables.option_bits & OPTION_BIN_LOG) && is_update_query(lex->sql_command) &&
       !is_current_stmt_binlog_format_row())
    mysql_bin_log.stop_union_events(this);

  /*
    The following is added to the old values as we are interested in the
    total complexity of the query
  */
  inc_examined_row_count(backup->examined_row_count);
  cuted_fields+=       backup->cuted_fields;
  DBUG_VOID_RETURN;
}


void THD::set_statement(Statement *stmt)
{
  mysql_mutex_lock(&LOCK_thd_data);
  Statement::set_statement(stmt);
  mysql_mutex_unlock(&LOCK_thd_data);
}

void THD::set_sent_row_count(ha_rows count)
{
  m_sent_row_count= count;
  MYSQL_SET_STATEMENT_ROWS_SENT(m_statement_psi, m_sent_row_count);
}

void THD::set_examined_row_count(ha_rows count)
{
  m_examined_row_count= count;
  MYSQL_SET_STATEMENT_ROWS_EXAMINED(m_statement_psi, m_examined_row_count);
}

void THD::inc_sent_row_count(ha_rows count)
{
  m_sent_row_count+= count;
  MYSQL_SET_STATEMENT_ROWS_SENT(m_statement_psi, m_sent_row_count);
}

void THD::inc_examined_row_count(ha_rows count)
{
  m_examined_row_count+= count;
  MYSQL_SET_STATEMENT_ROWS_EXAMINED(m_statement_psi, m_examined_row_count);
}

void THD::inc_status_created_tmp_disk_tables()
{
  status_var_increment(status_var.created_tmp_disk_tables_);
#ifdef HAVE_PSI_STATEMENT_INTERFACE
  PSI_STATEMENT_CALL(inc_statement_created_tmp_disk_tables)(m_statement_psi, 1);
#endif
}

void THD::inc_status_created_tmp_tables()
{
  status_var_increment(status_var.created_tmp_tables_);
#ifdef HAVE_PSI_STATEMENT_INTERFACE
  PSI_STATEMENT_CALL(inc_statement_created_tmp_tables)(m_statement_psi, 1);
#endif
}

void THD::inc_status_select_full_join()
{
  status_var_increment(status_var.select_full_join_count_);
#ifdef HAVE_PSI_STATEMENT_INTERFACE
  PSI_STATEMENT_CALL(inc_statement_select_full_join)(m_statement_psi, 1);
#endif
}

void THD::inc_status_select_full_range_join()
{
  status_var_increment(status_var.select_full_range_join_count_);
#ifdef HAVE_PSI_STATEMENT_INTERFACE
  PSI_STATEMENT_CALL(inc_statement_select_full_range_join)(m_statement_psi, 1);
#endif
}

void THD::inc_status_select_range()
{
  status_var_increment(status_var.select_range_count_);
#ifdef HAVE_PSI_STATEMENT_INTERFACE
  PSI_STATEMENT_CALL(inc_statement_select_range)(m_statement_psi, 1);
#endif
}

void THD::inc_status_select_range_check()
{
  status_var_increment(status_var.select_range_check_count_);
#ifdef HAVE_PSI_STATEMENT_INTERFACE
  PSI_STATEMENT_CALL(inc_statement_select_range_check)(m_statement_psi, 1);
#endif
}

void THD::inc_status_select_scan()
{
  status_var_increment(status_var.select_scan_count_);
#ifdef HAVE_PSI_STATEMENT_INTERFACE
  PSI_STATEMENT_CALL(inc_statement_select_scan)(m_statement_psi, 1);
#endif
}

void THD::inc_status_sort_merge_passes()
{
  status_var_increment(status_var.filesort_merge_passes_);
#ifdef HAVE_PSI_STATEMENT_INTERFACE
  PSI_STATEMENT_CALL(inc_statement_sort_merge_passes)(m_statement_psi, 1);
#endif
}

void THD::inc_status_sort_range()
{
  status_var_increment(status_var.filesort_range_count_);
#ifdef HAVE_PSI_STATEMENT_INTERFACE
  PSI_STATEMENT_CALL(inc_statement_sort_range)(m_statement_psi, 1);
#endif
}

void THD::inc_status_sort_rows(ha_rows count)
{
  statistic_add(status_var.filesort_rows_, count, &LOCK_status);
#ifdef HAVE_PSI_STATEMENT_INTERFACE
  PSI_STATEMENT_CALL(inc_statement_sort_rows)(m_statement_psi, count);
#endif
}

void THD::inc_status_sort_scan()
{
  status_var_increment(status_var.filesort_scan_count_);
#ifdef HAVE_PSI_STATEMENT_INTERFACE
  PSI_STATEMENT_CALL(inc_statement_sort_scan)(m_statement_psi, 1);
#endif
}

void THD::set_status_no_index_used()
{
  server_status|= SERVER_QUERY_NO_INDEX_USED;
#ifdef HAVE_PSI_STATEMENT_INTERFACE
  PSI_STATEMENT_CALL(set_statement_no_index_used)(m_statement_psi);
#endif
}

void THD::set_status_no_good_index_used()
{
  server_status|= SERVER_QUERY_NO_GOOD_INDEX_USED;
#ifdef HAVE_PSI_STATEMENT_INTERFACE
  PSI_STATEMENT_CALL(set_statement_no_good_index_used)(m_statement_psi);
#endif
}

/** Assign a new value to thd->query and thd->query_id.  */

void THD::set_query_and_id(char *query_arg, uint32 query_length_arg,
                           CHARSET_INFO *cs,
                           query_id_t new_query_id)
{
  mysql_mutex_lock(&LOCK_thd_data);
  set_query_inner(query_arg, query_length_arg, cs);
  mysql_mutex_unlock(&LOCK_thd_data);
  query_id= new_query_id;
}

/** Assign a new value to thd->mysys_var.  */
void THD::set_mysys_var(struct st_my_thread_var *new_mysys_var)
{
  mysql_mutex_lock(&LOCK_thd_data);
  mysys_var= new_mysys_var;
  mysql_mutex_unlock(&LOCK_thd_data);
}

/**
  Leave explicit LOCK TABLES or prelocked mode and restore value of
  transaction sentinel in MDL subsystem.
*/

void THD::leave_locked_tables_mode()
{
  if (locked_tables_mode == LTM_LOCK_TABLES)
  {
    /*
      When leaving LOCK TABLES mode we have to change the duration of most
      of the metadata locks being held, except for HANDLER and GRL locks,
      to transactional for them to be properly released at UNLOCK TABLES.
    */
    mdl_context.set_transaction_duration_for_all_locks();
    /*
      Make sure we don't release the global read lock and commit blocker
      when leaving LTM.
    */
    global_read_lock.set_explicit_lock_duration(this);
    /* Also ensure that we don't release metadata locks for open HANDLERs. */
    if (handler_tables_hash.records)
      mysql_ha_set_explicit_lock_duration(this);
    if (ull_hash.records)
      mysql_ull_set_explicit_lock_duration(this);
  }
  locked_tables_mode= LTM_NONE;
}

void THD::get_definer(LEX_USER *definer, bool role)
{
  binlog_invoker(role);
#if !defined(MYSQL_CLIENT) && defined(HAVE_REPLICATION)
#ifdef WITH_WSREP
  if ((wsrep_applier || slave_thread) && has_invoker())
#else
  if (slave_thread && has_invoker())
#endif
  {
    definer->user = invoker_user;
    definer->host= invoker_host;
    definer->reset_auth();
  }
  else
#endif
    get_default_definer(this, definer, role);
}


/**
  Mark transaction to rollback and mark error as fatal to a sub-statement.

  @param  all   TRUE <=> rollback main transaction.
*/

void THD::mark_transaction_to_rollback(bool all)
{
  /*
    There is no point in setting is_fatal_sub_stmt_error unless
    we are actually in_sub_stmt.
  */
  if (in_sub_stmt)
    is_fatal_sub_stmt_error= true;
  transaction_rollback_request= all;
}
/***************************************************************************
  Handling of XA id cacheing
***************************************************************************/
class XID_cache_element
{
  /*
    m_state is used to prevent elements from being deleted while XA RECOVER
    iterates xid cache and to prevent recovered elments from being acquired by
    multiple threads.

    bits 1..29 are reference counter
    bit 30 is RECOVERED flag
    bit 31 is ACQUIRED flag (thread owns this xid)
    bit 32 is unused

    Newly allocated and deleted elements have m_state set to 0.

    On lock() m_state is atomically incremented. It also creates load-ACQUIRE
    memory barrier to make sure m_state is actually updated before furhter
    memory accesses. Attempting to lock an element that has neither ACQUIRED
    nor RECOVERED flag set returns failure and further accesses to element
    memory are forbidden.

    On unlock() m_state is decremented. It also creates store-RELEASE memory
    barrier to make sure m_state is actually updated after preceding memory
    accesses.

    ACQUIRED flag is set when thread registers it's xid or when thread acquires
    recovered xid.

    RECOVERED flag is set for elements found during crash recovery.

    ACQUIRED and RECOVERED flags are cleared before element is deleted from
    hash in a spin loop, after last reference is released.
  */
  int32 m_state;
public:
  static const int32 ACQUIRED= 1 << 30;
  static const int32 RECOVERED= 1 << 29;
  XID_STATE *m_xid_state;
  bool is_set(int32 flag)
  { return my_atomic_load32_explicit(&m_state, MY_MEMORY_ORDER_RELAXED) & flag; }
  void set(int32 flag)
  {
    DBUG_ASSERT(!is_set(ACQUIRED | RECOVERED));
    my_atomic_add32_explicit(&m_state, flag, MY_MEMORY_ORDER_RELAXED);
  }
  bool lock()
  {
    int32 old= my_atomic_add32_explicit(&m_state, 1, MY_MEMORY_ORDER_ACQUIRE);
    if (old & (ACQUIRED | RECOVERED))
      return true;
    unlock();
    return false;
  }
  void unlock()
  { my_atomic_add32_explicit(&m_state, -1, MY_MEMORY_ORDER_RELEASE); }
  void mark_uninitialized()
  {
    int32 old= ACQUIRED;
    while (!my_atomic_cas32_weak_explicit(&m_state, &old, 0,
                                          MY_MEMORY_ORDER_RELAXED,
                                          MY_MEMORY_ORDER_RELAXED))
    {
      old&= ACQUIRED | RECOVERED;
      (void) LF_BACKOFF;
    }
  }
  bool acquire_recovered()
  {
    int32 old= RECOVERED;
    while (!my_atomic_cas32_weak_explicit(&m_state, &old, ACQUIRED | RECOVERED,
                                          MY_MEMORY_ORDER_RELAXED,
                                          MY_MEMORY_ORDER_RELAXED))
    {
      if (!(old & RECOVERED) || (old & ACQUIRED))
        return false;
      old= RECOVERED;
      (void) LF_BACKOFF;
    }
    return true;
  }
  static void lf_hash_initializer(LF_HASH *hash __attribute__((unused)),
                                  XID_cache_element *element,
                                  XID_STATE *xid_state)
  {
    DBUG_ASSERT(!element->is_set(ACQUIRED | RECOVERED));
    element->m_xid_state= xid_state;
    xid_state->xid_cache_element= element;
  }
  static void lf_alloc_constructor(uchar *ptr)
  {
    XID_cache_element *element= (XID_cache_element*) (ptr + LF_HASH_OVERHEAD);
    element->m_state= 0;
  }
  static void lf_alloc_destructor(uchar *ptr)
  {
    XID_cache_element *element= (XID_cache_element*) (ptr + LF_HASH_OVERHEAD);
    DBUG_ASSERT(!element->is_set(ACQUIRED));
    if (element->is_set(RECOVERED))
      my_free(element->m_xid_state);
  }
  static uchar *key(const XID_cache_element *element, size_t *length,
                    my_bool not_used __attribute__((unused)))
  {
    *length= element->m_xid_state->xid.key_length();
    return element->m_xid_state->xid.key();
  }
};


static LF_HASH xid_cache;
static bool xid_cache_inited;


bool THD::fix_xid_hash_pins()
{
  if (!xid_hash_pins)
    xid_hash_pins= lf_hash_get_pins(&xid_cache);
  return !xid_hash_pins;
}


void xid_cache_init()
{
  xid_cache_inited= true;
  lf_hash_init(&xid_cache, sizeof(XID_cache_element), LF_HASH_UNIQUE, 0, 0,
               (my_hash_get_key) XID_cache_element::key, &my_charset_bin);
  xid_cache.alloc.constructor= XID_cache_element::lf_alloc_constructor;
  xid_cache.alloc.destructor= XID_cache_element::lf_alloc_destructor;
  xid_cache.initializer=
    (lf_hash_initializer) XID_cache_element::lf_hash_initializer;
}


void xid_cache_free()
{
  if (xid_cache_inited)
  {
    lf_hash_destroy(&xid_cache);
    xid_cache_inited= false;
  }
}


/**
  Find recovered XA transaction by XID.
*/

XID_STATE *xid_cache_search(THD *thd, XID *xid)
{
  XID_STATE *xs= 0;
  DBUG_ASSERT(thd->xid_hash_pins);
  XID_cache_element *element=
    (XID_cache_element*) lf_hash_search(&xid_cache, thd->xid_hash_pins,
                                        xid->key(), xid->key_length());
  if (element)
  {
    if (element->acquire_recovered())
      xs= element->m_xid_state;
    lf_hash_search_unpin(thd->xid_hash_pins);
    DEBUG_SYNC(thd, "xa_after_search");
  }
  return xs;
}


bool xid_cache_insert(XID *xid, enum xa_states xa_state)
{
  XID_STATE *xs;
  LF_PINS *pins;
  int res= 1;

  if (!(pins= lf_hash_get_pins(&xid_cache)))
    return true;

  if ((xs= (XID_STATE*) my_malloc(sizeof(*xs), MYF(MY_WME))))
  {
    xs->xa_state=xa_state;
    xs->xid.set(xid);
    xs->rm_error=0;

    if ((res= lf_hash_insert(&xid_cache, pins, xs)))
      my_free(xs);
    else
      xs->xid_cache_element->set(XID_cache_element::RECOVERED);
    if (res == 1)
      res= 0;
  }
  lf_hash_put_pins(pins);
  return res;
}


bool xid_cache_insert(THD *thd, XID_STATE *xid_state)
{
  if (thd->fix_xid_hash_pins())
    return true;

  int res= lf_hash_insert(&xid_cache, thd->xid_hash_pins, xid_state);
  switch (res)
  {
  case 0:
    xid_state->xid_cache_element->set(XID_cache_element::ACQUIRED);
    break;
  case 1:
    my_error(ER_XAER_DUPID, MYF(0));
    /* fall through */
  default:
    xid_state->xid_cache_element= 0;
  }
  return res;
}


void xid_cache_delete(THD *thd, XID_STATE *xid_state)
{
  if (xid_state->xid_cache_element)
  {
    bool recovered= xid_state->xid_cache_element->is_set(XID_cache_element::RECOVERED);
    DBUG_ASSERT(thd->xid_hash_pins);
    xid_state->xid_cache_element->mark_uninitialized();
    lf_hash_delete(&xid_cache, thd->xid_hash_pins,
                   xid_state->xid.key(), xid_state->xid.key_length());
    xid_state->xid_cache_element= 0;
    if (recovered)
      my_free(xid_state);
  }
}


struct xid_cache_iterate_arg
{
  my_hash_walk_action action;
  void *argument;
};

static my_bool xid_cache_iterate_callback(XID_cache_element *element,
                                          xid_cache_iterate_arg *arg)
{
  my_bool res= FALSE;
  if (element->lock())
  {
    res= arg->action(element->m_xid_state, arg->argument);
    element->unlock();
  }
  return res;
}

int xid_cache_iterate(THD *thd, my_hash_walk_action action, void *arg)
{
  xid_cache_iterate_arg argument= { action, arg };
  return thd->fix_xid_hash_pins() ? -1 :
         lf_hash_iterate(&xid_cache, thd->xid_hash_pins,
                         (my_hash_walk_action) xid_cache_iterate_callback,
                         &argument);
}

/*
  Tells if two (or more) tables have auto_increment columns and we want to
  lock those tables with a write lock.

  SYNOPSIS
    has_two_write_locked_tables_with_auto_increment
      tables        Table list

  NOTES:
    Call this function only when you have established the list of all tables
    which you'll want to update (including stored functions, triggers, views
    inside your statement).

    Ignore tables prelocked for foreign key cascading actions, as these
    actions cannot generate new auto_increment values.
*/

static bool
has_write_table_with_auto_increment(TABLE_LIST *tables)
{
  for (TABLE_LIST *table= tables; table; table= table->next_global)
  {
    /* we must do preliminary checks as table->table may be NULL */
    if (!table->placeholder() &&
        table->prelocking_placeholder != TABLE_LIST::FK &&
        table->table->found_next_number_field &&
        (table->lock_type >= TL_WRITE_ALLOW_WRITE))
      return 1;
  }

  return 0;
}

/*
   checks if we have select tables in the table list and write tables
   with auto-increment column.

  SYNOPSIS
   has_two_write_locked_tables_with_auto_increment_and_select
      tables        Table list

  RETURN VALUES

   -true if the table list has atleast one table with auto-increment column


         and atleast one table to select from.
   -false otherwise
*/

static bool
has_write_table_with_auto_increment_and_select(TABLE_LIST *tables)
{
  bool has_select= false;
  bool has_auto_increment_tables = has_write_table_with_auto_increment(tables);
  for(TABLE_LIST *table= tables; table; table= table->next_global)
  {
     if (!table->placeholder() &&
         table->lock_type <= TL_READ_NO_INSERT &&
         table->prelocking_placeholder != TABLE_LIST::FK)
      {
        has_select= true;
        break;
      }
  }
  return(has_select && has_auto_increment_tables);
}

/*
  Tells if there is a table whose auto_increment column is a part
  of a compound primary key while is not the first column in
  the table definition.

  @param tables Table list

  @return true if the table exists, fais if does not.
*/

static bool
has_write_table_auto_increment_not_first_in_pk(TABLE_LIST *tables)
{
  for (TABLE_LIST *table= tables; table; table= table->next_global)
  {
    /* we must do preliminary checks as table->table may be NULL */
    if (!table->placeholder() &&
        table->table->found_next_number_field &&
        (table->lock_type >= TL_WRITE_ALLOW_WRITE)
        && table->table->s->next_number_keypart != 0)
      return 1;
  }

  return 0;
}

/**
  Decide on logging format to use for the statement and issue errors
  or warnings as needed.  The decision depends on the following
  parameters:

  - The logging mode, i.e., the value of binlog_format.  Can be
    statement, mixed, or row.

  - The type of statement.  There are three types of statements:
    "normal" safe statements; unsafe statements; and row injections.
    An unsafe statement is one that, if logged in statement format,
    might produce different results when replayed on the slave (e.g.,
    INSERT DELAYED).  A row injection is either a BINLOG statement, or
    a row event executed by the slave's SQL thread.

  - The capabilities of tables modified by the statement.  The
    *capabilities vector* for a table is a set of flags associated
    with the table.  Currently, it only includes two flags: *row
    capability flag* and *statement capability flag*.

    The row capability flag is set if and only if the engine can
    handle row-based logging. The statement capability flag is set if
    and only if the table can handle statement-based logging.

  Decision table for logging format
  ---------------------------------

  The following table summarizes how the format and generated
  warning/error depends on the tables' capabilities, the statement
  type, and the current binlog_format.

     Row capable        N NNNNNNNNN YYYYYYYYY YYYYYYYYY
     Statement capable  N YYYYYYYYY NNNNNNNNN YYYYYYYYY

     Statement type     * SSSUUUIII SSSUUUIII SSSUUUIII

     binlog_format      * SMRSMRSMR SMRSMRSMR SMRSMRSMR

     Logged format      - SS-S----- -RR-RR-RR SRRSRR-RR
     Warning/Error      1 --2732444 5--5--6-- ---7--6--

  Legend
  ------

  Row capable:    N - Some table not row-capable, Y - All tables row-capable
  Stmt capable:   N - Some table not stmt-capable, Y - All tables stmt-capable
  Statement type: (S)afe, (U)nsafe, or Row (I)njection
  binlog_format:  (S)TATEMENT, (M)IXED, or (R)OW
  Logged format:  (S)tatement or (R)ow
  Warning/Error:  Warnings and error messages are as follows:

  1. Error: Cannot execute statement: binlogging impossible since both
     row-incapable engines and statement-incapable engines are
     involved.

  2. Error: Cannot execute statement: binlogging impossible since
     BINLOG_FORMAT = ROW and at least one table uses a storage engine
     limited to statement-logging.

  3. Error: Cannot execute statement: binlogging of unsafe statement
     is impossible when storage engine is limited to statement-logging
     and BINLOG_FORMAT = MIXED.

  4. Error: Cannot execute row injection: binlogging impossible since
     at least one table uses a storage engine limited to
     statement-logging.

  5. Error: Cannot execute statement: binlogging impossible since
     BINLOG_FORMAT = STATEMENT and at least one table uses a storage
     engine limited to row-logging.

  6. Warning: Unsafe statement binlogged in statement format since
     BINLOG_FORMAT = STATEMENT.

  In addition, we can produce the following error (not depending on
  the variables of the decision diagram):

  7. Error: Cannot execute statement: binlogging impossible since more
     than one engine is involved and at least one engine is
     self-logging.

  For each error case above, the statement is prevented from being
  logged, we report an error, and roll back the statement.  For
  warnings, we set the thd->binlog_flags variable: the warning will be
  printed only if the statement is successfully logged.

  @see THD::binlog_query

  @param[in] thd    Client thread
  @param[in] tables Tables involved in the query

  @retval 0 No error; statement can be logged.
  @retval -1 One of the error conditions above applies (1, 2, 4, 5, or 6).
*/

int THD::decide_logging_format(TABLE_LIST *tables)
{
  DBUG_ENTER("THD::decide_logging_format");
  DBUG_PRINT("info", ("Query: %s", query()));
  DBUG_PRINT("info", ("variables.binlog_format: %lu",
                      variables.binlog_format));
  DBUG_PRINT("info", ("lex->get_stmt_unsafe_flags(): 0x%x",
                      lex->get_stmt_unsafe_flags()));

  reset_binlog_local_stmt_filter();

  /*
    We should not decide logging format if the binlog is closed or
    binlogging is off, or if the statement is filtered out from the
    binlog by filtering rules.
  */
  if (mysql_bin_log.is_open() && (variables.option_bits & OPTION_BIN_LOG) &&
      !(wsrep_binlog_format() == BINLOG_FORMAT_STMT &&
        !binlog_filter->db_ok(db)))
  {
    /*
      Compute one bit field with the union of all the engine
      capabilities, and one with the intersection of all the engine
      capabilities.
    */
    handler::Table_flags flags_write_some_set= 0;
    handler::Table_flags flags_access_some_set= 0;
    handler::Table_flags flags_write_all_set=
      HA_BINLOG_ROW_CAPABLE | HA_BINLOG_STMT_CAPABLE;

    /* 
       If different types of engines are about to be updated.
       For example: Innodb and Falcon; Innodb and MyIsam.
    */
    my_bool multi_write_engine= FALSE;
    /*
       If different types of engines are about to be accessed 
       and any of them is about to be updated. For example:
       Innodb and Falcon; Innodb and MyIsam.
    */
    my_bool multi_access_engine= FALSE;
    /*
      Identifies if a table is changed.
    */
    my_bool is_write= FALSE;
    /*
      A pointer to a previous table that was changed.
    */
    TABLE* prev_write_table= NULL;
    /*
      A pointer to a previous table that was accessed.
    */
    TABLE* prev_access_table= NULL;
    /**
      The number of tables used in the current statement,
      that should be replicated.
    */
    uint replicated_tables_count= 0;
    /**
      The number of tables written to in the current statement,
      that should not be replicated.
      A table should not be replicated when it is considered
      'local' to a MySQL instance.
      Currently, these tables are:
      - mysql.slow_log
      - mysql.general_log
      - mysql.slave_relay_log_info
      - mysql.slave_master_info
      - mysql.slave_worker_info
      - performance_schema.*
      - TODO: information_schema.*
      In practice, from this list, only performance_schema.* tables
      are written to by user queries.
    */
    uint non_replicated_tables_count= 0;

#ifndef DBUG_OFF
    {
      static const char *prelocked_mode_name[] = {
        "NON_PRELOCKED",
        "LOCK_TABLES",
        "PRELOCKED",
        "PRELOCKED_UNDER_LOCK_TABLES",
      };
      compile_time_assert(array_elements(prelocked_mode_name) == LTM_always_last);
      DBUG_PRINT("debug", ("prelocked_mode: %s",
                           prelocked_mode_name[locked_tables_mode]));
    }
#endif

    if (wsrep_binlog_format() != BINLOG_FORMAT_ROW && tables)
    {
      /*
        DML statements that modify a table with an auto_increment column based on
        rows selected from a table are unsafe as the order in which the rows are
        fetched fron the select tables cannot be determined and may differ on
        master and slave.
       */
      if (has_write_table_with_auto_increment_and_select(tables))
        lex->set_stmt_unsafe(LEX::BINLOG_STMT_UNSAFE_WRITE_AUTOINC_SELECT);

      if (has_write_table_auto_increment_not_first_in_pk(tables))
        lex->set_stmt_unsafe(LEX::BINLOG_STMT_UNSAFE_AUTOINC_NOT_FIRST);

      /*
        A query that modifies autoinc column in sub-statement can make the
        master and slave inconsistent.
        We can solve these problems in mixed mode by switching to binlogging
        if at least one updated table is used by sub-statement
       */
      if (lex->requires_prelocking() &&
          has_write_table_with_auto_increment(lex->first_not_own_table()))
        lex->set_stmt_unsafe(LEX::BINLOG_STMT_UNSAFE_AUTOINC_COLUMNS);
    }

    /*
      Get the capabilities vector for all involved storage engines and
      mask out the flags for the binary log.
    */
    for (TABLE_LIST *table= tables; table; table= table->next_global)
    {
      if (table->placeholder())
        continue;

      handler::Table_flags const flags= table->table->file->ha_table_flags();

      DBUG_PRINT("info", ("table: %s; ha_table_flags: 0x%llx",
                          table->table_name, flags));

      if (table->table->no_replicate)
      {
        /*
          The statement uses a table that is not replicated.
          The following properties about the table:
          - persistent / transient
          - transactional / non transactional
          - temporary / permanent
          - read or write
          - multiple engines involved because of this table
          are not relevant, as this table is completely ignored.
          Because the statement uses a non replicated table,
          using STATEMENT format in the binlog is impossible.
          Either this statement will be discarded entirely,
          or it will be logged (possibly partially) in ROW format.
        */
        lex->set_stmt_unsafe(LEX::BINLOG_STMT_UNSAFE_SYSTEM_TABLE);

        if (table->lock_type >= TL_WRITE_ALLOW_WRITE)
        {
          non_replicated_tables_count++;
          continue;
        }
      }

      replicated_tables_count++;

      if (table->lock_type >= TL_WRITE_ALLOW_WRITE)
      {
        if (prev_write_table && prev_write_table->file->ht !=
            table->table->file->ht)
          multi_write_engine= TRUE;

        my_bool trans= table->table->file->has_transactions();

        if (table->table->s->tmp_table)
          lex->set_stmt_accessed_table(trans ? LEX::STMT_WRITES_TEMP_TRANS_TABLE :
                                               LEX::STMT_WRITES_TEMP_NON_TRANS_TABLE);
        else
          lex->set_stmt_accessed_table(trans ? LEX::STMT_WRITES_TRANS_TABLE :
                                               LEX::STMT_WRITES_NON_TRANS_TABLE);

        flags_write_all_set &= flags;
        flags_write_some_set |= flags;
        is_write= TRUE;

        prev_write_table= table->table;

      }
      flags_access_some_set |= flags;

      if (lex->sql_command != SQLCOM_CREATE_TABLE ||
          (lex->sql_command == SQLCOM_CREATE_TABLE && lex->tmp_table()))
      {
        my_bool trans= table->table->file->has_transactions();

        if (table->table->s->tmp_table)
          lex->set_stmt_accessed_table(trans ? LEX::STMT_READS_TEMP_TRANS_TABLE :
                                               LEX::STMT_READS_TEMP_NON_TRANS_TABLE);
        else
          lex->set_stmt_accessed_table(trans ? LEX::STMT_READS_TRANS_TABLE :
                                               LEX::STMT_READS_NON_TRANS_TABLE);
      }

      if (prev_access_table && prev_access_table->file->ht !=
          table->table->file->ht)
        multi_access_engine= TRUE;

      prev_access_table= table->table;
    }

    DBUG_PRINT("info", ("flags_write_all_set: 0x%llx", flags_write_all_set));
    DBUG_PRINT("info", ("flags_write_some_set: 0x%llx", flags_write_some_set));
    DBUG_PRINT("info", ("flags_access_some_set: 0x%llx", flags_access_some_set));
    DBUG_PRINT("info", ("multi_write_engine: %d", multi_write_engine));
    DBUG_PRINT("info", ("multi_access_engine: %d", multi_access_engine));

    int error= 0;
    int unsafe_flags;

    bool multi_stmt_trans= in_multi_stmt_transaction_mode();
    bool trans_table= trans_has_updated_trans_table(this);
    bool binlog_direct= variables.binlog_direct_non_trans_update;

    if (lex->is_mixed_stmt_unsafe(multi_stmt_trans, binlog_direct,
                                  trans_table, tx_isolation))
      lex->set_stmt_unsafe(LEX::BINLOG_STMT_UNSAFE_MIXED_STATEMENT);
    else if (multi_stmt_trans && trans_table && !binlog_direct &&
             lex->stmt_accessed_table(LEX::STMT_WRITES_NON_TRANS_TABLE))
      lex->set_stmt_unsafe(LEX::BINLOG_STMT_UNSAFE_NONTRANS_AFTER_TRANS);

    /*
      If more than one engine is involved in the statement and at
      least one is doing it's own logging (is *self-logging*), the
      statement cannot be logged atomically, so we generate an error
      rather than allowing the binlog to become corrupt.
    */
    if (multi_write_engine &&
        (flags_write_some_set & HA_HAS_OWN_BINLOGGING))
      my_error((error= ER_BINLOG_MULTIPLE_ENGINES_AND_SELF_LOGGING_ENGINE),
               MYF(0));
    else if (multi_access_engine && flags_access_some_set & HA_HAS_OWN_BINLOGGING)
      lex->set_stmt_unsafe(LEX::BINLOG_STMT_UNSAFE_MULTIPLE_ENGINES_AND_SELF_LOGGING_ENGINE);

    /* both statement-only and row-only engines involved */
    if ((flags_write_all_set & (HA_BINLOG_STMT_CAPABLE | HA_BINLOG_ROW_CAPABLE)) == 0)
    {
      /*
        1. Error: Binary logging impossible since both row-incapable
           engines and statement-incapable engines are involved
      */
      my_error((error= ER_BINLOG_ROW_ENGINE_AND_STMT_ENGINE), MYF(0));
    }
    /* statement-only engines involved */
    else if ((flags_write_all_set & HA_BINLOG_ROW_CAPABLE) == 0)
    {
      if (lex->is_stmt_row_injection())
      {
        /*
          4. Error: Cannot execute row injection since table uses
             storage engine limited to statement-logging
        */
        my_error((error= ER_BINLOG_ROW_INJECTION_AND_STMT_ENGINE), MYF(0));
      }
      else if (wsrep_binlog_format() == BINLOG_FORMAT_ROW &&
               sqlcom_can_generate_row_events(this))
      {
        /*
          2. Error: Cannot modify table that uses a storage engine
             limited to statement-logging when BINLOG_FORMAT = ROW
        */
        my_error((error= ER_BINLOG_ROW_MODE_AND_STMT_ENGINE), MYF(0));
      }
      else if ((unsafe_flags= lex->get_stmt_unsafe_flags()) != 0)
      {
        /*
          3. Error: Cannot execute statement: binlogging of unsafe
             statement is impossible when storage engine is limited to
             statement-logging and BINLOG_FORMAT = MIXED.
        */
        for (int unsafe_type= 0;
             unsafe_type < LEX::BINLOG_STMT_UNSAFE_COUNT;
             unsafe_type++)
          if (unsafe_flags & (1 << unsafe_type))
            my_error((error= ER_BINLOG_UNSAFE_AND_STMT_ENGINE), MYF(0),
                     ER_THD(this,
                            LEX::binlog_stmt_unsafe_errcode[unsafe_type]));
      }
      /* log in statement format! */
    }
    /* no statement-only engines */
    else
    {
      /* binlog_format = STATEMENT */
      if (wsrep_binlog_format() == BINLOG_FORMAT_STMT)
      {
        if (lex->is_stmt_row_injection())
        {
          /*
            We have to log the statement as row or give an error.
            Better to accept what master gives us than stopping replication.
          */
          set_current_stmt_binlog_format_row();
        }
        else if ((flags_write_all_set & HA_BINLOG_STMT_CAPABLE) == 0 &&
                 sqlcom_can_generate_row_events(this))
        {
          /*
            5. Error: Cannot modify table that uses a storage engine
               limited to row-logging when binlog_format = STATEMENT
          */
	  if (IF_WSREP((!WSREP(this) || wsrep_exec_mode == LOCAL_STATE),1))
	  {
            my_error((error= ER_BINLOG_STMT_MODE_AND_ROW_ENGINE), MYF(0), "");
	  }
        }
        else if (is_write && (unsafe_flags= lex->get_stmt_unsafe_flags()) != 0)
        {
          /*
            7. Warning: Unsafe statement logged as statement due to
               binlog_format = STATEMENT
          */
          binlog_unsafe_warning_flags|= unsafe_flags;

          DBUG_PRINT("info", ("Scheduling warning to be issued by "
                              "binlog_query: '%s'",
                              ER_THD(this, ER_BINLOG_UNSAFE_STATEMENT)));
          DBUG_PRINT("info", ("binlog_unsafe_warning_flags: 0x%x",
                              binlog_unsafe_warning_flags));
        }
        /* log in statement format (or row if row event)! */
      }
      /* No statement-only engines and binlog_format != STATEMENT.
         I.e., nothing prevents us from row logging if needed. */
      else
      {
        if (lex->is_stmt_unsafe() || lex->is_stmt_row_injection()
            || (flags_write_all_set & HA_BINLOG_STMT_CAPABLE) == 0)
        {
          /* log in row format! */
          set_current_stmt_binlog_format_row_if_mixed();
        }
      }
    }

    if (non_replicated_tables_count > 0)
    {
      if ((replicated_tables_count == 0) || ! is_write)
      {
        DBUG_PRINT("info", ("decision: no logging, no replicated table affected"));
        set_binlog_local_stmt_filter();
      }
      else
      {
        if (! is_current_stmt_binlog_format_row())
        {
          my_error((error= ER_BINLOG_STMT_MODE_AND_NO_REPL_TABLES), MYF(0));
        }
        else
        {
          clear_binlog_local_stmt_filter();
        }
      }
    }
    else
    {
      clear_binlog_local_stmt_filter();
    }

    if (error) {
      DBUG_PRINT("info", ("decision: no logging since an error was generated"));
      DBUG_RETURN(-1);
    }
    DBUG_PRINT("info", ("decision: logging in %s format",
                        is_current_stmt_binlog_format_row() ?
                        "ROW" : "STATEMENT"));

    if (variables.binlog_format == BINLOG_FORMAT_ROW &&
        (lex->sql_command == SQLCOM_UPDATE ||
         lex->sql_command == SQLCOM_UPDATE_MULTI ||
         lex->sql_command == SQLCOM_DELETE ||
         lex->sql_command == SQLCOM_DELETE_MULTI))
    {
      String table_names;
      /*
        Generate a warning for UPDATE/DELETE statements that modify a
        BLACKHOLE table, as row events are not logged in row format.
      */
      for (TABLE_LIST *table= tables; table; table= table->next_global)
      {
        if (table->placeholder())
          continue;
        if (table->table->file->ht->db_type == DB_TYPE_BLACKHOLE_DB &&
            table->lock_type >= TL_WRITE_ALLOW_WRITE)
        {
            table_names.append(table->table_name);
            table_names.append(",");
        }
      }
      if (!table_names.is_empty())
      {
        bool is_update= (lex->sql_command == SQLCOM_UPDATE ||
                         lex->sql_command == SQLCOM_UPDATE_MULTI);
        /*
          Replace the last ',' with '.' for table_names
        */
        table_names.replace(table_names.length()-1, 1, ".", 1);
        push_warning_printf(this, Sql_condition::WARN_LEVEL_WARN,
                            ER_UNKNOWN_ERROR,
                            "Row events are not logged for %s statements "
                            "that modify BLACKHOLE tables in row format. "
                            "Table(s): '%-.192s'",
                            is_update ? "UPDATE" : "DELETE",
                            table_names.c_ptr());
      }
    }
  }
#ifndef DBUG_OFF
  else
    DBUG_PRINT("info", ("decision: no logging since "
                        "mysql_bin_log.is_open() = %d "
                        "and (options & OPTION_BIN_LOG) = 0x%llx "
                        "and binlog_format = %u "
                        "and binlog_filter->db_ok(db) = %d",
                        mysql_bin_log.is_open(),
                        (variables.option_bits & OPTION_BIN_LOG),
                        (uint) wsrep_binlog_format(),
                        binlog_filter->db_ok(db)));
#endif

  DBUG_RETURN(0);
}

int THD::decide_logging_format_low(TABLE *table)
{
  /*
   INSERT...ON DUPLICATE KEY UPDATE on a table with more than one unique keys
   can be unsafe.
   */
  if(wsrep_binlog_format() <= BINLOG_FORMAT_STMT &&
       !is_current_stmt_binlog_format_row() &&
       !lex->is_stmt_unsafe() &&
       lex->sql_command == SQLCOM_INSERT &&
       lex->duplicates == DUP_UPDATE)
  {
    uint unique_keys= 0;
    uint keys= table->s->keys, i= 0;
    Field *field;
    for (KEY* keyinfo= table->s->key_info;
             i < keys && unique_keys <= 1; i++, keyinfo++)
      if (keyinfo->flags & HA_NOSAME &&
         !(keyinfo->key_part->field->flags & AUTO_INCREMENT_FLAG &&
             //User given auto inc can be unsafe
             !keyinfo->key_part->field->val_int()))
      {
        for (uint j= 0; j < keyinfo->user_defined_key_parts; j++)
        {
          field= keyinfo->key_part[j].field;
          if(!bitmap_is_set(table->write_set,field->field_index))
            goto exit;
        }
        unique_keys++;
exit:;
      }

    if (unique_keys > 1)
    {
      lex->set_stmt_unsafe(LEX::BINLOG_STMT_UNSAFE_INSERT_TWO_KEYS);
      binlog_unsafe_warning_flags|= lex->get_stmt_unsafe_flags();
      set_current_stmt_binlog_format_row_if_mixed();
      return 1;
    }
  }
  return 0;
}

/*
  Implementation of interface to write rows to the binary log through the
  thread.  The thread is responsible for writing the rows it has
  inserted/updated/deleted.
*/

#ifndef MYSQL_CLIENT

/*
  Template member function for ensuring that there is an rows log
  event of the apropriate type before proceeding.

  PRE CONDITION:
    - Events of type 'RowEventT' have the type code 'type_code'.
    
  POST CONDITION:
    If a non-NULL pointer is returned, the pending event for thread 'thd' will
    be an event of type 'RowEventT' (which have the type code 'type_code')
    will either empty or have enough space to hold 'needed' bytes.  In
    addition, the columns bitmap will be correct for the row, meaning that
    the pending event will be flushed if the columns in the event differ from
    the columns suppled to the function.

  RETURNS
    If no error, a non-NULL pending event (either one which already existed or
    the newly created one).
    If error, NULL.
 */

template <class RowsEventT> Rows_log_event*
THD::binlog_prepare_pending_rows_event(TABLE* table, uint32 serv_id,
                                       size_t needed,
                                       bool is_transactional,
                                       RowsEventT *hint __attribute__((unused)))
{
  DBUG_ENTER("binlog_prepare_pending_rows_event");
  /* Pre-conditions */
  DBUG_ASSERT(table->s->table_map_id != ~0UL);

  /* Fetch the type code for the RowsEventT template parameter */
  int const general_type_code= RowsEventT::TYPE_CODE;

  /* Ensure that all events in a GTID group are in the same cache */
  if (variables.option_bits & OPTION_GTID_BEGIN)
    is_transactional= 1;

  /*
    There is no good place to set up the transactional data, so we
    have to do it here.
  */
  if (binlog_setup_trx_data() == NULL)
    DBUG_RETURN(NULL);

  Rows_log_event* pending= binlog_get_pending_rows_event(is_transactional);

  if (unlikely(pending && !pending->is_valid()))
    DBUG_RETURN(NULL);

  /*
    Check if the current event is non-NULL and a write-rows
    event. Also check if the table provided is mapped: if it is not,
    then we have switched to writing to a new table.
    If there is no pending event, we need to create one. If there is a pending
    event, but it's not about the same table id, or not of the same type
    (between Write, Update and Delete), or not the same affected columns, or
    going to be too big, flush this event to disk and create a new pending
    event.
  */
  if (!pending ||
      pending->server_id != serv_id ||
      pending->get_table_id() != table->s->table_map_id ||
      pending->get_general_type_code() != general_type_code ||
      pending->get_data_size() + needed > opt_binlog_rows_event_max_size ||
      pending->read_write_bitmaps_cmp(table) == FALSE)
  {
    /* Create a new RowsEventT... */
    Rows_log_event* const
        ev= new RowsEventT(this, table, table->s->table_map_id,
                           is_transactional);
    if (unlikely(!ev))
      DBUG_RETURN(NULL);
    ev->server_id= serv_id; // I don't like this, it's too easy to forget.
    /*
      flush the pending event and replace it with the newly created
      event...
    */
    if (unlikely(
        mysql_bin_log.flush_and_set_pending_rows_event(this, ev,
                                                       is_transactional)))
    {
      delete ev;
      DBUG_RETURN(NULL);
    }

    DBUG_RETURN(ev);               /* This is the new pending event */
  }
  DBUG_RETURN(pending);        /* This is the current pending event */
}

/* Declare in unnamed namespace. */
CPP_UNNAMED_NS_START
  /**
     Class to handle temporary allocation of memory for row data.

     The responsibilities of the class is to provide memory for
     packing one or two rows of packed data (depending on what
     constructor is called).

     In order to make the allocation more efficient for "simple" rows,
     i.e., rows that do not contain any blobs, a pointer to the
     allocated memory is of memory is stored in the table structure
     for simple rows.  If memory for a table containing a blob field
     is requested, only memory for that is allocated, and subsequently
     released when the object is destroyed.

   */
  class Row_data_memory {
  public:
    /**
      Build an object to keep track of a block-local piece of memory
      for storing a row of data.

      @param table
      Table where the pre-allocated memory is stored.

      @param length
      Length of data that is needed, if the record contain blobs.
     */
    Row_data_memory(TABLE *table, size_t const len1)
      : m_memory(0)
    {
#ifndef DBUG_OFF
      m_alloc_checked= FALSE;
#endif
      allocate_memory(table, len1);
      m_ptr[0]= has_memory() ? m_memory : 0;
      m_ptr[1]= 0;
    }

    Row_data_memory(TABLE *table, size_t const len1, size_t const len2)
      : m_memory(0)
    {
#ifndef DBUG_OFF
      m_alloc_checked= FALSE;
#endif
      allocate_memory(table, len1 + len2);
      m_ptr[0]= has_memory() ? m_memory        : 0;
      m_ptr[1]= has_memory() ? m_memory + len1 : 0;
    }

    ~Row_data_memory()
    {
      if (m_memory != 0 && m_release_memory_on_destruction)
        my_free(m_memory);
    }

    /**
       Is there memory allocated?

       @retval true There is memory allocated
       @retval false Memory allocation failed
     */
    bool has_memory() const {
#ifndef DBUG_OFF
      m_alloc_checked= TRUE;
#endif
      return m_memory != 0;
    }

    uchar *slot(uint s)
    {
      DBUG_ASSERT(s < sizeof(m_ptr)/sizeof(*m_ptr));
      DBUG_ASSERT(m_ptr[s] != 0);
      DBUG_ASSERT(m_alloc_checked == TRUE);
      return m_ptr[s];
    }

  private:
    void allocate_memory(TABLE *const table, size_t const total_length)
    {
      if (table->s->blob_fields == 0)
      {
        /*
          The maximum length of a packed record is less than this
          length. We use this value instead of the supplied length
          when allocating memory for records, since we don't know how
          the memory will be used in future allocations.

          Since table->s->reclength is for unpacked records, we have
          to add two bytes for each field, which can potentially be
          added to hold the length of a packed field.
        */
        size_t const maxlen= table->s->reclength + 2 * table->s->fields;

        /*
          Allocate memory for two records if memory hasn't been
          allocated. We allocate memory for two records so that it can
          be used when processing update rows as well.
        */
        if (table->write_row_record == 0)
          table->write_row_record=
            (uchar *) alloc_root(&table->mem_root, 2 * maxlen);
        m_memory= table->write_row_record;
        m_release_memory_on_destruction= FALSE;
      }
      else
      {
        m_memory= (uchar *) my_malloc(total_length, MYF(MY_WME));
        m_release_memory_on_destruction= TRUE;
      }
    }

#ifndef DBUG_OFF
    mutable bool m_alloc_checked;
#endif
    bool m_release_memory_on_destruction;
    uchar *m_memory;
    uchar *m_ptr[2];
  };

CPP_UNNAMED_NS_END

int THD::binlog_write_row(TABLE* table, bool is_trans,
                          uchar const *record)
{

  DBUG_ASSERT(is_current_stmt_binlog_format_row() &&
           ((WSREP(this) && wsrep_emulate_bin_log) || mysql_bin_log.is_open()));
  /*
    Pack records into format for transfer. We are allocating more
    memory than needed, but that doesn't matter.
  */
  Row_data_memory memory(table, max_row_length(table, record));
  if (!memory.has_memory())
    return HA_ERR_OUT_OF_MEM;

  uchar *row_data= memory.slot(0);

  size_t const len= pack_row(table, table->rpl_write_set, row_data, record);

  /* Ensure that all events in a GTID group are in the same cache */
  if (variables.option_bits & OPTION_GTID_BEGIN)
    is_trans= 1;

  Rows_log_event* const ev=
    binlog_prepare_pending_rows_event(table, variables.server_id,
                                      len, is_trans,
                                      static_cast<Write_rows_log_event*>(0));

  if (unlikely(ev == 0))
    return HA_ERR_OUT_OF_MEM;

  return ev->add_row_data(row_data, len);
}

int THD::binlog_update_row(TABLE* table, bool is_trans,
                           const uchar *before_record,
                           const uchar *after_record)
{
  DBUG_ASSERT(is_current_stmt_binlog_format_row() &&
            ((WSREP(this) && wsrep_emulate_bin_log) || mysql_bin_log.is_open()));

  /**
    Save a reference to the original read bitmaps
    We will need this to restore the bitmaps at the end as
    binlog_prepare_row_images() may change table->read_set.
    table->read_set is used by pack_row and deep in
    binlog_prepare_pending_events().
  */
  MY_BITMAP *old_read_set= table->read_set;

  /**
     This will remove spurious fields required during execution but
     not needed for binlogging. This is done according to the:
     binlog-row-image option.
   */
  binlog_prepare_row_images(table);

  size_t const before_maxlen = max_row_length(table, before_record);
  size_t const after_maxlen  = max_row_length(table, after_record);

  Row_data_memory row_data(table, before_maxlen, after_maxlen);
  if (!row_data.has_memory())
    return HA_ERR_OUT_OF_MEM;

  uchar *before_row= row_data.slot(0);
  uchar *after_row= row_data.slot(1);

  size_t const before_size= pack_row(table, table->read_set, before_row,
                                     before_record);
  size_t const after_size= pack_row(table, table->rpl_write_set, after_row,
                                    after_record);

  /* Ensure that all events in a GTID group are in the same cache */
  if (variables.option_bits & OPTION_GTID_BEGIN)
    is_trans= 1;

  /*
    Don't print debug messages when running valgrind since they can
    trigger false warnings.
   */
#ifndef HAVE_valgrind
  DBUG_DUMP("before_record", before_record, table->s->reclength);
  DBUG_DUMP("after_record",  after_record, table->s->reclength);
  DBUG_DUMP("before_row",    before_row, before_size);
  DBUG_DUMP("after_row",     after_row, after_size);
#endif

  Rows_log_event* const ev=
    binlog_prepare_pending_rows_event(table, variables.server_id,
                                      before_size + after_size, is_trans,
                                      static_cast<Update_rows_log_event*>(0));

  if (unlikely(ev == 0))
    return HA_ERR_OUT_OF_MEM;

  int error=  ev->add_row_data(before_row, before_size) ||
              ev->add_row_data(after_row, after_size);

  /* restore read set for the rest of execution */
  table->column_bitmaps_set_no_signal(old_read_set,
                                      table->write_set);
  return error;

}

int THD::binlog_delete_row(TABLE* table, bool is_trans, 
                           uchar const *record)
{
  DBUG_ASSERT(is_current_stmt_binlog_format_row() &&
            ((WSREP(this) && wsrep_emulate_bin_log) || mysql_bin_log.is_open()));
  /**
    Save a reference to the original read bitmaps
    We will need this to restore the bitmaps at the end as
    binlog_prepare_row_images() may change table->read_set.
    table->read_set is used by pack_row and deep in
    binlog_prepare_pending_events().
  */
  MY_BITMAP *old_read_set= table->read_set;

  /** 
     This will remove spurious fields required during execution but
     not needed for binlogging. This is done according to the:
     binlog-row-image option.
   */
  binlog_prepare_row_images(table);

  /*
     Pack records into format for transfer. We are allocating more
     memory than needed, but that doesn't matter.
  */
  Row_data_memory memory(table, max_row_length(table, record));
  if (unlikely(!memory.has_memory()))
    return HA_ERR_OUT_OF_MEM;

  uchar *row_data= memory.slot(0);

  DBUG_DUMP("table->read_set", (uchar*) table->read_set->bitmap, (table->s->fields + 7) / 8);
  size_t const len= pack_row(table, table->read_set, row_data, record);

  /* Ensure that all events in a GTID group are in the same cache */
  if (variables.option_bits & OPTION_GTID_BEGIN)
    is_trans= 1;

  Rows_log_event* const ev=
    binlog_prepare_pending_rows_event(table, variables.server_id,
                                      len, is_trans,
                                      static_cast<Delete_rows_log_event*>(0));

  if (unlikely(ev == 0))
    return HA_ERR_OUT_OF_MEM;


  int error= ev->add_row_data(row_data, len);

  /* restore read set for the rest of execution */
  table->column_bitmaps_set_no_signal(old_read_set,
                                      table->write_set);

  return error;
}


void THD::binlog_prepare_row_images(TABLE *table)
{
  DBUG_ENTER("THD::binlog_prepare_row_images");
  /**
    Remove from read_set spurious columns. The write_set has been
    handled before in table->mark_columns_needed_for_update.
   */

  DBUG_PRINT_BITSET("debug", "table->read_set (before preparing): %s", table->read_set);
  THD *thd= table->in_use;

  /**
    if there is a primary key in the table (ie, user declared PK or a
    non-null unique index) and we dont want to ship the entire image,
    and the handler involved supports this.
   */
  if (table->s->primary_key < MAX_KEY &&
      (thd->variables.binlog_row_image < BINLOG_ROW_IMAGE_FULL) &&
      !ha_check_storage_engine_flag(table->s->db_type(), HTON_NO_BINLOG_ROW_OPT))
  {
    /**
      Just to be sure that tmp_set is currently not in use as
      the read_set already.
    */
    DBUG_ASSERT(table->read_set != &table->tmp_set);

    bitmap_clear_all(&table->tmp_set);

    switch(thd->variables.binlog_row_image)
    {
      case BINLOG_ROW_IMAGE_MINIMAL:
        /* MINIMAL: Mark only PK */
        table->mark_columns_used_by_index_no_reset(table->s->primary_key,
                                                   &table->tmp_set);
        break;
      case BINLOG_ROW_IMAGE_NOBLOB:
        /**
          NOBLOB: Remove unnecessary BLOB fields from read_set
                  (the ones that are not part of PK).
         */
        bitmap_union(&table->tmp_set, table->read_set);
        for (Field **ptr=table->field ; *ptr ; ptr++)
        {
          Field *field= (*ptr);
          if ((field->type() == MYSQL_TYPE_BLOB) &&
              !(field->flags & PRI_KEY_FLAG))
            bitmap_clear_bit(&table->tmp_set, field->field_index);
        }
        break;
      default:
        DBUG_ASSERT(0); // impossible.
    }

    /* set the temporary read_set */
    table->column_bitmaps_set_no_signal(&table->tmp_set,
                                        table->write_set);
  }

  DBUG_PRINT_BITSET("debug", "table->read_set (after preparing): %s", table->read_set);
  DBUG_VOID_RETURN;
}



int THD::binlog_remove_pending_rows_event(bool clear_maps,
                                          bool is_transactional)
{
  DBUG_ENTER("THD::binlog_remove_pending_rows_event");

  if(!WSREP_EMULATE_BINLOG(this) && !mysql_bin_log.is_open())
    DBUG_RETURN(0);

  /* Ensure that all events in a GTID group are in the same cache */
  if (variables.option_bits & OPTION_GTID_BEGIN)
    is_transactional= 1;

  mysql_bin_log.remove_pending_rows_event(this, is_transactional);

  if (clear_maps)
    binlog_table_maps= 0;

  DBUG_RETURN(0);
}

int THD::binlog_flush_pending_rows_event(bool stmt_end, bool is_transactional)
{
  DBUG_ENTER("THD::binlog_flush_pending_rows_event");
  /*
    We shall flush the pending event even if we are not in row-based
    mode: it might be the case that we left row-based mode before
    flushing anything (e.g., if we have explicitly locked tables).
   */
  if(!WSREP_EMULATE_BINLOG(this) && !mysql_bin_log.is_open())
    DBUG_RETURN(0);

  /* Ensure that all events in a GTID group are in the same cache */
  if (variables.option_bits & OPTION_GTID_BEGIN)
    is_transactional= 1;

  /*
    Mark the event as the last event of a statement if the stmt_end
    flag is set.
  */
  int error= 0;
  if (Rows_log_event *pending= binlog_get_pending_rows_event(is_transactional))
  {
    if (stmt_end)
    {
      pending->set_flags(Rows_log_event::STMT_END_F);
      binlog_table_maps= 0;
    }

    error= mysql_bin_log.flush_and_set_pending_rows_event(this, 0,
                                                          is_transactional);
  }

  DBUG_RETURN(error);
}


#if !defined(DBUG_OFF) && !defined(_lint)
static const char *
show_query_type(THD::enum_binlog_query_type qtype)
{
  switch (qtype) {
  case THD::ROW_QUERY_TYPE:
    return "ROW";
  case THD::STMT_QUERY_TYPE:
    return "STMT";
  case THD::QUERY_TYPE_COUNT:
  default:
    DBUG_ASSERT(0 <= qtype && qtype < THD::QUERY_TYPE_COUNT);
  }
  static char buf[64];
  sprintf(buf, "UNKNOWN#%d", qtype);
  return buf;
}
#endif

/*
  Constants required for the limit unsafe warnings suppression
*/
//seconds after which the limit unsafe warnings suppression will be activated
#define LIMIT_UNSAFE_WARNING_ACTIVATION_TIMEOUT 5*60
//number of limit unsafe warnings after which the suppression will be activated
#define LIMIT_UNSAFE_WARNING_ACTIVATION_THRESHOLD_COUNT 10

static ulonglong unsafe_suppression_start_time= 0;
static bool unsafe_warning_suppression_active[LEX::BINLOG_STMT_UNSAFE_COUNT];
static ulong unsafe_warnings_count[LEX::BINLOG_STMT_UNSAFE_COUNT];
static ulong total_unsafe_warnings_count;

/**
  Auxiliary function to reset the limit unsafety warning suppression.
  This is done without mutex protection, but this should be good
  enough as it doesn't matter if we loose a couple of suppressed
  messages or if this is called multiple times.
*/

static void reset_binlog_unsafe_suppression(ulonglong now)
{
  uint i;
  DBUG_ENTER("reset_binlog_unsafe_suppression");

  unsafe_suppression_start_time= now;
  total_unsafe_warnings_count= 0;

  for (i= 0 ; i < LEX::BINLOG_STMT_UNSAFE_COUNT ; i++)
  {
    unsafe_warnings_count[i]= 0;
    unsafe_warning_suppression_active[i]= 0;
  }
  DBUG_VOID_RETURN;
}

/**
  Auxiliary function to print warning in the error log.
*/
static void print_unsafe_warning_to_log(THD *thd, int unsafe_type, char* buf,
                                        char* query)
{
  DBUG_ENTER("print_unsafe_warning_in_log");
  sprintf(buf, ER_THD(thd, ER_BINLOG_UNSAFE_STATEMENT),
          ER_THD(thd, LEX::binlog_stmt_unsafe_errcode[unsafe_type]));
  sql_print_warning(ER_THD(thd, ER_MESSAGE_AND_STATEMENT), buf, query);
  DBUG_VOID_RETURN;
}

/**
  Auxiliary function to check if the warning for unsafe repliction statements
  should be thrown or suppressed.

  Logic is:
  - If we get more than LIMIT_UNSAFE_WARNING_ACTIVATION_THRESHOLD_COUNT errors
    of one type, that type of errors will be suppressed for
    LIMIT_UNSAFE_WARNING_ACTIVATION_TIMEOUT.
  - When the time limit has been reached, all suppression is reset.

  This means that if one gets many different types of errors, some of them
  may be reset less than LIMIT_UNSAFE_WARNING_ACTIVATION_TIMEOUT. However at
  least one error is disable for this time.

  SYNOPSIS:
  @params
   unsafe_type - The type of unsafety.

  RETURN:
    0   0k to log
    1   Message suppressed
*/

static bool protect_against_unsafe_warning_flood(int unsafe_type)
{
  ulong count;
  ulonglong now= my_interval_timer()/1000000000ULL;
  DBUG_ENTER("protect_against_unsafe_warning_flood");

  count= ++unsafe_warnings_count[unsafe_type];
  total_unsafe_warnings_count++;

  /*
    INITIALIZING:
    If this is the first time this function is called with log warning
    enabled, the monitoring the unsafe warnings should start.
  */
  if (unsafe_suppression_start_time == 0)
  {
    reset_binlog_unsafe_suppression(now);
    DBUG_RETURN(0);
  }

  /*
    The following is true if we got too many errors or if the error was
    already suppressed
  */
  if (count >= LIMIT_UNSAFE_WARNING_ACTIVATION_THRESHOLD_COUNT)
  {
    ulonglong diff_time= (now - unsafe_suppression_start_time);

    if (!unsafe_warning_suppression_active[unsafe_type])
    {
      /*
        ACTIVATION:
        We got LIMIT_UNSAFE_WARNING_ACTIVATION_THRESHOLD_COUNT warnings in
        less than LIMIT_UNSAFE_WARNING_ACTIVATION_TIMEOUT we activate the
        suppression.
      */
      if (diff_time <= LIMIT_UNSAFE_WARNING_ACTIVATION_TIMEOUT)
      {
        unsafe_warning_suppression_active[unsafe_type]= 1;
        sql_print_information("Suppressing warnings of type '%s' for up to %d seconds because of flooding",
                              ER(LEX::binlog_stmt_unsafe_errcode[unsafe_type]),
                              LIMIT_UNSAFE_WARNING_ACTIVATION_TIMEOUT);
      }
      else
      {
        /*
          There is no flooding till now, therefore we restart the monitoring
        */
        reset_binlog_unsafe_suppression(now);
      }
    }
    else
    {
      /* This type of warnings was suppressed */
      if (diff_time > LIMIT_UNSAFE_WARNING_ACTIVATION_TIMEOUT)
      {
        ulong save_count= total_unsafe_warnings_count;
        /* Print a suppression note and remove the suppression */
        reset_binlog_unsafe_suppression(now);
        sql_print_information("Suppressed %lu unsafe warnings during "
                              "the last %d seconds",
                              save_count, (int) diff_time);
      }
    }
  }
  DBUG_RETURN(unsafe_warning_suppression_active[unsafe_type]);
}

/**
  Auxiliary method used by @c binlog_query() to raise warnings.

  The type of warning and the type of unsafeness is stored in
  THD::binlog_unsafe_warning_flags.
*/
void THD::issue_unsafe_warnings()
{
  char buf[MYSQL_ERRMSG_SIZE * 2];
  uint32 unsafe_type_flags;
  DBUG_ENTER("issue_unsafe_warnings");
  /*
    Ensure that binlog_unsafe_warning_flags is big enough to hold all
    bits.  This is actually a constant expression.
  */
  DBUG_ASSERT(LEX::BINLOG_STMT_UNSAFE_COUNT <=
              sizeof(binlog_unsafe_warning_flags) * CHAR_BIT);
  
  if (!(unsafe_type_flags= binlog_unsafe_warning_flags))
    DBUG_VOID_RETURN;                           // Nothing to do

  /*
    For each unsafe_type, check if the statement is unsafe in this way
    and issue a warning.
  */
  for (int unsafe_type=0;
       unsafe_type < LEX::BINLOG_STMT_UNSAFE_COUNT;
       unsafe_type++)
  {
    if ((unsafe_type_flags & (1 << unsafe_type)) != 0)
    {
      push_warning_printf(this, Sql_condition::WARN_LEVEL_NOTE,
                          ER_BINLOG_UNSAFE_STATEMENT,
                          ER_THD(this, ER_BINLOG_UNSAFE_STATEMENT),
                          ER_THD(this, LEX::binlog_stmt_unsafe_errcode[unsafe_type]));
      if (global_system_variables.log_warnings > 0 &&
          !protect_against_unsafe_warning_flood(unsafe_type))
        print_unsafe_warning_to_log(this, unsafe_type, buf, query());
    }
  }
  DBUG_VOID_RETURN;
}

/**
  Log the current query.

  The query will be logged in either row format or statement format
  depending on the value of @c current_stmt_binlog_format_row field and
  the value of the @c qtype parameter.

  This function must be called:

  - After the all calls to ha_*_row() functions have been issued.

  - After any writes to system tables. Rationale: if system tables
    were written after a call to this function, and the master crashes
    after the call to this function and before writing the system
    tables, then the master and slave get out of sync.

  - Before tables are unlocked and closed.

  @see decide_logging_format

  @retval 0 Success

  @retval nonzero If there is a failure when writing the query (e.g.,
  write failure), then the error code is returned.
*/
int THD::binlog_query(THD::enum_binlog_query_type qtype, char const *query_arg,
                      ulong query_len, bool is_trans, bool direct, 
                      bool suppress_use, int errcode)
{
  DBUG_ENTER("THD::binlog_query");
  DBUG_PRINT("enter", ("qtype: %s  query: '%-.*s'",
                       show_query_type(qtype), (int) query_len, query_arg));

  DBUG_ASSERT(query_arg);
  DBUG_ASSERT(WSREP_EMULATE_BINLOG(this) || mysql_bin_log.is_open());

  /* If this is withing a BEGIN ... COMMIT group, don't log it */
  if (variables.option_bits & OPTION_GTID_BEGIN)
  {
    direct= 0;
    is_trans= 1;
  }
  DBUG_PRINT("info", ("is_trans: %d  direct: %d", is_trans, direct));

  if (get_binlog_local_stmt_filter() == BINLOG_FILTER_SET)
  {
    /*
      The current statement is to be ignored, and not written to
      the binlog. Do not call issue_unsafe_warnings().
    */
    DBUG_RETURN(0);
  }

  /*
    If we are not in prelocked mode, mysql_unlock_tables() will be
    called after this binlog_query(), so we have to flush the pending
    rows event with the STMT_END_F set to unlock all tables at the
    slave side as well.

    If we are in prelocked mode, the flushing will be done inside the
    top-most close_thread_tables().
  */
  if (this->locked_tables_mode <= LTM_LOCK_TABLES)
    if (int error= binlog_flush_pending_rows_event(TRUE, is_trans))
      DBUG_RETURN(error);

  /*
    Warnings for unsafe statements logged in statement format are
    printed in three places instead of in decide_logging_format().
    This is because the warnings should be printed only if the statement
    is actually logged. When executing decide_logging_format(), we cannot
    know for sure if the statement will be logged:

    1 - sp_head::execute_procedure which prints out warnings for calls to
    stored procedures.

    2 - sp_head::execute_function which prints out warnings for calls
    involving functions.

    3 - THD::binlog_query (here) which prints warning for top level
    statements not covered by the two cases above: i.e., if not insided a
    procedure and a function.

    Besides, we should not try to print these warnings if it is not
    possible to write statements to the binary log as it happens when
    the execution is inside a function, or generaly speaking, when
    the variables.option_bits & OPTION_BIN_LOG is false.
    
  */
  if ((variables.option_bits & OPTION_BIN_LOG) &&
      spcont == NULL && !binlog_evt_union.do_union)
    issue_unsafe_warnings();

  switch (qtype) {
    /*
      ROW_QUERY_TYPE means that the statement may be logged either in
      row format or in statement format.  If
      current_stmt_binlog_format is row, it means that the
      statement has already been logged in row format and hence shall
      not be logged again.
    */
  case THD::ROW_QUERY_TYPE:
    DBUG_PRINT("debug",
               ("is_current_stmt_binlog_format_row: %d",
                is_current_stmt_binlog_format_row()));
    if (is_current_stmt_binlog_format_row())
      DBUG_RETURN(0);
    /* Fall through */

    /*
      STMT_QUERY_TYPE means that the query must be logged in statement
      format; it cannot be logged in row format.  This is typically
      used by DDL statements.  It is an error to use this query type
      if current_stmt_binlog_format_row is row.

      @todo Currently there are places that call this method with
      STMT_QUERY_TYPE and current_stmt_binlog_format is row.  Fix those
      places and add assert to ensure correct behavior. /Sven
    */
  case THD::STMT_QUERY_TYPE:
    /*
      The MYSQL_LOG::write() function will set the STMT_END_F flag and
      flush the pending rows event if necessary.
    */
    {
      Query_log_event qinfo(this, query_arg, query_len, is_trans, direct,
                            suppress_use, errcode);
      /*
        Binlog table maps will be irrelevant after a Query_log_event
        (they are just removed on the slave side) so after the query
        log event is written to the binary log, we pretend that no
        table maps were written.
       */
      int error= mysql_bin_log.write(&qinfo);
      binlog_table_maps= 0;
      DBUG_RETURN(error);
    }

  case THD::QUERY_TYPE_COUNT:
  default:
    DBUG_ASSERT(qtype < QUERY_TYPE_COUNT);
  }
  DBUG_RETURN(0);
}

void
THD::wait_for_wakeup_ready()
{
  mysql_mutex_lock(&LOCK_wakeup_ready);
  while (!wakeup_ready)
    mysql_cond_wait(&COND_wakeup_ready, &LOCK_wakeup_ready);
  mysql_mutex_unlock(&LOCK_wakeup_ready);
}

void
THD::signal_wakeup_ready()
{
  mysql_mutex_lock(&LOCK_wakeup_ready);
  wakeup_ready= true;
  mysql_mutex_unlock(&LOCK_wakeup_ready);
  mysql_cond_signal(&COND_wakeup_ready);
}


void THD::rgi_lock_temporary_tables()
{
  mysql_mutex_lock(&rgi_slave->rli->data_lock);
  temporary_tables= rgi_slave->rli->save_temporary_tables;
}

void THD::rgi_unlock_temporary_tables(bool clear)
{
  rgi_slave->rli->save_temporary_tables= temporary_tables;
  mysql_mutex_unlock(&rgi_slave->rli->data_lock);
  if (clear)
  {
    /*
      Temporary tables are shared with other by sql execution threads.
      As a safety messure, clear the pointer to the common area.
    */
    temporary_tables= 0;
  }
}

bool THD::rgi_have_temporary_tables()
{
  return rgi_slave->rli->save_temporary_tables != 0;
}


void
wait_for_commit::reinit()
{
  subsequent_commits_list= NULL;
  next_subsequent_commit= NULL;
  waitee= NULL;
  opaque_pointer= NULL;
  wakeup_error= 0;
  wakeup_subsequent_commits_running= false;
  commit_started= false;
#ifdef SAFE_MUTEX
  /*
    When using SAFE_MUTEX, the ordering between taking the LOCK_wait_commit
    mutexes is checked. This causes a problem when we re-use a mutex, as then
    the expected locking order may change.

    So in this case, do a re-init of the mutex. In release builds, we want to
    avoid the overhead of a re-init though.

    To ensure that no one is locking the mutex, we take a lock of it first.
    For full explanation, see wait_for_commit::~wait_for_commit()
  */
  mysql_mutex_lock(&LOCK_wait_commit);
  mysql_mutex_unlock(&LOCK_wait_commit);

  mysql_mutex_destroy(&LOCK_wait_commit);
  mysql_mutex_init(key_LOCK_wait_commit, &LOCK_wait_commit, MY_MUTEX_INIT_FAST);
#endif
}


wait_for_commit::wait_for_commit()
{
  mysql_mutex_init(key_LOCK_wait_commit, &LOCK_wait_commit, MY_MUTEX_INIT_FAST);
  mysql_cond_init(key_COND_wait_commit, &COND_wait_commit, 0);
  reinit();
}


wait_for_commit::~wait_for_commit()
{
  /*
    Since we do a dirty read of the waiting_for_commit flag in
    wait_for_prior_commit() and in unregister_wait_for_prior_commit(), we need
    to take extra care before freeing the wait_for_commit object.

    It is possible for the waitee to be pre-empted inside wakeup(), just after
    it has cleared the waiting_for_commit flag and before it has released the
    LOCK_wait_commit mutex. And then it is possible for the waiter to find the
    flag cleared in wait_for_prior_commit() and go finish up things and
    de-allocate the LOCK_wait_commit and COND_wait_commit objects before the
    waitee has time to be re-scheduled and finish unlocking the mutex and
    signalling the condition. This would lead to the waitee accessing no
    longer valid memory.

    To prevent this, we do an extra lock/unlock of the mutex here before
    deallocation; this makes certain that any waitee has completed wakeup()
    first.
  */
  mysql_mutex_lock(&LOCK_wait_commit);
  mysql_mutex_unlock(&LOCK_wait_commit);

  mysql_mutex_destroy(&LOCK_wait_commit);
  mysql_cond_destroy(&COND_wait_commit);
}


void
wait_for_commit::wakeup(int wakeup_error)
{
  /*
    We signal each waiter on their own condition and mutex (rather than using
    pthread_cond_broadcast() or something like that).

    Otherwise we would need to somehow ensure that they were done
    waking up before we could allow this THD to be destroyed, which would
    be annoying and unnecessary.

    Note that wakeup_subsequent_commits2() depends on this function being a
    full memory barrier (it is, because it takes a mutex lock).

  */
  mysql_mutex_lock(&LOCK_wait_commit);
  waitee= NULL;
  this->wakeup_error= wakeup_error;
  /*
    Note that it is critical that the mysql_cond_signal() here is done while
    still holding the mutex. As soon as we release the mutex, the waiter might
    deallocate the condition object.
  */
  mysql_cond_signal(&COND_wait_commit);
  mysql_mutex_unlock(&LOCK_wait_commit);
}


/*
  Register that the next commit of this THD should wait to complete until
  commit in another THD (the waitee) has completed.

  The wait may occur explicitly, with the waiter sitting in
  wait_for_prior_commit() until the waitee calls wakeup_subsequent_commits().

  Alternatively, the TC (eg. binlog) may do the commits of both waitee and
  waiter at once during group commit, resolving both of them in the right
  order.

  Only one waitee can be registered for a waiter; it must be removed by
  wait_for_prior_commit() or unregister_wait_for_prior_commit() before a new
  one is registered. But it is ok for several waiters to register a wait for
  the same waitee. It is also permissible for one THD to be both a waiter and
  a waitee at the same time.
*/
void
wait_for_commit::register_wait_for_prior_commit(wait_for_commit *waitee)
{
  DBUG_ASSERT(!this->waitee /* No prior registration allowed */);
  wakeup_error= 0;
  this->waitee= waitee;

  mysql_mutex_lock(&waitee->LOCK_wait_commit);
  /*
    If waitee is in the middle of wakeup, then there is nothing to wait for,
    so we need not register. This is necessary to avoid a race in unregister,
    see comments on wakeup_subsequent_commits2() for details.
  */
  if (waitee->wakeup_subsequent_commits_running)
    this->waitee= NULL;
  else
  {
    /*
      Put ourself at the head of the waitee's list of transactions that must
      wait for it to commit first.
     */
    this->next_subsequent_commit= waitee->subsequent_commits_list;
    waitee->subsequent_commits_list= this;
  }
  mysql_mutex_unlock(&waitee->LOCK_wait_commit);
}


/*
  Wait for commit of another transaction to complete, as already registered
  with register_wait_for_prior_commit(). If the commit already completed,
  returns immediately.
*/
int
wait_for_commit::wait_for_prior_commit2(THD *thd)
{
  PSI_stage_info old_stage;
  wait_for_commit *loc_waitee;

  mysql_mutex_lock(&LOCK_wait_commit);
  DEBUG_SYNC(thd, "wait_for_prior_commit_waiting");
  thd->ENTER_COND(&COND_wait_commit, &LOCK_wait_commit,
                  &stage_waiting_for_prior_transaction_to_commit,
                  &old_stage);
  while ((loc_waitee= this->waitee) && !thd->check_killed())
    mysql_cond_wait(&COND_wait_commit, &LOCK_wait_commit);
  if (!loc_waitee)
  {
    if (wakeup_error)
      my_error(ER_PRIOR_COMMIT_FAILED, MYF(0));
    goto end;
  }
  /*
    Wait was interrupted by kill. We need to unregister our wait and give the
    error. But if a wakeup is already in progress, then we must ignore the
    kill and not give error, otherwise we get inconsistency between waitee and
    waiter as to whether we succeed or fail (eg. we may roll back but waitee
    might attempt to commit both us and any subsequent commits waiting for us).
  */
  mysql_mutex_lock(&loc_waitee->LOCK_wait_commit);
  if (loc_waitee->wakeup_subsequent_commits_running)
  {
    /* We are being woken up; ignore the kill and just wait. */
    mysql_mutex_unlock(&loc_waitee->LOCK_wait_commit);
    do
    {
      mysql_cond_wait(&COND_wait_commit, &LOCK_wait_commit);
    } while (this->waitee);
    if (wakeup_error)
      my_error(ER_PRIOR_COMMIT_FAILED, MYF(0));
    goto end;
  }
  remove_from_list(&loc_waitee->subsequent_commits_list);
  mysql_mutex_unlock(&loc_waitee->LOCK_wait_commit);
  this->waitee= NULL;

  wakeup_error= thd->killed_errno();
  if (!wakeup_error)
    wakeup_error= ER_QUERY_INTERRUPTED;
  my_message(wakeup_error, ER_THD(thd, wakeup_error), MYF(0));
  thd->EXIT_COND(&old_stage);
  /*
    Must do the DEBUG_SYNC() _after_ exit_cond(), as DEBUG_SYNC is not safe to
    use within enter_cond/exit_cond.
  */
  DEBUG_SYNC(thd, "wait_for_prior_commit_killed");
  return wakeup_error;

end:
  thd->EXIT_COND(&old_stage);
  return wakeup_error;
}


/*
  Wakeup anyone waiting for us to have committed.

  Note about locking:

  We have a potential race or deadlock between wakeup_subsequent_commits() in
  the waitee and unregister_wait_for_prior_commit() in the waiter.

  Both waiter and waitee needs to take their own lock before it is safe to take
  a lock on the other party - else the other party might disappear and invalid
  memory data could be accessed. But if we take the two locks in different
  order, we may end up in a deadlock.

  The waiter needs to lock the waitee to delete itself from the list in
  unregister_wait_for_prior_commit(). Thus wakeup_subsequent_commits() can not
  hold its own lock while locking waiters, as this could lead to deadlock.

  So we need to prevent unregister_wait_for_prior_commit() running while wakeup
  is in progress - otherwise the unregister could complete before the wakeup,
  leading to incorrect spurious wakeup or accessing invalid memory.

  However, if we are in the middle of running wakeup_subsequent_commits(), then
  there is no need for unregister_wait_for_prior_commit() in the first place -
  the waiter can just do a normal wait_for_prior_commit(), as it will be
  immediately woken up.

  So the solution to the potential race/deadlock is to set a flag in the waitee
  that wakeup_subsequent_commits() is in progress. When this flag is set,
  unregister_wait_for_prior_commit() becomes just wait_for_prior_commit().

  Then also register_wait_for_prior_commit() needs to check if
  wakeup_subsequent_commits() is running, and skip the registration if
  so. This is needed in case a new waiter manages to register itself and
  immediately try to unregister while wakeup_subsequent_commits() is
  running. Else the new waiter would also wait rather than unregister, but it
  would not be woken up until next wakeup, which could be potentially much
  later than necessary.
*/

void
wait_for_commit::wakeup_subsequent_commits2(int wakeup_error)
{
  wait_for_commit *waiter;

  mysql_mutex_lock(&LOCK_wait_commit);
  wakeup_subsequent_commits_running= true;
  waiter= subsequent_commits_list;
  subsequent_commits_list= NULL;
  mysql_mutex_unlock(&LOCK_wait_commit);

  while (waiter)
  {
    /*
      Important: we must grab the next pointer before waking up the waiter;
      once the wakeup is done, the field could be invalidated at any time.
    */
    wait_for_commit *next= waiter->next_subsequent_commit;
    waiter->wakeup(wakeup_error);
    waiter= next;
  }

  /*
    We need a full memory barrier between walking the list above, and clearing
    the flag wakeup_subsequent_commits_running below. This barrier is needed
    to ensure that no other thread will start to modify the list pointers
    before we are done traversing the list.

    But wait_for_commit::wakeup() does a full memory barrier already (it locks
    a mutex), so no extra explicit barrier is needed here.
  */
  wakeup_subsequent_commits_running= false;
  DBUG_EXECUTE_IF("inject_wakeup_subsequent_commits_sleep", my_sleep(21000););
}


/* Cancel a previously registered wait for another THD to commit before us. */
void
wait_for_commit::unregister_wait_for_prior_commit2()
{
  wait_for_commit *loc_waitee;

  mysql_mutex_lock(&LOCK_wait_commit);
  if ((loc_waitee= this->waitee))
  {
    mysql_mutex_lock(&loc_waitee->LOCK_wait_commit);
    if (loc_waitee->wakeup_subsequent_commits_running)
    {
      /*
        When a wakeup is running, we cannot safely remove ourselves from the
        list without corrupting it. Instead we can just wait, as wakeup is
        already in progress and will thus be immediate.

        See comments on wakeup_subsequent_commits2() for more details.
      */
      mysql_mutex_unlock(&loc_waitee->LOCK_wait_commit);
      while (this->waitee)
        mysql_cond_wait(&COND_wait_commit, &LOCK_wait_commit);
    }
    else
    {
      /* Remove ourselves from the list in the waitee. */
      remove_from_list(&loc_waitee->subsequent_commits_list);
      mysql_mutex_unlock(&loc_waitee->LOCK_wait_commit);
      this->waitee= NULL;
    }
  }
  wakeup_error= 0;
  mysql_mutex_unlock(&LOCK_wait_commit);
}


bool Discrete_intervals_list::append(ulonglong start, ulonglong val,
                                 ulonglong incr)
{
  DBUG_ENTER("Discrete_intervals_list::append");
  /* first, see if this can be merged with previous */
  if ((head == NULL) || tail->merge_if_contiguous(start, val, incr))
  {
    /* it cannot, so need to add a new interval */
    Discrete_interval *new_interval= new Discrete_interval(start, val, incr);
    DBUG_RETURN(append(new_interval));
  }
  DBUG_RETURN(0);
}

bool Discrete_intervals_list::append(Discrete_interval *new_interval)
{
  DBUG_ENTER("Discrete_intervals_list::append");
  if (unlikely(new_interval == NULL))
    DBUG_RETURN(1);
  DBUG_PRINT("info",("adding new auto_increment interval"));
  if (head == NULL)
    head= current= new_interval;
  else
    tail->next= new_interval;
  tail= new_interval;
  elements++;
  DBUG_RETURN(0);
}

#endif /* !defined(MYSQL_CLIENT) */<|MERGE_RESOLUTION|>--- conflicted
+++ resolved
@@ -66,15 +66,12 @@
 #include "wsrep_mysqld.h"
 #include "wsrep_thd.h"
 #include "sql_connect.h"
-<<<<<<< HEAD
 #include "my_atomic.h"
 
 #ifdef HAVE_SYS_SYSCALL_H
 #include <sys/syscall.h>
 #endif
-=======
 #include "repl_failsafe.h"
->>>>>>> 6a31aea5
 
 /*
   The following is used to initialise Table_ident with a internal
