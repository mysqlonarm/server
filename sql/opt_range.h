--- conflicted
+++ resolved
@@ -135,18 +135,7 @@
   QUICK_RANGE *range;
   MEM_ROOT alloc;
   KEY_PART *key_parts;
-<<<<<<< HEAD
-  ha_rows records;
-  double read_time;
-
-  QUICK_SELECT(THD *thd, TABLE *table,uint index_arg,bool no_alloc=0);
-  virtual ~QUICK_SELECT();
-  void reset(void) { next=0; it.rewind(); }
-  int init() { return error=file->index_init(index); }
-  virtual int get_next();
-  virtual bool reverse_sorted() { return 0; }
-=======
->>>>>>> 6e464cc0
+  QUICK_SELECT(THD *thd, TABLE *table,uint index_arg,bool no_alloc=0); //!!todo: add thd to my ctor below
   int cmp_next(QUICK_RANGE *range);
 public:
   QUICK_RANGE_SELECT(TABLE *table,uint index_arg,bool no_alloc=0, 
@@ -303,11 +292,7 @@
 			ha_rows limit, bool force_quick_range=0);
 };
 
-<<<<<<< HEAD
-QUICK_SELECT *get_quick_select_for_ref(THD *thd, TABLE *table,
+QUICK_RANGE_SELECT *get_quick_select_for_ref(THD *thd, TABLE *table,
 				       struct st_table_ref *ref);
-=======
-QUICK_RANGE_SELECT *get_quick_select_for_ref(TABLE *table, struct st_table_ref *ref);
->>>>>>> 6e464cc0
 
 #endif