--- conflicted
+++ resolved
@@ -3985,13 +3985,6 @@
       goto error;
     /* Conditionally writes to binlog */
     if (!(res= mysql_create_user(thd, lex->users_list)))
-<<<<<<< HEAD
-    {
-      if (mysql_bin_log.is_open())
-        thd->binlog_query(THD::MYSQL_QUERY_TYPE,
-                          thd->query, thd->query_length, FALSE, FALSE);
-=======
->>>>>>> cd71add6
       send_ok(thd);
     break;
   }
@@ -4004,15 +3997,6 @@
       goto error;
     /* Conditionally writes to binlog */
     if (!(res= mysql_drop_user(thd, lex->users_list)))
-<<<<<<< HEAD
-    {
-      if (mysql_bin_log.is_open())
-      {
-        thd->binlog_query(THD::MYSQL_QUERY_TYPE,
-                          thd->query, thd->query_length, FALSE, FALSE);
-      }
-=======
->>>>>>> cd71add6
       send_ok(thd);
     break;
   }
@@ -4025,15 +4009,6 @@
       goto error;
     /* Conditionally writes to binlog */
     if (!(res= mysql_rename_user(thd, lex->users_list)))
-<<<<<<< HEAD
-    {
-      if (mysql_bin_log.is_open())
-      {
-        thd->binlog_query(THD::MYSQL_QUERY_TYPE,
-                          thd->query, thd->query_length, FALSE, FALSE);
-      }
-=======
->>>>>>> cd71add6
       send_ok(thd);
     break;
   }
@@ -4044,15 +4019,6 @@
       break;
     /* Conditionally writes to binlog */
     if (!(res = mysql_revoke_all(thd, lex->users_list)))
-<<<<<<< HEAD
-    {
-      if (mysql_bin_log.is_open())
-      {
-        thd->binlog_query(THD::MYSQL_QUERY_TYPE,
-                          thd->query, thd->query_length, FALSE, FALSE);
-      }
-=======
->>>>>>> cd71add6
       send_ok(thd);
     break;
   }
@@ -4130,15 +4096,6 @@
 			       lex->columns, lex->grant,
 			       lex->sql_command == SQLCOM_REVOKE);
       }
-<<<<<<< HEAD
-      if (!res && mysql_bin_log.is_open())
-      {
-        thd->clear_error();
-        thd->binlog_query(THD::MYSQL_QUERY_TYPE,
-                          thd->query, thd->query_length, FALSE, FALSE);
-      }
-=======
->>>>>>> cd71add6
     }
     else
     {
@@ -4154,15 +4111,6 @@
 			  lex->sql_command == SQLCOM_REVOKE);
       if (!res)
       {
-<<<<<<< HEAD
-	if (mysql_bin_log.is_open())
-	{
-          thd->clear_error();
-          thd->binlog_query(THD::MYSQL_QUERY_TYPE,
-                            thd->query, thd->query_length, FALSE, FALSE);
-	}
-=======
->>>>>>> cd71add6
 	if (lex->sql_command == SQLCOM_GRANT)
 	{
 	  List_iterator <LEX_USER> str_list(lex->users_list);
@@ -4727,15 +4675,6 @@
       switch (result)
       {
       case SP_OK:
-<<<<<<< HEAD
-        if (mysql_bin_log.is_open())
-        {
-          thd->clear_error();
-          thd->binlog_query(THD::MYSQL_QUERY_TYPE,
-                            thd->query, thd->query_length, FALSE, FALSE);
-        }
-=======
->>>>>>> cd71add6
 	send_ok(thd);
 	break;
       case SP_KEY_NOT_FOUND:
@@ -4819,15 +4758,6 @@
       switch (result)
       {
       case SP_OK:
-<<<<<<< HEAD
-        if (mysql_bin_log.is_open())
-        {
-          thd->clear_error();
-          thd->binlog_query(THD::MYSQL_QUERY_TYPE,
-                            thd->query, thd->query_length, FALSE, FALSE);
-        }
-=======
->>>>>>> cd71add6
 	send_ok(thd);
 	break;
       case SP_KEY_NOT_FOUND:
@@ -4925,55 +4855,8 @@
     {
       if (end_active_trans(thd))
         goto error;
-<<<<<<< HEAD
-
-      if (!(res= mysql_create_view(thd, thd->lex->create_view_mode)) &&
-          mysql_bin_log.is_open())
-      {
-        String buff;
-        const LEX_STRING command[3]=
-          {{ C_STRING_WITH_LEN("CREATE ") },
-           { C_STRING_WITH_LEN("ALTER ") },
-           { C_STRING_WITH_LEN("CREATE OR REPLACE ") }};
-        thd->clear_error();
-
-        buff.append(command[thd->lex->create_view_mode].str,
-                    command[thd->lex->create_view_mode].length);
-        view_store_options(thd, first_table, &buff);
-        buff.append(STRING_WITH_LEN("VIEW "));
-        /* Test if user supplied a db (ie: we did not use thd->db) */
-        if (first_table->db && first_table->db[0] &&
-            (thd->db == NULL || strcmp(first_table->db, thd->db)))
-        {
-          append_identifier(thd, &buff, first_table->db,
-                            first_table->db_length);
-          buff.append('.');
-        }
-        append_identifier(thd, &buff, first_table->table_name,
-                          first_table->table_name_length);
-        if (lex->view_list.elements)
-        {
-          List_iterator_fast<LEX_STRING> names(lex->view_list);
-          LEX_STRING *name;
-          int i;
-          
-          for (i= 0; name= names++; i++)
-          {
-            buff.append(i ? ", " : "(");
-            append_identifier(thd, &buff, name->str, name->length);
-          }
-          buff.append(')');
-        }
-        buff.append(STRING_WITH_LEN(" AS "));
-        buff.append(first_table->source.str, first_table->source.length);
-
-        thd->binlog_query(THD::STMT_QUERY_TYPE,
-                          buff.ptr(), buff.length(), FALSE, FALSE);
-      }
-=======
       /* Conditionally writes to binlog. */
       res= mysql_create_view(thd, first_table, thd->lex->create_view_mode);
->>>>>>> cd71add6
       break;
     }
   case SQLCOM_DROP_VIEW:
@@ -4981,18 +4864,8 @@
       if (check_table_access(thd, DROP_ACL, all_tables, 0) ||
           end_active_trans(thd))
         goto error;
-<<<<<<< HEAD
-      if (!(res= mysql_drop_view(thd, first_table, thd->lex->drop_mode)) &&
-          mysql_bin_log.is_open())
-      {
-        thd->clear_error();
-        thd->binlog_query(THD::STMT_QUERY_TYPE,
-                          thd->query, thd->query_length, FALSE, FALSE);
-      }
-=======
       /* Conditionally writes to binlog. */
       res= mysql_drop_view(thd, first_table, thd->lex->drop_mode);
->>>>>>> cd71add6
       break;
     }
   case SQLCOM_CREATE_TRIGGER:
