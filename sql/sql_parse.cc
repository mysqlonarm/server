/* Copyright 2000-2008 MySQL AB, 2008 Sun Microsystems, Inc.

   This program is free software; you can redistribute it and/or modify
   it under the terms of the GNU General Public License as published by
   the Free Software Foundation; version 2 of the License.

   This program is distributed in the hope that it will be useful,
   but WITHOUT ANY WARRANTY; without even the implied warranty of
   MERCHANTABILITY or FITNESS FOR A PARTICULAR PURPOSE.  See the
   GNU General Public License for more details.

   You should have received a copy of the GNU General Public License
   along with this program; if not, write to the Free Software
   Foundation, Inc., 59 Temple Place, Suite 330, Boston, MA  02111-1307  USA */

#define MYSQL_LEX 1
#include "mysql_priv.h"
#include "sql_repl.h"
#include "rpl_filter.h"
#include "repl_failsafe.h"
#include <m_ctype.h>
#include <myisam.h>
#include <my_dir.h>

#include "sp_head.h"
#include "sp.h"
#include "sp_cache.h"
#include "events.h"
#include "sql_trigger.h"

/**
  @defgroup Runtime_Environment Runtime Environment
  @{
*/

/* Used in error handling only */
#define SP_TYPE_STRING(LP) \
  ((LP)->sphead->m_type == TYPE_ENUM_FUNCTION ? "FUNCTION" : "PROCEDURE")
#define SP_COM_STRING(LP) \
  ((LP)->sql_command == SQLCOM_CREATE_SPFUNCTION || \
   (LP)->sql_command == SQLCOM_ALTER_FUNCTION || \
   (LP)->sql_command == SQLCOM_SHOW_CREATE_FUNC || \
   (LP)->sql_command == SQLCOM_DROP_FUNCTION ? \
   "FUNCTION" : "PROCEDURE")

static bool execute_sqlcom_select(THD *thd, TABLE_LIST *all_tables);
static bool check_show_create_table_access(THD *thd, TABLE_LIST *table);

const char *any_db="*any*";	// Special symbol for check_access

const LEX_STRING command_name[]={
  { C_STRING_WITH_LEN("Sleep") },
  { C_STRING_WITH_LEN("Quit") },
  { C_STRING_WITH_LEN("Init DB") },
  { C_STRING_WITH_LEN("Query") },
  { C_STRING_WITH_LEN("Field List") },
  { C_STRING_WITH_LEN("Create DB") },
  { C_STRING_WITH_LEN("Drop DB") },
  { C_STRING_WITH_LEN("Refresh") },
  { C_STRING_WITH_LEN("Shutdown") },
  { C_STRING_WITH_LEN("Statistics") },
  { C_STRING_WITH_LEN("Processlist") },
  { C_STRING_WITH_LEN("Connect") },
  { C_STRING_WITH_LEN("Kill") },
  { C_STRING_WITH_LEN("Debug") },
  { C_STRING_WITH_LEN("Ping") },
  { C_STRING_WITH_LEN("Time") },
  { C_STRING_WITH_LEN("Delayed insert") },
  { C_STRING_WITH_LEN("Change user") },
  { C_STRING_WITH_LEN("Binlog Dump") },
  { C_STRING_WITH_LEN("Table Dump") },
  { C_STRING_WITH_LEN("Connect Out") },
  { C_STRING_WITH_LEN("Register Slave") },
  { C_STRING_WITH_LEN("Prepare") },
  { C_STRING_WITH_LEN("Execute") },
  { C_STRING_WITH_LEN("Long Data") },
  { C_STRING_WITH_LEN("Close stmt") },
  { C_STRING_WITH_LEN("Reset stmt") },
  { C_STRING_WITH_LEN("Set option") },
  { C_STRING_WITH_LEN("Fetch") },
  { C_STRING_WITH_LEN("Daemon") },
  { C_STRING_WITH_LEN("Error") }  // Last command number
};

const char *xa_state_names[]={
  "NON-EXISTING", "ACTIVE", "IDLE", "PREPARED", "ROLLBACK ONLY"
};

/**
  Mark a XA transaction as rollback-only if the RM unilaterally
  rolled back the transaction branch.

  @note If a rollback was requested by the RM, this function sets
        the appropriate rollback error code and transits the state
        to XA_ROLLBACK_ONLY.

  @return TRUE if transaction was rolled back or if the transaction
          state is XA_ROLLBACK_ONLY. FALSE otherwise.
*/
static bool xa_trans_rolled_back(XID_STATE *xid_state)
{
  if (xid_state->rm_error)
  {
    switch (xid_state->rm_error) {
    case ER_LOCK_WAIT_TIMEOUT:
      my_error(ER_XA_RBTIMEOUT, MYF(0));
      break;
    case ER_LOCK_DEADLOCK:
      my_error(ER_XA_RBDEADLOCK, MYF(0));
      break;
    default:
      my_error(ER_XA_RBROLLBACK, MYF(0));
    }
    xid_state->xa_state= XA_ROLLBACK_ONLY;
  }

  return (xid_state->xa_state == XA_ROLLBACK_ONLY);
}

/**
  Rollback work done on behalf of at ransaction branch.
*/
static bool xa_trans_rollback(THD *thd)
{
  bool status= test(ha_rollback(thd));

  thd->options&= ~(ulong) OPTION_BEGIN;
  thd->transaction.all.modified_non_trans_table= FALSE;
  thd->server_status&= ~SERVER_STATUS_IN_TRANS;
  xid_cache_delete(&thd->transaction.xid_state);
  thd->transaction.xid_state.xa_state= XA_NOTR;
  thd->transaction.xid_state.rm_error= 0;

  return status;
}

static void unlock_locked_tables(THD *thd)
{
  if (thd->locked_tables)
  {
    thd->lock=thd->locked_tables;
    thd->locked_tables=0;			// Will be automatically closed
    close_thread_tables(thd);			// Free tables
  }
}


bool end_active_trans(THD *thd)
{
  int error=0;
  DBUG_ENTER("end_active_trans");
  if (unlikely(thd->in_sub_stmt))
  {
    my_error(ER_COMMIT_NOT_ALLOWED_IN_SF_OR_TRG, MYF(0));
    DBUG_RETURN(1);
  }
  if (thd->transaction.xid_state.xa_state != XA_NOTR)
  {
    my_error(ER_XAER_RMFAIL, MYF(0),
             xa_state_names[thd->transaction.xid_state.xa_state]);
    DBUG_RETURN(1);
  }
  if (thd->options & (OPTION_NOT_AUTOCOMMIT | OPTION_BEGIN |
		      OPTION_TABLE_LOCK))
  {
    DBUG_PRINT("info",("options: 0x%llx", thd->options));
    /* Safety if one did "drop table" on locked tables */
    if (!thd->locked_tables)
      thd->options&= ~OPTION_TABLE_LOCK;
    thd->server_status&= ~SERVER_STATUS_IN_TRANS;
    if (ha_commit(thd))
      error=1;
  }
  thd->options&= ~(OPTION_BEGIN | OPTION_KEEP_LOG);
  thd->transaction.all.modified_non_trans_table= FALSE;
  DBUG_RETURN(error);
}


bool begin_trans(THD *thd)
{
  int error=0;
  if (unlikely(thd->in_sub_stmt))
  {
    my_error(ER_COMMIT_NOT_ALLOWED_IN_SF_OR_TRG, MYF(0));
    return 1;
  }
  if (thd->locked_tables)
  {
    thd->lock=thd->locked_tables;
    thd->locked_tables=0;			// Will be automatically closed
    close_thread_tables(thd);			// Free tables
  }
  if (end_active_trans(thd))
    error= -1;
  else
  {
    thd->options|= OPTION_BEGIN;
    thd->server_status|= SERVER_STATUS_IN_TRANS;
  }
  return error;
}

#ifdef HAVE_REPLICATION
/**
  Returns true if all tables should be ignored.
*/
inline bool all_tables_not_ok(THD *thd, TABLE_LIST *tables)
{
  return rpl_filter->is_on() && tables && !thd->spcont &&
         !rpl_filter->tables_ok(thd->db, tables);
}
#endif


static bool some_non_temp_table_to_be_updated(THD *thd, TABLE_LIST *tables)
{
  for (TABLE_LIST *table= tables; table; table= table->next_global)
  {
    DBUG_ASSERT(table->db && table->table_name);
    if (table->updating &&
        !find_temporary_table(thd, table->db, table->table_name))
      return 1;
  }
  return 0;
}


/**
  Mark all commands that somehow changes a table.

  This is used to check number of updates / hour.

  sql_command is actually set to SQLCOM_END sometimes
  so we need the +1 to include it in the array.

  See COMMAND_FLAG_xxx for different type of commands
     2  - query that returns meaningful ROW_COUNT() -
          a number of modified rows
*/

uint sql_command_flags[SQLCOM_END+1];

void init_update_queries(void)
{
  bzero((uchar*) &sql_command_flags, sizeof(sql_command_flags));

  sql_command_flags[SQLCOM_CREATE_TABLE]=   CF_CHANGES_DATA | CF_REEXECUTION_FRAGILE;
  sql_command_flags[SQLCOM_CREATE_INDEX]=   CF_CHANGES_DATA;
  sql_command_flags[SQLCOM_ALTER_TABLE]=    CF_CHANGES_DATA | CF_WRITE_LOGS_COMMAND;
  sql_command_flags[SQLCOM_TRUNCATE]=       CF_CHANGES_DATA | CF_WRITE_LOGS_COMMAND;
  sql_command_flags[SQLCOM_DROP_TABLE]=     CF_CHANGES_DATA;
  sql_command_flags[SQLCOM_LOAD]=           CF_CHANGES_DATA | CF_REEXECUTION_FRAGILE;
  sql_command_flags[SQLCOM_CREATE_DB]=      CF_CHANGES_DATA;
  sql_command_flags[SQLCOM_DROP_DB]=        CF_CHANGES_DATA;
  sql_command_flags[SQLCOM_RENAME_TABLE]=   CF_CHANGES_DATA;
  sql_command_flags[SQLCOM_BACKUP_TABLE]=   CF_CHANGES_DATA;
  sql_command_flags[SQLCOM_RESTORE_TABLE]=  CF_CHANGES_DATA;
  sql_command_flags[SQLCOM_DROP_INDEX]=     CF_CHANGES_DATA;
  sql_command_flags[SQLCOM_CREATE_VIEW]=    CF_CHANGES_DATA | CF_REEXECUTION_FRAGILE;
  sql_command_flags[SQLCOM_DROP_VIEW]=      CF_CHANGES_DATA;
  sql_command_flags[SQLCOM_CREATE_EVENT]=   CF_CHANGES_DATA;
  sql_command_flags[SQLCOM_ALTER_EVENT]=    CF_CHANGES_DATA;
  sql_command_flags[SQLCOM_DROP_EVENT]=     CF_CHANGES_DATA;

  sql_command_flags[SQLCOM_UPDATE]=	    CF_CHANGES_DATA | CF_HAS_ROW_COUNT |
                                            CF_REEXECUTION_FRAGILE;
  sql_command_flags[SQLCOM_UPDATE_MULTI]=   CF_CHANGES_DATA | CF_HAS_ROW_COUNT |
                                            CF_REEXECUTION_FRAGILE;
  sql_command_flags[SQLCOM_INSERT]=	    CF_CHANGES_DATA | CF_HAS_ROW_COUNT |
                                            CF_REEXECUTION_FRAGILE;
  sql_command_flags[SQLCOM_INSERT_SELECT]=  CF_CHANGES_DATA | CF_HAS_ROW_COUNT |
                                            CF_REEXECUTION_FRAGILE;
  sql_command_flags[SQLCOM_DELETE]=         CF_CHANGES_DATA | CF_HAS_ROW_COUNT |
                                            CF_REEXECUTION_FRAGILE;
  sql_command_flags[SQLCOM_DELETE_MULTI]=   CF_CHANGES_DATA | CF_HAS_ROW_COUNT |
                                            CF_REEXECUTION_FRAGILE;
  sql_command_flags[SQLCOM_REPLACE]=        CF_CHANGES_DATA | CF_HAS_ROW_COUNT |
                                            CF_REEXECUTION_FRAGILE;
  sql_command_flags[SQLCOM_REPLACE_SELECT]= CF_CHANGES_DATA | CF_HAS_ROW_COUNT |
                                            CF_REEXECUTION_FRAGILE;
  sql_command_flags[SQLCOM_SELECT]=         CF_REEXECUTION_FRAGILE;
  sql_command_flags[SQLCOM_SET_OPTION]=     CF_REEXECUTION_FRAGILE;
  sql_command_flags[SQLCOM_DO]=             CF_REEXECUTION_FRAGILE;

  sql_command_flags[SQLCOM_SHOW_STATUS_PROC]= CF_STATUS_COMMAND | CF_REEXECUTION_FRAGILE;
  sql_command_flags[SQLCOM_SHOW_STATUS]=      CF_STATUS_COMMAND | CF_REEXECUTION_FRAGILE;
  sql_command_flags[SQLCOM_SHOW_DATABASES]=   CF_STATUS_COMMAND | CF_REEXECUTION_FRAGILE;
  sql_command_flags[SQLCOM_SHOW_TRIGGERS]=    CF_STATUS_COMMAND | CF_REEXECUTION_FRAGILE;
  sql_command_flags[SQLCOM_SHOW_EVENTS]=      CF_STATUS_COMMAND | CF_REEXECUTION_FRAGILE;
  sql_command_flags[SQLCOM_SHOW_OPEN_TABLES]= CF_STATUS_COMMAND | CF_REEXECUTION_FRAGILE;
  sql_command_flags[SQLCOM_SHOW_PLUGINS]=     CF_STATUS_COMMAND;
  sql_command_flags[SQLCOM_SHOW_FIELDS]=      CF_STATUS_COMMAND | CF_REEXECUTION_FRAGILE;
  sql_command_flags[SQLCOM_SHOW_KEYS]=        CF_STATUS_COMMAND | CF_REEXECUTION_FRAGILE;
  sql_command_flags[SQLCOM_SHOW_VARIABLES]=   CF_STATUS_COMMAND | CF_REEXECUTION_FRAGILE;
  sql_command_flags[SQLCOM_SHOW_CHARSETS]=    CF_STATUS_COMMAND | CF_REEXECUTION_FRAGILE;
  sql_command_flags[SQLCOM_SHOW_COLLATIONS]=  CF_STATUS_COMMAND | CF_REEXECUTION_FRAGILE;
  sql_command_flags[SQLCOM_SHOW_NEW_MASTER]= CF_STATUS_COMMAND;
  sql_command_flags[SQLCOM_SHOW_BINLOGS]= CF_STATUS_COMMAND;
  sql_command_flags[SQLCOM_SHOW_SLAVE_HOSTS]= CF_STATUS_COMMAND;
  sql_command_flags[SQLCOM_SHOW_BINLOG_EVENTS]= CF_STATUS_COMMAND;
  sql_command_flags[SQLCOM_SHOW_COLUMN_TYPES]= CF_STATUS_COMMAND;
  sql_command_flags[SQLCOM_SHOW_STORAGE_ENGINES]= CF_STATUS_COMMAND;
  sql_command_flags[SQLCOM_SHOW_AUTHORS]= CF_STATUS_COMMAND;
  sql_command_flags[SQLCOM_SHOW_CONTRIBUTORS]= CF_STATUS_COMMAND;
  sql_command_flags[SQLCOM_SHOW_PRIVILEGES]= CF_STATUS_COMMAND;
  sql_command_flags[SQLCOM_SHOW_WARNS]= CF_STATUS_COMMAND;
  sql_command_flags[SQLCOM_SHOW_ERRORS]= CF_STATUS_COMMAND;
  sql_command_flags[SQLCOM_SHOW_ENGINE_STATUS]= CF_STATUS_COMMAND;
  sql_command_flags[SQLCOM_SHOW_ENGINE_MUTEX]= CF_STATUS_COMMAND;
  sql_command_flags[SQLCOM_SHOW_ENGINE_LOGS]= CF_STATUS_COMMAND;
  sql_command_flags[SQLCOM_SHOW_PROCESSLIST]= CF_STATUS_COMMAND;
  sql_command_flags[SQLCOM_SHOW_GRANTS]=  CF_STATUS_COMMAND;
  sql_command_flags[SQLCOM_SHOW_CREATE_DB]=  CF_STATUS_COMMAND;
  sql_command_flags[SQLCOM_SHOW_CREATE]=  CF_STATUS_COMMAND;
  sql_command_flags[SQLCOM_SHOW_MASTER_STAT]=  CF_STATUS_COMMAND;
  sql_command_flags[SQLCOM_SHOW_SLAVE_STAT]=  CF_STATUS_COMMAND;
  sql_command_flags[SQLCOM_SHOW_CREATE_PROC]=  CF_STATUS_COMMAND;
  sql_command_flags[SQLCOM_SHOW_CREATE_FUNC]=  CF_STATUS_COMMAND;
  sql_command_flags[SQLCOM_SHOW_CREATE_TRIGGER]=  CF_STATUS_COMMAND;
  sql_command_flags[SQLCOM_SHOW_STATUS_FUNC]=  CF_STATUS_COMMAND | CF_REEXECUTION_FRAGILE;
  sql_command_flags[SQLCOM_SHOW_PROC_CODE]=  CF_STATUS_COMMAND;
  sql_command_flags[SQLCOM_SHOW_FUNC_CODE]=  CF_STATUS_COMMAND;
  sql_command_flags[SQLCOM_SHOW_CREATE_EVENT]=  CF_STATUS_COMMAND;
  sql_command_flags[SQLCOM_SHOW_PROFILES]= CF_STATUS_COMMAND;
  sql_command_flags[SQLCOM_SHOW_PROFILE]= CF_STATUS_COMMAND;

   sql_command_flags[SQLCOM_SHOW_TABLES]=       (CF_STATUS_COMMAND |
                                                 CF_SHOW_TABLE_COMMAND |
                                                 CF_REEXECUTION_FRAGILE);
  sql_command_flags[SQLCOM_SHOW_TABLE_STATUS]= (CF_STATUS_COMMAND |
                                                CF_SHOW_TABLE_COMMAND |
                                                CF_REEXECUTION_FRAGILE);

  /*
    The following is used to preserver CF_ROW_COUNT during the
    a CALL or EXECUTE statement, so the value generated by the
    last called (or executed) statement is preserved.
    See mysql_execute_command() for how CF_ROW_COUNT is used.
  */
  sql_command_flags[SQLCOM_CALL]= 		CF_HAS_ROW_COUNT | CF_REEXECUTION_FRAGILE;
  sql_command_flags[SQLCOM_EXECUTE]= 		CF_HAS_ROW_COUNT;

  /*
    The following admin table operations are allowed
    on log tables.
  */
  sql_command_flags[SQLCOM_REPAIR]=           CF_WRITE_LOGS_COMMAND;
  sql_command_flags[SQLCOM_OPTIMIZE]=         CF_WRITE_LOGS_COMMAND;
  sql_command_flags[SQLCOM_ANALYZE]=          CF_WRITE_LOGS_COMMAND;
}


bool is_update_query(enum enum_sql_command command)
{
  DBUG_ASSERT(command >= 0 && command <= SQLCOM_END);
  return (sql_command_flags[command] & CF_CHANGES_DATA) != 0;
}

/**
  Check if a sql command is allowed to write to log tables.
  @param command The SQL command
  @return true if writing is allowed
*/
bool is_log_table_write_query(enum enum_sql_command command)
{
  DBUG_ASSERT(command >= 0 && command <= SQLCOM_END);
  return (sql_command_flags[command] & CF_WRITE_LOGS_COMMAND) != 0;
}

void execute_init_command(THD *thd, sys_var_str *init_command_var,
			  rw_lock_t *var_mutex)
{
  Vio* save_vio;
  ulong save_client_capabilities;

#if defined(ENABLED_PROFILING) && defined(COMMUNITY_SERVER)
  thd->profiling.start_new_query();
  thd->profiling.set_query_source(init_command_var->value,
                                  init_command_var->value_length);
#endif

  thd_proc_info(thd, "Execution of init_command");
  /*
    We need to lock init_command_var because
    during execution of init_command_var query
    values of init_command_var can't be changed
  */
  rw_rdlock(var_mutex);
  save_client_capabilities= thd->client_capabilities;
  thd->client_capabilities|= CLIENT_MULTI_QUERIES;
  /*
    We don't need return result of execution to client side.
    To forbid this we should set thd->net.vio to 0.
  */
  save_vio= thd->net.vio;
  thd->net.vio= 0;
  dispatch_command(COM_QUERY, thd,
                   init_command_var->value,
                   init_command_var->value_length);
  rw_unlock(var_mutex);
  thd->client_capabilities= save_client_capabilities;
  thd->net.vio= save_vio;

#if defined(ENABLED_PROFILING) && defined(COMMUNITY_SERVER)
  thd->profiling.finish_current_query();
#endif
}


/**
  Execute commands from bootstrap_file.

  Used when creating the initial grant tables.
*/

pthread_handler_t handle_bootstrap(void *arg)
{
  THD *thd=(THD*) arg;
  FILE *file=bootstrap_file;
  char *buff;
  const char* found_semicolon= NULL;

  /* The following must be called before DBUG_ENTER */
  thd->thread_stack= (char*) &thd;
  if (my_thread_init() || thd->store_globals())
  {
#ifndef EMBEDDED_LIBRARY
    close_connection(thd, ER_OUT_OF_RESOURCES, 1);
#endif
    thd->fatal_error();
    goto end;
  }
  DBUG_ENTER("handle_bootstrap");

#ifndef EMBEDDED_LIBRARY
  pthread_detach_this_thread();
  thd->thread_stack= (char*) &thd;
#endif /* EMBEDDED_LIBRARY */

  if (thd->variables.max_join_size == HA_POS_ERROR)
    thd->options |= OPTION_BIG_SELECTS;

  thd_proc_info(thd, 0);
  thd->version=refresh_version;
  thd->security_ctx->priv_user=
    thd->security_ctx->user= (char*) my_strdup("boot", MYF(MY_WME));
  thd->security_ctx->priv_host[0]=0;
  /*
    Make the "client" handle multiple results. This is necessary
    to enable stored procedures with SELECTs and Dynamic SQL
    in init-file.
  */
  thd->client_capabilities|= CLIENT_MULTI_RESULTS;

  buff= (char*) thd->net.buff;
  thd->init_for_queries();
  while (fgets(buff, thd->net.max_packet, file))
  {
    /* strlen() can't be deleted because fgets() doesn't return length */
    ulong length= (ulong) strlen(buff);
    while (buff[length-1] != '\n' && !feof(file))
    {
      /*
        We got only a part of the current string. Will try to increase
        net buffer then read the rest of the current string.
      */
      /* purecov: begin tested */
      if (net_realloc(&(thd->net), 2 * thd->net.max_packet))
      {
        net_end_statement(thd);
        bootstrap_error= 1;
        break;
      }
      buff= (char*) thd->net.buff;
      fgets(buff + length, thd->net.max_packet - length, file);
      length+= (ulong) strlen(buff + length);
      /* purecov: end */
    }
    if (bootstrap_error)
      break;                                    /* purecov: inspected */

    while (length && (my_isspace(thd->charset(), buff[length-1]) ||
                      buff[length-1] == ';'))
      length--;
    buff[length]=0;

    /* Skip lines starting with delimiter */
    if (strncmp(buff, STRING_WITH_LEN("delimiter")) == 0)
      continue;

    thd->query_length=length;
    thd->query= (char*) thd->memdup_w_gap(buff, length+1, 
                                          thd->db_length+1+
                                          QUERY_CACHE_FLAGS_SIZE);
    thd->query[length] = '\0';
    DBUG_PRINT("query",("%-.4096s",thd->query));
#if defined(ENABLED_PROFILING) && defined(COMMUNITY_SERVER)
    thd->profiling.start_new_query();
    thd->profiling.set_query_source(thd->query, length);
#endif

    /*
      We don't need to obtain LOCK_thread_count here because in bootstrap
      mode we have only one thread.
    */
    thd->query_id=next_query_id();
    thd->set_time();
    mysql_parse(thd, thd->query, length, & found_semicolon);
    close_thread_tables(thd);			// Free tables

    bootstrap_error= thd->is_error();
    net_end_statement(thd);

#if defined(ENABLED_PROFILING) && defined(COMMUNITY_SERVER)
    thd->profiling.finish_current_query();
#endif

    if (bootstrap_error)
      break;

    free_root(thd->mem_root,MYF(MY_KEEP_PREALLOC));
#ifdef USING_TRANSACTIONS
    free_root(&thd->transaction.mem_root,MYF(MY_KEEP_PREALLOC));
#endif
  }

end:
  net_end(&thd->net);
  thd->cleanup();
  delete thd;

#ifndef EMBEDDED_LIBRARY
  (void) pthread_mutex_lock(&LOCK_thread_count);
  thread_count--;
  (void) pthread_mutex_unlock(&LOCK_thread_count);
  (void) pthread_cond_broadcast(&COND_thread_count);
  my_thread_end();
  pthread_exit(0);
#endif
  DBUG_RETURN(0);
}


/**
  @brief Check access privs for a MERGE table and fix children lock types.

  @param[in]        thd         thread handle
  @param[in]        db          database name
  @param[in,out]    table_list  list of child tables (merge_list)
                                lock_type and optionally db set per table

  @return           status
    @retval         0           OK
    @retval         != 0        Error

  @detail
    This function is used for write access to MERGE tables only
    (CREATE TABLE, ALTER TABLE ... UNION=(...)). Set TL_WRITE for
    every child. Set 'db' for every child if not present.
*/
#ifndef NO_EMBEDDED_ACCESS_CHECKS
static bool check_merge_table_access(THD *thd, char *db,
                                     TABLE_LIST *table_list)
{
  int error= 0;

  if (table_list)
  {
    /* Check that all tables use the current database */
    TABLE_LIST *tlist;

    for (tlist= table_list; tlist; tlist= tlist->next_local)
    {
      if (!tlist->db || !tlist->db[0])
        tlist->db= db; /* purecov: inspected */
    }
    error= check_table_access(thd, SELECT_ACL | UPDATE_ACL | DELETE_ACL,
                              table_list, UINT_MAX, FALSE);
  }
  return error;
}
#endif

/* This works because items are allocated with sql_alloc() */

void free_items(Item *item)
{
  Item *next;
  DBUG_ENTER("free_items");
  for (; item ; item=next)
  {
    next=item->next;
    item->delete_self();
  }
  DBUG_VOID_RETURN;
}

/* This works because items are allocated with sql_alloc() */

void cleanup_items(Item *item)
{
  DBUG_ENTER("cleanup_items");  
  for (; item ; item=item->next)
    item->cleanup();
  DBUG_VOID_RETURN;
}

/**
  Handle COM_TABLE_DUMP command.

  @param thd           thread handle
  @param db            database name or an empty string. If empty,
                       the current database of the connection is used
  @param tbl_name      name of the table to dump

  @note
    This function is written to handle one specific command only.

  @retval
    0               success
  @retval
    1               error, the error message is set in THD
*/

static
int mysql_table_dump(THD *thd, LEX_STRING *db, char *tbl_name)
{
  TABLE* table;
  TABLE_LIST* table_list;
  int error = 0;
  DBUG_ENTER("mysql_table_dump");
  if (db->length == 0)
  {
    db->str= thd->db;            /* purecov: inspected */
    db->length= thd->db_length;  /* purecov: inspected */
  }
  if (!(table_list = (TABLE_LIST*) thd->calloc(sizeof(TABLE_LIST))))
    DBUG_RETURN(1); // out of memory
  table_list->db= db->str;
  table_list->table_name= table_list->alias= tbl_name;
  table_list->lock_type= TL_READ_NO_INSERT;
  table_list->prev_global= &table_list;	// can be removed after merge with 4.1

  if (check_db_name(db))
  {
    /* purecov: begin inspected */
    my_error(ER_WRONG_DB_NAME ,MYF(0), db->str ? db->str : "NULL");
    goto err;
    /* purecov: end */
  }
  if (lower_case_table_names)
    my_casedn_str(files_charset_info, tbl_name);

  if (!(table=open_ltable(thd, table_list, TL_READ_NO_INSERT, 0)))
    DBUG_RETURN(1);

  if (check_one_table_access(thd, SELECT_ACL, table_list))
    goto err;
  thd->free_list = 0;
  thd->query_length=(uint) strlen(tbl_name);
  thd->query = tbl_name;
  if ((error = mysqld_dump_create_info(thd, table_list, -1)))
  {
    my_error(ER_GET_ERRNO, MYF(0), my_errno);
    goto err;
  }
  net_flush(&thd->net);
  if ((error= table->file->dump(thd,-1)))
    my_error(ER_GET_ERRNO, MYF(0), error);

err:
  DBUG_RETURN(error);
}

/**
  Ends the current transaction and (maybe) begin the next.

  @param thd            Current thread
  @param completion     Completion type

  @retval
    0   OK
*/

int end_trans(THD *thd, enum enum_mysql_completiontype completion)
{
  bool do_release= 0;
  int res= 0;
  DBUG_ENTER("end_trans");

  if (unlikely(thd->in_sub_stmt))
  {
    my_error(ER_COMMIT_NOT_ALLOWED_IN_SF_OR_TRG, MYF(0));
    DBUG_RETURN(1);
  }
  if (thd->transaction.xid_state.xa_state != XA_NOTR)
  {
    my_error(ER_XAER_RMFAIL, MYF(0),
             xa_state_names[thd->transaction.xid_state.xa_state]);
    DBUG_RETURN(1);
  }
  switch (completion) {
  case COMMIT:
    /*
     We don't use end_active_trans() here to ensure that this works
     even if there is a problem with the OPTION_AUTO_COMMIT flag
     (Which of course should never happen...)
    */
    thd->server_status&= ~SERVER_STATUS_IN_TRANS;
    res= ha_commit(thd);
    thd->options&= ~(OPTION_BEGIN | OPTION_KEEP_LOG);
    thd->transaction.all.modified_non_trans_table= FALSE;
    break;
  case COMMIT_RELEASE:
    do_release= 1; /* fall through */
  case COMMIT_AND_CHAIN:
    res= end_active_trans(thd);
    if (!res && completion == COMMIT_AND_CHAIN)
      res= begin_trans(thd);
    break;
  case ROLLBACK_RELEASE:
    do_release= 1; /* fall through */
  case ROLLBACK:
  case ROLLBACK_AND_CHAIN:
  {
    thd->server_status&= ~SERVER_STATUS_IN_TRANS;
    if (ha_rollback(thd))
      res= -1;
    thd->options&= ~(OPTION_BEGIN | OPTION_KEEP_LOG);
    thd->transaction.all.modified_non_trans_table= FALSE;
    if (!res && (completion == ROLLBACK_AND_CHAIN))
      res= begin_trans(thd);
    break;
  }
  default:
    res= -1;
    my_error(ER_UNKNOWN_COM_ERROR, MYF(0));
    DBUG_RETURN(-1);
  }

  if (res < 0)
    my_error(thd->killed_errno(), MYF(0));
  else if ((res == 0) && do_release)
    thd->killed= THD::KILL_CONNECTION;

  DBUG_RETURN(res);
}

#ifndef EMBEDDED_LIBRARY

/**
  Read one command from connection and execute it (query or simple command).
  This function is called in loop from thread function.

  For profiling to work, it must never be called recursively.

  @retval
    0  success
  @retval
    1  request of thread shutdown (see dispatch_command() description)
*/

bool do_command(THD *thd)
{
  bool return_value;
  char *packet= 0;
  ulong packet_length;
  NET *net= &thd->net;
  enum enum_server_command command;
  DBUG_ENTER("do_command");

  /*
    indicator of uninitialized lex => normal flow of errors handling
    (see my_message_sql)
  */
  thd->lex->current_select= 0;

  /*
    This thread will do a blocking read from the client which
    will be interrupted when the next command is received from
    the client, the connection is closed or "net_wait_timeout"
    number of seconds has passed
  */
  my_net_set_read_timeout(net, thd->variables.net_wait_timeout);

  /*
    XXX: this code is here only to clear possible errors of init_connect. 
    Consider moving to init_connect() instead.
  */
  thd->clear_error();				// Clear error message
  thd->main_da.reset_diagnostics_area();

  net_new_transaction(net);

  packet_length= my_net_read(net);
#if defined(ENABLED_PROFILING) && defined(COMMUNITY_SERVER)
  thd->profiling.start_new_query();
#endif
  if (packet_length == packet_error)
  {
    DBUG_PRINT("info",("Got error %d reading command from socket %s",
		       net->error,
		       vio_description(net->vio)));

    /* Check if we can continue without closing the connection */

    /* The error must be set. */
    DBUG_ASSERT(thd->is_error());
    net_end_statement(thd);

    if (net->error != 3)
    {
      return_value= TRUE;                       // We have to close it.
      goto out;
    }

    net->error= 0;
    return_value= FALSE;
    goto out;
  }

  packet= (char*) net->read_pos;
  /*
    'packet_length' contains length of data, as it was stored in packet
    header. In case of malformed header, my_net_read returns zero.
    If packet_length is not zero, my_net_read ensures that the returned
    number of bytes was actually read from network.
    There is also an extra safety measure in my_net_read:
    it sets packet[packet_length]= 0, but only for non-zero packets.
  */
  if (packet_length == 0)                       /* safety */
  {
    /* Initialize with COM_SLEEP packet */
    packet[0]= (uchar) COM_SLEEP;
    packet_length= 1;
  }
  /* Do not rely on my_net_read, extra safety against programming errors. */
  packet[packet_length]= '\0';                  /* safety */

  command= (enum enum_server_command) (uchar) packet[0];

  if (command >= COM_END)
    command= COM_END;				// Wrong command

  DBUG_PRINT("info",("Command on %s = %d (%s)",
                     vio_description(net->vio), command,
                     command_name[command].str));

  /* Restore read timeout value */
  my_net_set_read_timeout(net, thd->variables.net_read_timeout);

  DBUG_ASSERT(packet_length);
  return_value= dispatch_command(command, thd, packet+1, (uint) (packet_length-1));

out:
#if defined(ENABLED_PROFILING) && defined(COMMUNITY_SERVER)
  thd->profiling.finish_current_query();
#endif
  DBUG_RETURN(return_value);
}
#endif  /* EMBEDDED_LIBRARY */

/**
  @brief Determine if an attempt to update a non-temporary table while the
    read-only option was enabled has been made.

  This is a helper function to mysql_execute_command.

  @note SQLCOM_MULTI_UPDATE is an exception and delt with elsewhere.

  @see mysql_execute_command
  @returns Status code
    @retval TRUE The statement should be denied.
    @retval FALSE The statement isn't updating any relevant tables.
*/

static my_bool deny_updates_if_read_only_option(THD *thd,
                                                TABLE_LIST *all_tables)
{
  DBUG_ENTER("deny_updates_if_read_only_option");

  if (!opt_readonly)
    DBUG_RETURN(FALSE);

  LEX *lex= thd->lex;

  const my_bool user_is_super=
    ((ulong)(thd->security_ctx->master_access & SUPER_ACL) ==
     (ulong)SUPER_ACL);

  if (user_is_super)
    DBUG_RETURN(FALSE);

  if (!(sql_command_flags[lex->sql_command] & CF_CHANGES_DATA))
    DBUG_RETURN(FALSE);

  /* Multi update is an exception and is dealt with later. */
  if (lex->sql_command == SQLCOM_UPDATE_MULTI)
    DBUG_RETURN(FALSE);

  const my_bool create_temp_tables= 
    (lex->sql_command == SQLCOM_CREATE_TABLE) &&
    (lex->create_info.options & HA_LEX_CREATE_TMP_TABLE);

  const my_bool drop_temp_tables= 
    (lex->sql_command == SQLCOM_DROP_TABLE) &&
    lex->drop_temporary;

  const my_bool update_real_tables=
    some_non_temp_table_to_be_updated(thd, all_tables) &&
    !(create_temp_tables || drop_temp_tables);


  const my_bool create_or_drop_databases=
    (lex->sql_command == SQLCOM_CREATE_DB) ||
    (lex->sql_command == SQLCOM_DROP_DB);

  if (update_real_tables || create_or_drop_databases)
  {
      /*
        An attempt was made to modify one or more non-temporary tables.
      */
      DBUG_RETURN(TRUE);
  }


  /* Assuming that only temporary tables are modified. */
  DBUG_RETURN(FALSE);
}

/**
  Perform one connection-level (COM_XXXX) command.

  @param command         type of command to perform
  @param thd             connection handle
  @param packet          data for the command, packet is always null-terminated
  @param packet_length   length of packet + 1 (to show that data is
                         null-terminated) except for COM_SLEEP, where it
                         can be zero.

  @todo
    set thd->lex->sql_command to SQLCOM_END here.
  @todo
    The following has to be changed to an 8 byte integer

  @retval
    0   ok
  @retval
    1   request of thread shutdown, i. e. if command is
        COM_QUIT/COM_SHUTDOWN
*/
bool dispatch_command(enum enum_server_command command, THD *thd,
		      char* packet, uint packet_length)
{
  NET *net= &thd->net;
  bool error= 0;
  DBUG_ENTER("dispatch_command");
  DBUG_PRINT("info",("packet: '%*.s'; command: %d", packet_length, packet, command));

  thd->command=command;
  /*
    Commands which always take a long time are logged into
    the slow log only if opt_log_slow_admin_statements is set.
  */
  thd->enable_slow_log= TRUE;
  thd->lex->sql_command= SQLCOM_END; /* to avoid confusing VIEW detectors */
  thd->set_time();
  VOID(pthread_mutex_lock(&LOCK_thread_count));
  thd->query_id= global_query_id;

  switch( command ) {
  /* Ignore these statements. */
  case COM_STATISTICS:
  case COM_PING:
    break;
  /* Only increase id on these statements but don't count them. */
  case COM_STMT_PREPARE: 
  case COM_STMT_CLOSE:
  case COM_STMT_RESET:
    next_query_id();
    break;
  /* Increase id and count all other statements. */
  default:
    statistic_increment(thd->status_var.questions, &LOCK_status);
    next_query_id();
  }

  thread_running++;
  /* TODO: set thd->lex->sql_command to SQLCOM_END here */
  VOID(pthread_mutex_unlock(&LOCK_thread_count));

  /**
    Clear the set of flags that are expected to be cleared at the
    beginning of each command.
  */
  thd->server_status&= ~SERVER_STATUS_CLEAR_SET;
  switch (command) {
  case COM_INIT_DB:
  {
    LEX_STRING tmp;
    status_var_increment(thd->status_var.com_stat[SQLCOM_CHANGE_DB]);
    thd->convert_string(&tmp, system_charset_info,
			packet, packet_length, thd->charset());
    if (!mysql_change_db(thd, &tmp, FALSE))
    {
      general_log_write(thd, command, thd->db, thd->db_length);
      my_ok(thd);
    }
    break;
  }
#ifdef HAVE_REPLICATION
  case COM_REGISTER_SLAVE:
  {
    if (!register_slave(thd, (uchar*)packet, packet_length))
      my_ok(thd);
    break;
  }
#endif
  case COM_TABLE_DUMP:
  {
    char *tbl_name;
    LEX_STRING db;
    /* Safe because there is always a trailing \0 at the end of the packet */
    uint db_len= *(uchar*) packet;
    if (db_len + 1 > packet_length || db_len > NAME_LEN)
    {
      my_message(ER_UNKNOWN_COM_ERROR, ER(ER_UNKNOWN_COM_ERROR), MYF(0));
      break;
    }
    /* Safe because there is always a trailing \0 at the end of the packet */
    uint tbl_len= *(uchar*) (packet + db_len + 1);
    if (db_len + tbl_len + 2 > packet_length || tbl_len > NAME_LEN)
    {
      my_message(ER_UNKNOWN_COM_ERROR, ER(ER_UNKNOWN_COM_ERROR), MYF(0));
      break;
    }

    status_var_increment(thd->status_var.com_other);
    thd->enable_slow_log= opt_log_slow_admin_statements;
    db.str= (char*) thd->alloc(db_len + tbl_len + 2);
    if (!db.str)
    {
      my_message(ER_OUT_OF_RESOURCES, ER(ER_OUT_OF_RESOURCES), MYF(0));
      break;
    }
    db.length= db_len;
    tbl_name= strmake(db.str, packet + 1, db_len)+1;
    strmake(tbl_name, packet + db_len + 2, tbl_len);
    if (mysql_table_dump(thd, &db, tbl_name) == 0)
      thd->main_da.disable_status();
    break;
  }
  case COM_CHANGE_USER:
  {
    status_var_increment(thd->status_var.com_other);
    char *user= (char*) packet, *packet_end= packet + packet_length;
    /* Safe because there is always a trailing \0 at the end of the packet */
    char *passwd= strend(user)+1;

    thd->change_user();
    thd->clear_error();                         // if errors from rollback

    /*
      Old clients send null-terminated string ('\0' for empty string) for
      password.  New clients send the size (1 byte) + string (not null
      terminated, so also '\0' for empty string).

      Cast *passwd to an unsigned char, so that it doesn't extend the sign
      for *passwd > 127 and become 2**32-127 after casting to uint.
    */
    char db_buff[NAME_LEN+1];                 // buffer to store db in utf8
    char *db= passwd;
    char *save_db;
    /*
      If there is no password supplied, the packet must contain '\0',
      in any type of handshake (4.1 or pre-4.1).
     */
    if (passwd >= packet_end)
    {
      my_message(ER_UNKNOWN_COM_ERROR, ER(ER_UNKNOWN_COM_ERROR), MYF(0));
      break;
    }
    uint passwd_len= (thd->client_capabilities & CLIENT_SECURE_CONNECTION ?
                      (uchar)(*passwd++) : strlen(passwd));
    uint dummy_errors, save_db_length, db_length;
    int res;
    Security_context save_security_ctx= *thd->security_ctx;
    USER_CONN *save_user_connect;

    db+= passwd_len + 1;
    /*
      Database name is always NUL-terminated, so in case of empty database
      the packet must contain at least the trailing '\0'.
    */
    if (db >= packet_end)
    {
      my_message(ER_UNKNOWN_COM_ERROR, ER(ER_UNKNOWN_COM_ERROR), MYF(0));
      break;
    }
    db_length= strlen(db);

    char *ptr= db + db_length + 1;
    uint cs_number= 0;

    if (ptr < packet_end)
    {
      if (ptr + 2 > packet_end)
      {
        my_message(ER_UNKNOWN_COM_ERROR, ER(ER_UNKNOWN_COM_ERROR), MYF(0));
        break;
      }

      cs_number= uint2korr(ptr);
    }

    /* Convert database name to utf8 */
    db_buff[copy_and_convert(db_buff, sizeof(db_buff)-1,
                             system_charset_info, db, db_length,
                             thd->charset(), &dummy_errors)]= 0;
    db= db_buff;

    /* Save user and privileges */
    save_db_length= thd->db_length;
    save_db= thd->db;
    save_user_connect= thd->user_connect;

    if (!(thd->security_ctx->user= my_strdup(user, MYF(0))))
    {
      thd->security_ctx->user= save_security_ctx.user;
      my_message(ER_OUT_OF_RESOURCES, ER(ER_OUT_OF_RESOURCES), MYF(0));
      break;
    }

    /* Clear variables that are allocated */
    thd->user_connect= 0;
    thd->security_ctx->priv_user= thd->security_ctx->user;
    res= check_user(thd, COM_CHANGE_USER, passwd, passwd_len, db, FALSE);

    if (res)
    {
      x_free(thd->security_ctx->user);
      *thd->security_ctx= save_security_ctx;
      thd->user_connect= save_user_connect;
      thd->db= save_db;
      thd->db_length= save_db_length;
    }
    else
    {
#ifndef NO_EMBEDDED_ACCESS_CHECKS
      /* we've authenticated new user */
      if (save_user_connect)
	decrease_user_connections(save_user_connect);
#endif /* NO_EMBEDDED_ACCESS_CHECKS */
      x_free(save_db);
      x_free(save_security_ctx.user);

      if (cs_number)
      {
        thd_init_client_charset(thd, cs_number);
        thd->update_charset();
      }
    }
    break;
  }
  case COM_STMT_EXECUTE:
  {
    mysqld_stmt_execute(thd, packet, packet_length);
    break;
  }
  case COM_STMT_FETCH:
  {
    mysqld_stmt_fetch(thd, packet, packet_length);
    break;
  }
  case COM_STMT_SEND_LONG_DATA:
  {
    mysql_stmt_get_longdata(thd, packet, packet_length);
    break;
  }
  case COM_STMT_PREPARE:
  {
    mysqld_stmt_prepare(thd, packet, packet_length);
    break;
  }
  case COM_STMT_CLOSE:
  {
    mysqld_stmt_close(thd, packet);
    break;
  }
  case COM_STMT_RESET:
  {
    mysqld_stmt_reset(thd, packet);
    break;
  }
  case COM_QUERY:
  {
    if (alloc_query(thd, packet, packet_length))
      break;					// fatal error is set
    char *packet_end= thd->query + thd->query_length;
    /* 'b' stands for 'buffer' parameter', special for 'my_snprintf' */
    const char* end_of_stmt= NULL;

    general_log_write(thd, command, thd->query, thd->query_length);
    DBUG_PRINT("query",("%-.4096s",thd->query));
#if defined(ENABLED_PROFILING) && defined(COMMUNITY_SERVER)
    thd->profiling.set_query_source(thd->query, thd->query_length);
#endif

    if (!(specialflag & SPECIAL_NO_PRIOR))
      my_pthread_setprio(pthread_self(),QUERY_PRIOR);

    mysql_parse(thd, thd->query, thd->query_length, &end_of_stmt);

    while (!thd->killed && (end_of_stmt != NULL) && ! thd->is_error())
    {
      char *beginning_of_next_stmt= (char*) end_of_stmt;

      net_end_statement(thd);
      query_cache_end_of_result(thd);
      /*
        Multiple queries exits, execute them individually
      */
      close_thread_tables(thd);
      ulong length= (ulong)(packet_end - beginning_of_next_stmt);

      log_slow_statement(thd);

      /* Remove garbage at start of query */
      while (length > 0 && my_isspace(thd->charset(), *beginning_of_next_stmt))
      {
        beginning_of_next_stmt++;
        length--;
      }

#if defined(ENABLED_PROFILING) && defined(COMMUNITY_SERVER)
      thd->profiling.finish_current_query();
      thd->profiling.start_new_query("continuing");
      thd->profiling.set_query_source(beginning_of_next_stmt, length);
#endif

      VOID(pthread_mutex_lock(&LOCK_thread_count));
      thd->query_length= length;
      thd->query= beginning_of_next_stmt;
      /*
        Count each statement from the client.
      */
      statistic_increment(thd->status_var.questions, &LOCK_status);
      thd->query_id= next_query_id();
      thd->set_time(); /* Reset the query start time. */
      /* TODO: set thd->lex->sql_command to SQLCOM_END here */
      VOID(pthread_mutex_unlock(&LOCK_thread_count));
      mysql_parse(thd, beginning_of_next_stmt, length, &end_of_stmt);
    }

    if (!(specialflag & SPECIAL_NO_PRIOR))
      my_pthread_setprio(pthread_self(),WAIT_PRIOR);
    DBUG_PRINT("info",("query ready"));
    break;
  }
  case COM_FIELD_LIST:				// This isn't actually needed
#ifdef DONT_ALLOW_SHOW_COMMANDS
    my_message(ER_NOT_ALLOWED_COMMAND, ER(ER_NOT_ALLOWED_COMMAND),
               MYF(0));	/* purecov: inspected */
    break;
#else
  {
    char *fields, *packet_end= packet + packet_length, *arg_end;
    /* Locked closure of all tables */
    TABLE_LIST table_list;
    LEX_STRING conv_name;

    /* used as fields initializator */
    lex_start(thd);

    status_var_increment(thd->status_var.com_stat[SQLCOM_SHOW_FIELDS]);
    bzero((char*) &table_list,sizeof(table_list));
    if (thd->copy_db_to(&table_list.db, &table_list.db_length))
      break;
    /*
      We have name + wildcard in packet, separated by endzero
    */
    arg_end= strend(packet);
    thd->convert_string(&conv_name, system_charset_info,
			packet, (uint) (arg_end - packet), thd->charset());
    table_list.alias= table_list.table_name= conv_name.str;
    packet= arg_end + 1;

    if (!my_strcasecmp(system_charset_info, table_list.db,
                       INFORMATION_SCHEMA_NAME.str))
    {
      ST_SCHEMA_TABLE *schema_table= find_schema_table(thd, table_list.alias);
      if (schema_table)
        table_list.schema_table= schema_table;
    }

    thd->query_length= (uint) (packet_end - packet); // Don't count end \0
    if (!(thd->query=fields= (char*) thd->memdup(packet,thd->query_length+1)))
      break;
    general_log_print(thd, command, "%s %s", table_list.table_name, fields);
    if (lower_case_table_names)
      my_casedn_str(files_charset_info, table_list.table_name);

    if (check_access(thd,SELECT_ACL,table_list.db,&table_list.grant.privilege,
		     0, 0, test(table_list.schema_table)))
      break;
    if (check_grant(thd, SELECT_ACL, &table_list, 2, UINT_MAX, 0))
      break;
    /* init structures for VIEW processing */
    table_list.select_lex= &(thd->lex->select_lex);

    lex_start(thd);
    mysql_reset_thd_for_next_command(thd);

    thd->lex->
      select_lex.table_list.link_in_list((uchar*) &table_list,
                                         (uchar**) &table_list.next_local);
    thd->lex->add_to_query_tables(&table_list);

    /* switch on VIEW optimisation: do not fill temporary tables */
    thd->lex->sql_command= SQLCOM_SHOW_FIELDS;
    mysqld_list_fields(thd,&table_list,fields);
    thd->lex->unit.cleanup();
    thd->cleanup_after_query();
    break;
  }
#endif
  case COM_QUIT:
    /* We don't calculate statistics for this command */
    general_log_print(thd, command, NullS);
    net->error=0;				// Don't give 'abort' message
    thd->main_da.disable_status();              // Don't send anything back
    error=TRUE;					// End server
    break;

#ifdef REMOVED
  case COM_CREATE_DB:				// QQ: To be removed
    {
      LEX_STRING db, alias;
      HA_CREATE_INFO create_info;

      status_var_increment(thd->status_var.com_stat[SQLCOM_CREATE_DB]);
      if (thd->make_lex_string(&db, packet, packet_length, FALSE) ||
          thd->make_lex_string(&alias, db.str, db.length, FALSE) ||
          check_db_name(&db))
      {
	my_error(ER_WRONG_DB_NAME, MYF(0), db.str ? db.str : "NULL");
	break;
      }
      if (check_access(thd, CREATE_ACL, db.str , 0, 1, 0,
                       is_schema_db(db.str)))
	break;
<<<<<<< HEAD
      general_log_print(thd, command, packet);
=======
      mysql_log.write(thd, command, "%s", db);
>>>>>>> b3cedc24
      bzero(&create_info, sizeof(create_info));
      mysql_create_db(thd, (lower_case_table_names == 2 ? alias.str : db.str),
                      &create_info, 0);
      break;
    }
  case COM_DROP_DB:				// QQ: To be removed
    {
      status_var_increment(thd->status_var.com_stat[SQLCOM_DROP_DB]);
      LEX_STRING db;

      if (thd->make_lex_string(&db, packet, packet_length, FALSE) ||
          check_db_name(&db))
      {
	my_error(ER_WRONG_DB_NAME, MYF(0), db.str ? db.str : "NULL");
	break;
      }
      if (check_access(thd, DROP_ACL, db.str, 0, 1, 0, is_schema_db(db.str)))
	break;
      if (thd->locked_tables || thd->active_transaction())
      {
	my_message(ER_LOCK_OR_ACTIVE_TRANSACTION,
                   ER(ER_LOCK_OR_ACTIVE_TRANSACTION), MYF(0));
	break;
      }
<<<<<<< HEAD
      general_log_write(thd, command, db.str, db.length);
      mysql_rm_db(thd, db.str, 0, 0);
=======
      mysql_log.write(thd, command, "%s", db);
      mysql_rm_db(thd, db, 0, 0);
>>>>>>> b3cedc24
      break;
    }
#endif
#ifndef EMBEDDED_LIBRARY
  case COM_BINLOG_DUMP:
    {
      ulong pos;
      ushort flags;
      uint32 slave_server_id;

      status_var_increment(thd->status_var.com_other);
      thd->enable_slow_log= opt_log_slow_admin_statements;
      if (check_global_access(thd, REPL_SLAVE_ACL))
	break;

      /* TODO: The following has to be changed to an 8 byte integer */
      pos = uint4korr(packet);
      flags = uint2korr(packet + 4);
      thd->server_id=0; /* avoid suicide */
      if ((slave_server_id= uint4korr(packet+6))) // mysqlbinlog.server_id==0
	kill_zombie_dump_threads(slave_server_id);
      thd->server_id = slave_server_id;

      general_log_print(thd, command, "Log: '%s'  Pos: %ld", packet+10,
                      (long) pos);
      mysql_binlog_send(thd, thd->strdup(packet + 10), (my_off_t) pos, flags);
      unregister_slave(thd,1,1);
      /*  fake COM_QUIT -- if we get here, the thread needs to terminate */
      error = TRUE;
      break;
    }
#endif
  case COM_REFRESH:
  {
    bool not_used;
    status_var_increment(thd->status_var.com_stat[SQLCOM_FLUSH]);
    ulong options= (ulong) (uchar) packet[0];
    if (check_global_access(thd,RELOAD_ACL))
      break;
    general_log_print(thd, command, NullS);
    if (!reload_acl_and_cache(thd, options, (TABLE_LIST*) 0, &not_used))
      my_ok(thd);
    break;
  }
#ifndef EMBEDDED_LIBRARY
  case COM_SHUTDOWN:
  {
    status_var_increment(thd->status_var.com_other);
    if (check_global_access(thd,SHUTDOWN_ACL))
      break; /* purecov: inspected */
    /*
      If the client is < 4.1.3, it is going to send us no argument; then
      packet_length is 0, packet[0] is the end 0 of the packet. Note that
      SHUTDOWN_DEFAULT is 0. If client is >= 4.1.3, the shutdown level is in
      packet[0].
    */
    enum mysql_enum_shutdown_level level=
      (enum mysql_enum_shutdown_level) (uchar) packet[0];
    if (level == SHUTDOWN_DEFAULT)
      level= SHUTDOWN_WAIT_ALL_BUFFERS; // soon default will be configurable
    else if (level != SHUTDOWN_WAIT_ALL_BUFFERS)
    {
      my_error(ER_NOT_SUPPORTED_YET, MYF(0), "this shutdown level");
      break;
    }
    DBUG_PRINT("quit",("Got shutdown command for level %u", level));
    general_log_print(thd, command, NullS);
    my_eof(thd);
    close_thread_tables(thd);			// Free before kill
    kill_mysql();
    error=TRUE;
    break;
  }
#endif
  case COM_STATISTICS:
  {
    STATUS_VAR current_global_status_var;
    ulong uptime;
    uint length;
    ulonglong queries_per_second1000;
    char buff[250];
    uint buff_len= sizeof(buff);

    general_log_print(thd, command, NullS);
    status_var_increment(thd->status_var.com_stat[SQLCOM_SHOW_STATUS]);
    calc_sum_of_all_status(&current_global_status_var);
    if (!(uptime= (ulong) (thd->start_time - server_start_time)))
      queries_per_second1000= 0;
    else
      queries_per_second1000= thd->query_id * LL(1000) / uptime;

    length= my_snprintf((char*) buff, buff_len - 1,
                        "Uptime: %lu  Threads: %d  Questions: %lu  "
                        "Slow queries: %lu  Opens: %lu  Flush tables: %lu  "
                        "Open tables: %u  Queries per second avg: %u.%u",
                        uptime,
                        (int) thread_count, (ulong) thd->query_id,
                        current_global_status_var.long_query_count,
                        current_global_status_var.opened_tables,
                        refresh_version,
                        cached_open_tables(),
                        (uint) (queries_per_second1000 / 1000),
                        (uint) (queries_per_second1000 % 1000));
#ifdef EMBEDDED_LIBRARY
    /* Store the buffer in permanent memory */
    my_ok(thd, 0, 0, buff);
#endif
#ifdef SAFEMALLOC
    if (sf_malloc_cur_memory)				// Using SAFEMALLOC
    {
      char *end= buff + length;
      length+= my_snprintf(end, buff_len - length - 1,
                           end,"  Memory in use: %ldK  Max memory used: %ldK",
                           (sf_malloc_cur_memory+1023L)/1024L,
                           (sf_malloc_max_memory+1023L)/1024L);
    }
#endif
#ifndef EMBEDDED_LIBRARY
    VOID(my_net_write(net, (uchar*) buff, length));
    VOID(net_flush(net));
    thd->main_da.disable_status();
#endif
    break;
  }
  case COM_PING:
    status_var_increment(thd->status_var.com_other);
    my_ok(thd);				// Tell client we are alive
    break;
  case COM_PROCESS_INFO:
    status_var_increment(thd->status_var.com_stat[SQLCOM_SHOW_PROCESSLIST]);
    if (!thd->security_ctx->priv_user[0] &&
        check_global_access(thd, PROCESS_ACL))
      break;
    general_log_print(thd, command, NullS);
    mysqld_list_processes(thd,
			  thd->security_ctx->master_access & PROCESS_ACL ? 
			  NullS : thd->security_ctx->priv_user, 0);
    break;
  case COM_PROCESS_KILL:
  {
    status_var_increment(thd->status_var.com_stat[SQLCOM_KILL]);
    ulong id=(ulong) uint4korr(packet);
    sql_kill(thd,id,false);
    break;
  }
  case COM_SET_OPTION:
  {
    status_var_increment(thd->status_var.com_stat[SQLCOM_SET_OPTION]);
    uint opt_command= uint2korr(packet);

    switch (opt_command) {
    case (int) MYSQL_OPTION_MULTI_STATEMENTS_ON:
      thd->client_capabilities|= CLIENT_MULTI_STATEMENTS;
      my_eof(thd);
      break;
    case (int) MYSQL_OPTION_MULTI_STATEMENTS_OFF:
      thd->client_capabilities&= ~CLIENT_MULTI_STATEMENTS;
      my_eof(thd);
      break;
    default:
      my_message(ER_UNKNOWN_COM_ERROR, ER(ER_UNKNOWN_COM_ERROR), MYF(0));
      break;
    }
    break;
  }
  case COM_DEBUG:
    status_var_increment(thd->status_var.com_other);
    if (check_global_access(thd, SUPER_ACL))
      break;					/* purecov: inspected */
    mysql_print_status();
    general_log_print(thd, command, NullS);
    my_eof(thd);
    break;
  case COM_SLEEP:
  case COM_CONNECT:				// Impossible here
  case COM_TIME:				// Impossible from client
  case COM_DELAYED_INSERT:
  case COM_END:
  default:
    my_message(ER_UNKNOWN_COM_ERROR, ER(ER_UNKNOWN_COM_ERROR), MYF(0));
    break;
  }

  /* report error issued during command execution */
  if (thd->killed_errno())
  {
    if (! thd->main_da.is_set())
      thd->send_kill_message();
  }
  if (thd->killed == THD::KILL_QUERY || thd->killed == THD::KILL_BAD_DATA)
  {
    thd->killed= THD::NOT_KILLED;
    thd->mysys_var->abort= 0;
  }

  /* If commit fails, we should be able to reset the OK status. */
  thd->main_da.can_overwrite_status= TRUE;
  ha_autocommit_or_rollback(thd, thd->is_error());
  thd->main_da.can_overwrite_status= FALSE;

  thd->transaction.stmt.reset();

  net_end_statement(thd);
  query_cache_end_of_result(thd);

  thd->proc_info= "closing tables";
  /* Free tables */
  close_thread_tables(thd);

  log_slow_statement(thd);

  thd_proc_info(thd, "cleaning up");
  VOID(pthread_mutex_lock(&LOCK_thread_count)); // For process list
  thd_proc_info(thd, 0);
  thd->command=COM_SLEEP;
  thd->query=0;
  thd->query_length=0;
  thread_running--;
  VOID(pthread_mutex_unlock(&LOCK_thread_count));
  thd->packet.shrink(thd->variables.net_buffer_length);	// Reclaim some memory
  free_root(thd->mem_root,MYF(MY_KEEP_PREALLOC));
  DBUG_RETURN(error);
}


void log_slow_statement(THD *thd)
{
  DBUG_ENTER("log_slow_statement");

  /*
    The following should never be true with our current code base,
    but better to keep this here so we don't accidently try to log a
    statement in a trigger or stored function
  */
  if (unlikely(thd->in_sub_stmt))
    DBUG_VOID_RETURN;                           // Don't set time for sub stmt

  /*
    Do not log administrative statements unless the appropriate option is
    set; do not log into slow log if reading from backup.
  */
  if (thd->enable_slow_log && !thd->user_time)
  {
    ulonglong end_utime_of_query= thd->current_utime();
    thd_proc_info(thd, "logging slow query");

    if (((end_utime_of_query - thd->utime_after_lock) >
         thd->variables.long_query_time ||
         ((thd->server_status &
           (SERVER_QUERY_NO_INDEX_USED | SERVER_QUERY_NO_GOOD_INDEX_USED)) &&
          opt_log_queries_not_using_indexes &&
           !(sql_command_flags[thd->lex->sql_command] & CF_STATUS_COMMAND))) &&
        thd->examined_row_count >= thd->variables.min_examined_row_limit)
    {
      thd_proc_info(thd, "logging slow query");
      thd->status_var.long_query_count++;
      slow_log_print(thd, thd->query, thd->query_length, end_utime_of_query);
    }
  }
  DBUG_VOID_RETURN;
}


/**
  Create a TABLE_LIST object for an INFORMATION_SCHEMA table.

    This function is used in the parser to convert a SHOW or DESCRIBE
    table_name command to a SELECT from INFORMATION_SCHEMA.
    It prepares a SELECT_LEX and a TABLE_LIST object to represent the
    given command as a SELECT parse tree.

  @param thd              thread handle
  @param lex              current lex
  @param table_ident      table alias if it's used
  @param schema_table_idx the type of the INFORMATION_SCHEMA table to be
                          created

  @note
    Due to the way this function works with memory and LEX it cannot
    be used outside the parser (parse tree transformations outside
    the parser break PS and SP).

  @retval
    0                 success
  @retval
    1                 out of memory or SHOW commands are not allowed
                      in this version of the server.
*/

int prepare_schema_table(THD *thd, LEX *lex, Table_ident *table_ident,
                         enum enum_schema_tables schema_table_idx)
{
  SELECT_LEX *schema_select_lex= NULL;
  DBUG_ENTER("prepare_schema_table");

  switch (schema_table_idx) {
  case SCH_SCHEMATA:
#if defined(DONT_ALLOW_SHOW_COMMANDS)
    my_message(ER_NOT_ALLOWED_COMMAND,
               ER(ER_NOT_ALLOWED_COMMAND), MYF(0));   /* purecov: inspected */
    DBUG_RETURN(1);
#else
    break;
#endif

  case SCH_TABLE_NAMES:
  case SCH_TABLES:
  case SCH_VIEWS:
  case SCH_TRIGGERS:
  case SCH_EVENTS:
#ifdef DONT_ALLOW_SHOW_COMMANDS
    my_message(ER_NOT_ALLOWED_COMMAND,
               ER(ER_NOT_ALLOWED_COMMAND), MYF(0)); /* purecov: inspected */
    DBUG_RETURN(1);
#else
    {
      LEX_STRING db;
      size_t dummy;
      if (lex->select_lex.db == NULL &&
          lex->copy_db_to(&lex->select_lex.db, &dummy))
      {
        DBUG_RETURN(1);
      }
      schema_select_lex= new SELECT_LEX();
      db.str= schema_select_lex->db= lex->select_lex.db;
      schema_select_lex->table_list.first= NULL;
      db.length= strlen(db.str);

      if (check_db_name(&db))
      {
        my_error(ER_WRONG_DB_NAME, MYF(0), db.str);
        DBUG_RETURN(1);
      }
      break;
    }
#endif
  case SCH_COLUMNS:
  case SCH_STATISTICS:
  {
#ifdef DONT_ALLOW_SHOW_COMMANDS
    my_message(ER_NOT_ALLOWED_COMMAND,
               ER(ER_NOT_ALLOWED_COMMAND), MYF(0)); /* purecov: inspected */
    DBUG_RETURN(1);
#else
    DBUG_ASSERT(table_ident);
    TABLE_LIST **query_tables_last= lex->query_tables_last;
    schema_select_lex= new SELECT_LEX();
    /* 'parent_lex' is used in init_query() so it must be before it. */
    schema_select_lex->parent_lex= lex;
    schema_select_lex->init_query();
    if (!schema_select_lex->add_table_to_list(thd, table_ident, 0, 0, TL_READ))
      DBUG_RETURN(1);
    lex->query_tables_last= query_tables_last;
    break;
  }
#endif
  case SCH_PROFILES:
    /* 
      Mark this current profiling record to be discarded.  We don't
      wish to have SHOW commands show up in profiling.
    */
#if defined(ENABLED_PROFILING) && defined(COMMUNITY_SERVER)
    thd->profiling.discard_current_query();
#endif
    break;
  case SCH_OPEN_TABLES:
  case SCH_VARIABLES:
  case SCH_STATUS:
  case SCH_PROCEDURES:
  case SCH_CHARSETS:
  case SCH_ENGINES:
  case SCH_COLLATIONS:
  case SCH_COLLATION_CHARACTER_SET_APPLICABILITY:
  case SCH_USER_PRIVILEGES:
  case SCH_SCHEMA_PRIVILEGES:
  case SCH_TABLE_PRIVILEGES:
  case SCH_COLUMN_PRIVILEGES:
  case SCH_TABLE_CONSTRAINTS:
  case SCH_KEY_COLUMN_USAGE:
  default:
    break;
  }
  
  SELECT_LEX *select_lex= lex->current_select;
  if (make_schema_select(thd, select_lex, schema_table_idx))
  {
    DBUG_RETURN(1);
  }
  TABLE_LIST *table_list= (TABLE_LIST*) select_lex->table_list.first;
  table_list->schema_select_lex= schema_select_lex;
  table_list->schema_table_reformed= 1;
  DBUG_RETURN(0);
}


/**
  Read query from packet and store in thd->query.
  Used in COM_QUERY and COM_STMT_PREPARE.

    Sets the following THD variables:
  - query
  - query_length

  @retval
    FALSE ok
  @retval
    TRUE  error;  In this case thd->fatal_error is set
*/

bool alloc_query(THD *thd, const char *packet, uint packet_length)
{
  /* Remove garbage at start and end of query */
  while (packet_length > 0 && my_isspace(thd->charset(), packet[0]))
  {
    packet++;
    packet_length--;
  }
  const char *pos= packet + packet_length;     // Point at end null
  while (packet_length > 0 &&
	 (pos[-1] == ';' || my_isspace(thd->charset() ,pos[-1])))
  {
    pos--;
    packet_length--;
  }
  /* We must allocate some extra memory for query cache */
  thd->query_length= 0;                        // Extra safety: Avoid races
  if (!(thd->query= (char*) thd->memdup_w_gap((uchar*) (packet),
					      packet_length,
					      thd->db_length+ 1 +
					      QUERY_CACHE_FLAGS_SIZE)))
    return TRUE;
  thd->query[packet_length]=0;
  thd->query_length= packet_length;

  /* Reclaim some memory */
  thd->packet.shrink(thd->variables.net_buffer_length);
  thd->convert_buffer.shrink(thd->variables.net_buffer_length);

  return FALSE;
}

static void reset_one_shot_variables(THD *thd) 
{
  thd->variables.character_set_client=
    global_system_variables.character_set_client;
  thd->variables.collation_connection=
    global_system_variables.collation_connection;
  thd->variables.collation_database=
    global_system_variables.collation_database;
  thd->variables.collation_server=
    global_system_variables.collation_server;
  thd->update_charset();
  thd->variables.time_zone=
    global_system_variables.time_zone;
  thd->variables.lc_time_names= &my_locale_en_US;
  thd->one_shot_set= 0;
}


static
bool sp_process_definer(THD *thd)
{
  DBUG_ENTER("sp_process_definer");

  LEX *lex= thd->lex;

  /*
    If the definer is not specified, this means that CREATE-statement missed
    DEFINER-clause. DEFINER-clause can be missed in two cases:

      - The user submitted a statement w/o the clause. This is a normal
        case, we should assign CURRENT_USER as definer.

      - Our slave received an updated from the master, that does not
        replicate definer for stored rountines. We should also assign
        CURRENT_USER as definer here, but also we should mark this routine
        as NON-SUID. This is essential for the sake of backward
        compatibility.

        The problem is the slave thread is running under "special" user (@),
        that actually does not exist. In the older versions we do not fail
        execution of a stored routine if its definer does not exist and
        continue the execution under the authorization of the invoker
        (BUG#13198). And now if we try to switch to slave-current-user (@),
        we will fail.

        Actually, this leads to the inconsistent state of master and
        slave (different definers, different SUID behaviour), but it seems,
        this is the best we can do.
  */

  if (!lex->definer)
  {
    Query_arena original_arena;
    Query_arena *ps_arena= thd->activate_stmt_arena_if_needed(&original_arena);

    lex->definer= create_default_definer(thd);

    if (ps_arena)
      thd->restore_active_arena(ps_arena, &original_arena);

    /* Error has been already reported. */
    if (lex->definer == NULL)
      DBUG_RETURN(TRUE);

    if (thd->slave_thread && lex->sphead)
      lex->sphead->m_chistics->suid= SP_IS_NOT_SUID;
  }
  else
  {
    /*
      If the specified definer differs from the current user, we
      should check that the current user has SUPER privilege (in order
      to create a stored routine under another user one must have
      SUPER privilege).
    */
    if ((strcmp(lex->definer->user.str, thd->security_ctx->priv_user) ||
         my_strcasecmp(system_charset_info, lex->definer->host.str,
                       thd->security_ctx->priv_host)) &&
        check_global_access(thd, SUPER_ACL))
    {
      my_error(ER_SPECIFIC_ACCESS_DENIED_ERROR, MYF(0), "SUPER");
      DBUG_RETURN(TRUE);
    }
  }

  /* Check that the specified definer exists. Emit a warning if not. */

#ifndef NO_EMBEDDED_ACCESS_CHECKS
  if (!is_acl_user(lex->definer->host.str, lex->definer->user.str))
  {
    push_warning_printf(thd,
                        MYSQL_ERROR::WARN_LEVEL_NOTE,
                        ER_NO_SUCH_USER,
                        ER(ER_NO_SUCH_USER),
                        lex->definer->user.str,
                        lex->definer->host.str);
  }
#endif /* NO_EMBEDDED_ACCESS_CHECKS */

  DBUG_RETURN(FALSE);
}


/**
  Execute command saved in thd and lex->sql_command.

    Before every operation that can request a write lock for a table
    wait if a global read lock exists. However do not wait if this
    thread has locked tables already. No new locks can be requested
    until the other locks are released. The thread that requests the
    global read lock waits for write locked tables to become unlocked.

    Note that wait_if_global_read_lock() sets a protection against a new
    global read lock when it succeeds. This needs to be released by
    start_waiting_global_read_lock() after the operation.

  @param thd                       Thread handle

  @todo
    - Invalidate the table in the query cache if something changed
    after unlocking when changes become visible.
    TODO: this is workaround. right way will be move invalidating in
    the unlock procedure.
    - TODO: use check_change_password()
    - JOIN is not supported yet. TODO
    - SUSPEND and FOR MIGRATE are not supported yet. TODO

  @retval
    FALSE       OK
  @retval
    TRUE        Error
*/

int
mysql_execute_command(THD *thd)
{
  int res= FALSE;
  bool need_start_waiting= FALSE; // have protection against global read lock
  int  up_result= 0;
  LEX  *lex= thd->lex;
  /* first SELECT_LEX (have special meaning for many of non-SELECTcommands) */
  SELECT_LEX *select_lex= &lex->select_lex;
  /* first table of first SELECT_LEX */
  TABLE_LIST *first_table= (TABLE_LIST*) select_lex->table_list.first;
  /* list of all tables in query */
  TABLE_LIST *all_tables;
  /* most outer SELECT_LEX_UNIT of query */
  SELECT_LEX_UNIT *unit= &lex->unit;
#ifdef HAVE_REPLICATION
  /* have table map for update for multi-update statement (BUG#37051) */
  bool have_table_map_for_update= FALSE;
#endif
  /* Saved variable value */
  DBUG_ENTER("mysql_execute_command");
#ifdef WITH_PARTITION_STORAGE_ENGINE
  thd->work_part_info= 0;
#endif

  /*
    In many cases first table of main SELECT_LEX have special meaning =>
    check that it is first table in global list and relink it first in 
    queries_tables list if it is necessary (we need such relinking only
    for queries with subqueries in select list, in this case tables of
    subqueries will go to global list first)

    all_tables will differ from first_table only if most upper SELECT_LEX
    do not contain tables.

    Because of above in place where should be at least one table in most
    outer SELECT_LEX we have following check:
    DBUG_ASSERT(first_table == all_tables);
    DBUG_ASSERT(first_table == all_tables && first_table != 0);
  */
  lex->first_lists_tables_same();
  /* should be assigned after making first tables same */
  all_tables= lex->query_tables;
  /* set context for commands which do not use setup_tables */
  select_lex->
    context.resolve_in_table_list_only((TABLE_LIST*)select_lex->
                                       table_list.first);

  /*
    Reset warning count for each query that uses tables
    A better approach would be to reset this for any commands
    that is not a SHOW command or a select that only access local
    variables, but for now this is probably good enough.
    Don't reset warnings when executing a stored routine.
  */
  if ((all_tables || !lex->is_single_level_stmt()) && !thd->spcont)
    mysql_reset_errors(thd, 0);

#ifdef HAVE_REPLICATION
  if (unlikely(thd->slave_thread))
  {
    if (lex->sql_command == SQLCOM_DROP_TRIGGER)
    {
      /*
        When dropping a trigger, we need to load its table name
        before checking slave filter rules.
      */
      add_table_for_trigger(thd, thd->lex->spname, 1, &all_tables);
      
      if (!all_tables)
      {
        /*
          If table name cannot be loaded,
          it means the trigger does not exists possibly because
          CREATE TRIGGER was previously skipped for this trigger
          according to slave filtering rules.
          Returning success without producing any errors in this case.
        */
        DBUG_RETURN(0);
      }
      
      // force searching in slave.cc:tables_ok() 
      all_tables->updating= 1;
    }

    /*
      For fix of BUG#37051, the master stores the table map for update
      in the Query_log_event, and the value is assigned to
      thd->variables.table_map_for_update before executing the update
      query.

      If thd->variables.table_map_for_update is set, then we are
      replicating from a new master, we can use this value to apply
      filter rules without opening all the tables. However If
      thd->variables.table_map_for_update is not set, then we are
      replicating from an old master, so we just skip this and
      continue with the old method. And of course, the bug would still
      exist for old masters.
    */
    if (lex->sql_command == SQLCOM_UPDATE_MULTI &&
        thd->table_map_for_update)
    {
      have_table_map_for_update= TRUE;
      table_map table_map_for_update= thd->table_map_for_update;
      uint nr= 0;
      TABLE_LIST *table;
      for (table=all_tables; table; table=table->next_global, nr++)
      {
        if (table_map_for_update & ((table_map)1 << nr))
          table->updating= TRUE;
        else
          table->updating= FALSE;
      }

      if (all_tables_not_ok(thd, all_tables))
      {
        /* we warn the slave SQL thread */
        my_message(ER_SLAVE_IGNORED_TABLE, ER(ER_SLAVE_IGNORED_TABLE), MYF(0));
        if (thd->one_shot_set)
          reset_one_shot_variables(thd);
        DBUG_RETURN(0);
      }
      
      for (table=all_tables; table; table=table->next_global)
        table->updating= TRUE;
    }
    
    /*
      Check if statment should be skipped because of slave filtering
      rules

      Exceptions are:
      - UPDATE MULTI: For this statement, we want to check the filtering
        rules later in the code
      - SET: we always execute it (Not that many SET commands exists in
        the binary log anyway -- only 4.1 masters write SET statements,
	in 5.0 there are no SET statements in the binary log)
      - DROP TEMPORARY TABLE IF EXISTS: we always execute it (otherwise we
        have stale files on slave caused by exclusion of one tmp table).
    */
    if (!(lex->sql_command == SQLCOM_UPDATE_MULTI) &&
	!(lex->sql_command == SQLCOM_SET_OPTION) &&
	!(lex->sql_command == SQLCOM_DROP_TABLE &&
          lex->drop_temporary && lex->drop_if_exists) &&
        all_tables_not_ok(thd, all_tables))
    {
      /* we warn the slave SQL thread */
      my_message(ER_SLAVE_IGNORED_TABLE, ER(ER_SLAVE_IGNORED_TABLE), MYF(0));
      if (thd->one_shot_set)
      {
        /*
          It's ok to check thd->one_shot_set here:

          The charsets in a MySQL 5.0 slave can change by both a binlogged
          SET ONE_SHOT statement and the event-internal charset setting, 
          and these two ways to change charsets do not seems to work
          together.

          At least there seems to be problems in the rli cache for
          charsets if we are using ONE_SHOT.  Note that this is normally no
          problem because either the >= 5.0 slave reads a 4.1 binlog (with
          ONE_SHOT) *or* or 5.0 binlog (without ONE_SHOT) but never both."
        */
        reset_one_shot_variables(thd);
      }
      DBUG_RETURN(0);
    }
  }
  else
  {
#endif /* HAVE_REPLICATION */
    /*
      When option readonly is set deny operations which change non-temporary
      tables. Except for the replication thread and the 'super' users.
    */
    if (deny_updates_if_read_only_option(thd, all_tables))
    {
      my_error(ER_OPTION_PREVENTS_STATEMENT, MYF(0), "--read-only");
      DBUG_RETURN(-1);
    }
#ifdef HAVE_REPLICATION
  } /* endif unlikely slave */
#endif
  status_var_increment(thd->status_var.com_stat[lex->sql_command]);

  DBUG_ASSERT(thd->transaction.stmt.modified_non_trans_table == FALSE);
  
  switch (lex->sql_command) {

  case SQLCOM_SHOW_EVENTS:
#ifndef HAVE_EVENT_SCHEDULER
    my_error(ER_NOT_SUPPORTED_YET, MYF(0), "embedded server");
    break;
#endif
  case SQLCOM_SHOW_STATUS_PROC:
  case SQLCOM_SHOW_STATUS_FUNC:
    if (!(res= check_table_access(thd, SELECT_ACL, all_tables, UINT_MAX, FALSE)))
      res= execute_sqlcom_select(thd, all_tables);
    break;
  case SQLCOM_SHOW_STATUS:
  {
    system_status_var old_status_var= thd->status_var;
    thd->initial_status_var= &old_status_var;
    if (!(res= check_table_access(thd, SELECT_ACL, all_tables, UINT_MAX, FALSE)))
      res= execute_sqlcom_select(thd, all_tables);
    /* Don't log SHOW STATUS commands to slow query log */
    thd->server_status&= ~(SERVER_QUERY_NO_INDEX_USED |
                           SERVER_QUERY_NO_GOOD_INDEX_USED);
    /*
      restore status variables, as we don't want 'show status' to cause
      changes
    */
    pthread_mutex_lock(&LOCK_status);
    add_diff_to_status(&global_status_var, &thd->status_var,
                       &old_status_var);
    thd->status_var= old_status_var;
    pthread_mutex_unlock(&LOCK_status);
    break;
  }
  case SQLCOM_SHOW_DATABASES:
  case SQLCOM_SHOW_TABLES:
  case SQLCOM_SHOW_TRIGGERS:
  case SQLCOM_SHOW_TABLE_STATUS:
  case SQLCOM_SHOW_OPEN_TABLES:
  case SQLCOM_SHOW_PLUGINS:
  case SQLCOM_SHOW_FIELDS:
  case SQLCOM_SHOW_KEYS:
  case SQLCOM_SHOW_VARIABLES:
  case SQLCOM_SHOW_CHARSETS:
  case SQLCOM_SHOW_COLLATIONS:
  case SQLCOM_SHOW_STORAGE_ENGINES:
  case SQLCOM_SHOW_PROFILE:
  case SQLCOM_SELECT:
    thd->status_var.last_query_cost= 0.0;
    if (all_tables)
    {
      res= check_table_access(thd,
                              lex->exchange ? SELECT_ACL | FILE_ACL :
                              SELECT_ACL,
                              all_tables, UINT_MAX, FALSE);
    }
    else
      res= check_access(thd,
                        lex->exchange ? SELECT_ACL | FILE_ACL : SELECT_ACL,
                        any_db, 0, 0, 0, 0);

    if (res)
      break;

    if (!thd->locked_tables && lex->protect_against_global_read_lock &&
        !(need_start_waiting= !wait_if_global_read_lock(thd, 0, 1)))
      break;

    res= execute_sqlcom_select(thd, all_tables);
    break;
  case SQLCOM_PREPARE:
  {
    mysql_sql_stmt_prepare(thd);
    break;
  }
  case SQLCOM_EXECUTE:
  {
    mysql_sql_stmt_execute(thd);
    break;
  }
  case SQLCOM_DEALLOCATE_PREPARE:
  {
    mysql_sql_stmt_close(thd);
    break;
  }
  case SQLCOM_DO:
    if (check_table_access(thd, SELECT_ACL, all_tables, UINT_MAX, FALSE) ||
        open_and_lock_tables(thd, all_tables))
      goto error;

    res= mysql_do(thd, *lex->insert_list);
    break;

  case SQLCOM_EMPTY_QUERY:
    my_ok(thd);
    break;

  case SQLCOM_HELP:
    res= mysqld_help(thd,lex->help_arg);
    break;

#ifndef EMBEDDED_LIBRARY
  case SQLCOM_PURGE:
  {
    if (check_global_access(thd, SUPER_ACL))
      goto error;
    /* PURGE MASTER LOGS TO 'file' */
    res = purge_master_logs(thd, lex->to_log);
    break;
  }
  case SQLCOM_PURGE_BEFORE:
  {
    Item *it;

    if (check_global_access(thd, SUPER_ACL))
      goto error;
    /* PURGE MASTER LOGS BEFORE 'data' */
    it= (Item *)lex->value_list.head();
    if ((!it->fixed && it->fix_fields(lex->thd, &it)) ||
        it->check_cols(1))
    {
      my_error(ER_WRONG_ARGUMENTS, MYF(0), "PURGE LOGS BEFORE");
      goto error;
    }
    it= new Item_func_unix_timestamp(it);
    /*
      it is OK only emulate fix_fieds, because we need only
      value of constant
    */
    it->quick_fix_field();
    res = purge_master_logs_before_date(thd, (ulong)it->val_int());
    break;
  }
#endif
  case SQLCOM_SHOW_WARNS:
  {
    res= mysqld_show_warnings(thd, (ulong)
			      ((1L << (uint) MYSQL_ERROR::WARN_LEVEL_NOTE) |
			       (1L << (uint) MYSQL_ERROR::WARN_LEVEL_WARN) |
			       (1L << (uint) MYSQL_ERROR::WARN_LEVEL_ERROR)
			       ));
    break;
  }
  case SQLCOM_SHOW_ERRORS:
  {
    res= mysqld_show_warnings(thd, (ulong)
			      (1L << (uint) MYSQL_ERROR::WARN_LEVEL_ERROR));
    break;
  }
  case SQLCOM_SHOW_PROFILES:
  {
#if defined(ENABLED_PROFILING) && defined(COMMUNITY_SERVER)
    thd->profiling.discard_current_query();
    res= thd->profiling.show_profiles();
    if (res)
      goto error;
#else
    my_error(ER_FEATURE_DISABLED, MYF(0), "SHOW PROFILES", "enable-profiling");
    goto error;
#endif
    break;
  }
  case SQLCOM_SHOW_NEW_MASTER:
  {
    if (check_global_access(thd, REPL_SLAVE_ACL))
      goto error;
    /* This query don't work now. See comment in repl_failsafe.cc */
#ifndef WORKING_NEW_MASTER
    my_error(ER_NOT_SUPPORTED_YET, MYF(0), "SHOW NEW MASTER");
    goto error;
#else
    res = show_new_master(thd);
    break;
#endif
  }

#ifdef HAVE_REPLICATION
  case SQLCOM_SHOW_SLAVE_HOSTS:
  {
    if (check_global_access(thd, REPL_SLAVE_ACL))
      goto error;
    res = show_slave_hosts(thd);
    break;
  }
  case SQLCOM_SHOW_BINLOG_EVENTS:
  {
    if (check_global_access(thd, REPL_SLAVE_ACL))
      goto error;
    res = mysql_show_binlog_events(thd);
    break;
  }
#endif

  case SQLCOM_BACKUP_TABLE:
  {
    DBUG_ASSERT(first_table == all_tables && first_table != 0);
    if (check_table_access(thd, SELECT_ACL, all_tables, UINT_MAX, FALSE) ||
	check_global_access(thd, FILE_ACL))
      goto error; /* purecov: inspected */
    thd->enable_slow_log= opt_log_slow_admin_statements;
    res = mysql_backup_table(thd, first_table);
    select_lex->table_list.first= (uchar*) first_table;
    lex->query_tables=all_tables;
    break;
  }
  case SQLCOM_RESTORE_TABLE:
  {
    DBUG_ASSERT(first_table == all_tables && first_table != 0);
    if (check_table_access(thd, INSERT_ACL, all_tables, UINT_MAX, FALSE) ||
	check_global_access(thd, FILE_ACL))
      goto error; /* purecov: inspected */
    thd->enable_slow_log= opt_log_slow_admin_statements;
    res = mysql_restore_table(thd, first_table);
    select_lex->table_list.first= (uchar*) first_table;
    lex->query_tables=all_tables;
    break;
  }
  case SQLCOM_ASSIGN_TO_KEYCACHE:
  {
    DBUG_ASSERT(first_table == all_tables && first_table != 0);
    if (check_access(thd, INDEX_ACL, first_table->db,
                     &first_table->grant.privilege, 0, 0,
                     test(first_table->schema_table)))
      goto error;
    res= mysql_assign_to_keycache(thd, first_table, &lex->ident);
    break;
  }
  case SQLCOM_PRELOAD_KEYS:
  {
    DBUG_ASSERT(first_table == all_tables && first_table != 0);
    if (check_access(thd, INDEX_ACL, first_table->db,
                     &first_table->grant.privilege, 0, 0,
                     test(first_table->schema_table)))
      goto error;
    res = mysql_preload_keys(thd, first_table);
    break;
  }
#ifdef HAVE_REPLICATION
  case SQLCOM_CHANGE_MASTER:
  {
    if (check_global_access(thd, SUPER_ACL))
      goto error;
    pthread_mutex_lock(&LOCK_active_mi);
    res = change_master(thd,active_mi);
    pthread_mutex_unlock(&LOCK_active_mi);
    break;
  }
  case SQLCOM_SHOW_SLAVE_STAT:
  {
    /* Accept one of two privileges */
    if (check_global_access(thd, SUPER_ACL | REPL_CLIENT_ACL))
      goto error;
    pthread_mutex_lock(&LOCK_active_mi);
    if (active_mi != NULL)
    {
      res = show_master_info(thd, active_mi);
    }
    else
    {
      push_warning(thd, MYSQL_ERROR::WARN_LEVEL_WARN,
                   WARN_NO_MASTER_INFO, ER(WARN_NO_MASTER_INFO));
      my_ok(thd);
    }
    pthread_mutex_unlock(&LOCK_active_mi);
    break;
  }
  case SQLCOM_SHOW_MASTER_STAT:
  {
    /* Accept one of two privileges */
    if (check_global_access(thd, SUPER_ACL | REPL_CLIENT_ACL))
      goto error;
    res = show_binlog_info(thd);
    break;
  }

  case SQLCOM_LOAD_MASTER_DATA: // sync with master
    if (check_global_access(thd, SUPER_ACL))
      goto error;
    if (end_active_trans(thd))
      goto error;
    res = load_master_data(thd);
    break;
#endif /* HAVE_REPLICATION */
  case SQLCOM_SHOW_ENGINE_STATUS:
    {
      if (check_global_access(thd, PROCESS_ACL))
        goto error;
      res = ha_show_status(thd, lex->create_info.db_type, HA_ENGINE_STATUS);
      break;
    }
  case SQLCOM_SHOW_ENGINE_MUTEX:
    {
      if (check_global_access(thd, PROCESS_ACL))
        goto error;
      res = ha_show_status(thd, lex->create_info.db_type, HA_ENGINE_MUTEX);
      break;
    }
#ifdef HAVE_REPLICATION
  case SQLCOM_LOAD_MASTER_TABLE:
  {
    DBUG_ASSERT(first_table == all_tables && first_table != 0);
    DBUG_ASSERT(first_table->db); /* Must be set in the parser */

    if (check_access(thd, CREATE_ACL, first_table->db,
		     &first_table->grant.privilege, 0, 0,
                     test(first_table->schema_table)))
      goto error;				/* purecov: inspected */
    /* Check that the first table has CREATE privilege */
    if (check_grant(thd, CREATE_ACL, all_tables, 0, 1, 0))
      goto error;

    pthread_mutex_lock(&LOCK_active_mi);
    /*
      fetch_master_table will send the error to the client on failure.
      Give error if the table already exists.
    */
    if (!fetch_master_table(thd, first_table->db, first_table->table_name,
			    active_mi, 0, 0))
    {
      my_ok(thd);
    }
    pthread_mutex_unlock(&LOCK_active_mi);
    break;
  }
#endif /* HAVE_REPLICATION */

  case SQLCOM_CREATE_TABLE:
  {
    /* If CREATE TABLE of non-temporary table, do implicit commit */
    if (!(lex->create_info.options & HA_LEX_CREATE_TMP_TABLE))
    {
      if (end_active_trans(thd))
      {
	res= -1;
	break;
      }
    }
    DBUG_ASSERT(first_table == all_tables && first_table != 0);
    bool link_to_local;
    // Skip first table, which is the table we are creating
    TABLE_LIST *create_table= lex->unlink_first_table(&link_to_local);
    TABLE_LIST *select_tables= lex->query_tables;
    /*
      Code below (especially in mysql_create_table() and select_create
      methods) may modify HA_CREATE_INFO structure in LEX, so we have to
      use a copy of this structure to make execution prepared statement-
      safe. A shallow copy is enough as this code won't modify any memory
      referenced from this structure.
    */
    HA_CREATE_INFO create_info(lex->create_info);
    /*
      We need to copy alter_info for the same reasons of re-execution
      safety, only in case of Alter_info we have to do (almost) a deep
      copy.
    */
    Alter_info alter_info(lex->alter_info, thd->mem_root);

    if (thd->is_fatal_error)
    {
      /* If out of memory when creating a copy of alter_info. */
      res= 1;
      goto end_with_restore_list;
    }

    if ((res= create_table_precheck(thd, select_tables, create_table)))
      goto end_with_restore_list;

    /* Might have been updated in create_table_precheck */
    create_info.alias= create_table->alias;

#ifdef HAVE_READLINK
    /* Fix names if symlinked tables */
    if (append_file_to_dir(thd, &create_info.data_file_name,
			   create_table->table_name) ||
	append_file_to_dir(thd, &create_info.index_file_name,
			   create_table->table_name))
      goto end_with_restore_list;
#endif
    /*
      If we are using SET CHARSET without DEFAULT, add an implicit
      DEFAULT to not confuse old users. (This may change).
    */
    if ((create_info.used_fields &
	 (HA_CREATE_USED_DEFAULT_CHARSET | HA_CREATE_USED_CHARSET)) ==
	HA_CREATE_USED_CHARSET)
    {
      create_info.used_fields&= ~HA_CREATE_USED_CHARSET;
      create_info.used_fields|= HA_CREATE_USED_DEFAULT_CHARSET;
      create_info.default_table_charset= create_info.table_charset;
      create_info.table_charset= 0;
    }
    /*
      The create-select command will open and read-lock the select table
      and then create, open and write-lock the new table. If a global
      read lock steps in, we get a deadlock. The write lock waits for
      the global read lock, while the global read lock waits for the
      select table to be closed. So we wait until the global readlock is
      gone before starting both steps. Note that
      wait_if_global_read_lock() sets a protection against a new global
      read lock when it succeeds. This needs to be released by
      start_waiting_global_read_lock(). We protect the normal CREATE
      TABLE in the same way. That way we avoid that a new table is
      created during a gobal read lock.
    */
    if (!thd->locked_tables &&
        !(need_start_waiting= !wait_if_global_read_lock(thd, 0, 1)))
    {
      res= 1;
      goto end_with_restore_list;
    }
#ifdef WITH_PARTITION_STORAGE_ENGINE
    {
      partition_info *part_info= thd->lex->part_info;
      if (part_info && !(part_info= thd->lex->part_info->get_clone()))
      {
        res= -1;
        goto end_with_restore_list;
      }
      thd->work_part_info= part_info;
    }
#endif
    if (select_lex->item_list.elements)		// With select
    {
      select_result *result;

      /*
        If:
        a) we inside an SP and there was NAME_CONST substitution,
        b) binlogging is on (STMT mode),
        c) we log the SP as separate statements
        raise a warning, as it may cause problems
        (see 'NAME_CONST issues' in 'Binary Logging of Stored Programs')
       */
      if (thd->query_name_consts && 
          mysql_bin_log.is_open() &&
          thd->variables.binlog_format == BINLOG_FORMAT_STMT &&
          !mysql_bin_log.is_query_in_union(thd, thd->query_id))
      {
        List_iterator_fast<Item> it(select_lex->item_list);
        Item *item;
        uint splocal_refs= 0;
        /* Count SP local vars in the top-level SELECT list */
        while ((item= it++))
        {
          if (item->is_splocal())
            splocal_refs++;
        }
        /*
          If it differs from number of NAME_CONST substitution applied,
          we may have a SOME_FUNC(NAME_CONST()) in the SELECT list,
          that may cause a problem with binary log (see BUG#35383),
          raise a warning. 
        */
        if (splocal_refs != thd->query_name_consts)
          push_warning(thd, 
                       MYSQL_ERROR::WARN_LEVEL_WARN,
                       ER_UNKNOWN_ERROR,
"Invoked routine ran a statement that may cause problems with "
"binary log, see 'NAME_CONST issues' in 'Binary Logging of Stored Programs' "
"section of the manual.");
      }
      
      select_lex->options|= SELECT_NO_UNLOCK;
      unit->set_limit(select_lex);

      /*
        Disable non-empty MERGE tables with CREATE...SELECT. Too
        complicated. See Bug #26379. Empty MERGE tables are read-only
        and don't allow CREATE...SELECT anyway.
      */
      if (create_info.used_fields & HA_CREATE_USED_UNION)
      {
        my_error(ER_WRONG_OBJECT, MYF(0), create_table->db,
                 create_table->table_name, "BASE TABLE");
        res= 1;
        goto end_with_restore_list;
      }

      if (!(create_info.options & HA_LEX_CREATE_TMP_TABLE))
      {
        lex->link_first_table_back(create_table, link_to_local);
        create_table->create= TRUE;
      }

      if (!(res= open_and_lock_tables(thd, lex->query_tables)))
      {
        /*
          Is table which we are changing used somewhere in other parts
          of query
        */
        if (!(create_info.options & HA_LEX_CREATE_TMP_TABLE))
        {
          TABLE_LIST *duplicate;
          create_table= lex->unlink_first_table(&link_to_local);
          if ((duplicate= unique_table(thd, create_table, select_tables, 0)))
          {
            update_non_unique_table_error(create_table, "CREATE", duplicate);
            res= 1;
            goto end_with_restore_list;
          }
        }
        /* If we create merge table, we have to test tables in merge, too */
        if (create_info.used_fields & HA_CREATE_USED_UNION)
        {
          TABLE_LIST *tab;
          for (tab= (TABLE_LIST*) create_info.merge_list.first;
               tab;
               tab= tab->next_local)
          {
            TABLE_LIST *duplicate;
            if ((duplicate= unique_table(thd, tab, select_tables, 0)))
            {
              update_non_unique_table_error(tab, "CREATE", duplicate);
              res= 1;
              goto end_with_restore_list;
            }
          }
        }

        /*
          select_create is currently not re-execution friendly and
          needs to be created for every execution of a PS/SP.
        */
        if ((result= new select_create(create_table,
                                       &create_info,
                                       &alter_info,
                                       select_lex->item_list,
                                       lex->duplicates,
                                       lex->ignore,
                                       select_tables)))
        {
          /*
            CREATE from SELECT give its SELECT_LEX for SELECT,
            and item_list belong to SELECT
          */
          res= handle_select(thd, lex, result, 0);
          delete result;
        }
      }
      else if (!(create_info.options & HA_LEX_CREATE_TMP_TABLE))
        create_table= lex->unlink_first_table(&link_to_local);

    }
    else
    {
      /* So that CREATE TEMPORARY TABLE gets to binlog at commit/rollback */
      if (create_info.options & HA_LEX_CREATE_TMP_TABLE)
        thd->options|= OPTION_KEEP_LOG;
      /* regular create */
      if (create_info.options & HA_LEX_CREATE_TABLE_LIKE)
        res= mysql_create_like_table(thd, create_table, select_tables,
                                     &create_info);
      else
      {
        res= mysql_create_table(thd, create_table->db,
                                create_table->table_name, &create_info,
                                &alter_info, 0, 0);
      }
      if (!res)
	my_ok(thd);
    }

    /* put tables back for PS rexecuting */
end_with_restore_list:
    lex->link_first_table_back(create_table, link_to_local);
    break;
  }
  case SQLCOM_CREATE_INDEX:
    /* Fall through */
  case SQLCOM_DROP_INDEX:
  /*
    CREATE INDEX and DROP INDEX are implemented by calling ALTER
    TABLE with proper arguments.

    In the future ALTER TABLE will notice that the request is to
    only add indexes and create these one by one for the existing
    table without having to do a full rebuild.
  */
  {
    /* Prepare stack copies to be re-execution safe */
    HA_CREATE_INFO create_info;
    Alter_info alter_info(lex->alter_info, thd->mem_root);

    if (thd->is_fatal_error) /* out of memory creating a copy of alter_info */
      goto error;

    DBUG_ASSERT(first_table == all_tables && first_table != 0);
    if (check_one_table_access(thd, INDEX_ACL, all_tables))
      goto error; /* purecov: inspected */
    if (end_active_trans(thd))
      goto error;
    /*
      Currently CREATE INDEX or DROP INDEX cause a full table rebuild
      and thus classify as slow administrative statements just like
      ALTER TABLE.
    */
    thd->enable_slow_log= opt_log_slow_admin_statements;

    bzero((char*) &create_info, sizeof(create_info));
    create_info.db_type= 0;
    create_info.row_type= ROW_TYPE_NOT_USED;
    create_info.default_table_charset= thd->variables.collation_database;

    res= mysql_alter_table(thd, first_table->db, first_table->table_name,
                           &create_info, first_table, &alter_info,
                           0, (ORDER*) 0, 0);
    break;
  }
#ifdef HAVE_REPLICATION
  case SQLCOM_SLAVE_START:
  {
    pthread_mutex_lock(&LOCK_active_mi);
    start_slave(thd,active_mi,1 /* net report*/);
    pthread_mutex_unlock(&LOCK_active_mi);
    break;
  }
  case SQLCOM_SLAVE_STOP:
  /*
    If the client thread has locked tables, a deadlock is possible.
    Assume that
    - the client thread does LOCK TABLE t READ.
    - then the master updates t.
    - then the SQL slave thread wants to update t,
      so it waits for the client thread because t is locked by it.
    - then the client thread does SLAVE STOP.
      SLAVE STOP waits for the SQL slave thread to terminate its
      update t, which waits for the client thread because t is locked by it.
    To prevent that, refuse SLAVE STOP if the
    client thread has locked tables
  */
  if (thd->locked_tables || thd->active_transaction() || thd->global_read_lock)
  {
    my_message(ER_LOCK_OR_ACTIVE_TRANSACTION,
               ER(ER_LOCK_OR_ACTIVE_TRANSACTION), MYF(0));
    goto error;
  }
  {
    pthread_mutex_lock(&LOCK_active_mi);
    stop_slave(thd,active_mi,1/* net report*/);
    pthread_mutex_unlock(&LOCK_active_mi);
    break;
  }
#endif /* HAVE_REPLICATION */

  case SQLCOM_ALTER_TABLE:
    DBUG_ASSERT(first_table == all_tables && first_table != 0);
    {
      ulong priv=0;
      ulong priv_needed= ALTER_ACL;
      /*
        Code in mysql_alter_table() may modify its HA_CREATE_INFO argument,
        so we have to use a copy of this structure to make execution
        prepared statement- safe. A shallow copy is enough as no memory
        referenced from this structure will be modified.
      */
      HA_CREATE_INFO create_info(lex->create_info);
      Alter_info alter_info(lex->alter_info, thd->mem_root);

      if (thd->is_fatal_error) /* out of memory creating a copy of alter_info */
        goto error;
      /*
        We also require DROP priv for ALTER TABLE ... DROP PARTITION, as well
        as for RENAME TO, as being done by SQLCOM_RENAME_TABLE
      */
      if (alter_info.flags & (ALTER_DROP_PARTITION | ALTER_RENAME))
        priv_needed|= DROP_ACL;

      /* Must be set in the parser */
      DBUG_ASSERT(select_lex->db);
      if (check_access(thd, priv_needed, first_table->db,
		       &first_table->grant.privilege, 0, 0,
                       test(first_table->schema_table)) ||
	  check_access(thd,INSERT_ACL | CREATE_ACL,select_lex->db,&priv,0,0,
                       is_schema_db(select_lex->db))||
	  check_merge_table_access(thd, first_table->db,
				   (TABLE_LIST *)
				   create_info.merge_list.first))
	goto error;				/* purecov: inspected */
      if (check_grant(thd, priv_needed, all_tables, 0, UINT_MAX, 0))
        goto error;
      if (lex->name.str && !test_all_bits(priv,INSERT_ACL | CREATE_ACL))
      { // Rename of table
          TABLE_LIST tmp_table;
          bzero((char*) &tmp_table,sizeof(tmp_table));
          tmp_table.table_name= lex->name.str;
          tmp_table.db=select_lex->db;
          tmp_table.grant.privilege=priv;
          if (check_grant(thd, INSERT_ACL | CREATE_ACL, &tmp_table, 0,
              UINT_MAX, 0))
            goto error;
      }

      /* Don't yet allow changing of symlinks with ALTER TABLE */
      if (create_info.data_file_name)
        push_warning_printf(thd, MYSQL_ERROR::WARN_LEVEL_WARN,
                            WARN_OPTION_IGNORED, ER(WARN_OPTION_IGNORED),
                            "DATA DIRECTORY");
      if (create_info.index_file_name)
        push_warning_printf(thd, MYSQL_ERROR::WARN_LEVEL_WARN,
                            WARN_OPTION_IGNORED, ER(WARN_OPTION_IGNORED),
                            "INDEX DIRECTORY");
      create_info.data_file_name= create_info.index_file_name= NULL;
      /* ALTER TABLE ends previous transaction */
      if (end_active_trans(thd))
	goto error;

      if (!thd->locked_tables &&
          !(need_start_waiting= !wait_if_global_read_lock(thd, 0, 1)))
      {
        res= 1;
        break;
      }

      thd->enable_slow_log= opt_log_slow_admin_statements;
      res= mysql_alter_table(thd, select_lex->db, lex->name.str,
                             &create_info,
                             first_table,
                             &alter_info,
                             select_lex->order_list.elements,
                             (ORDER *) select_lex->order_list.first,
                             lex->ignore);
      break;
    }
  case SQLCOM_RENAME_TABLE:
  {
    DBUG_ASSERT(first_table == all_tables && first_table != 0);
    TABLE_LIST *table;
    for (table= first_table; table; table= table->next_local->next_local)
    {
      if (check_access(thd, ALTER_ACL | DROP_ACL, table->db,
		       &table->grant.privilege,0,0, test(table->schema_table)) ||
	  check_access(thd, INSERT_ACL | CREATE_ACL, table->next_local->db,
		       &table->next_local->grant.privilege, 0, 0,
                       test(table->next_local->schema_table)))
	goto error;
      TABLE_LIST old_list, new_list;
      /*
        we do not need initialize old_list and new_list because we will
        come table[0] and table->next[0] there
      */
      old_list= table[0];
      new_list= table->next_local[0];
      if (check_grant(thd, ALTER_ACL | DROP_ACL, &old_list, 0, 1, 0) ||
         (!test_all_bits(table->next_local->grant.privilege,
                         INSERT_ACL | CREATE_ACL) &&
          check_grant(thd, INSERT_ACL | CREATE_ACL, &new_list, 0, 1, 0)))
        goto error;
    }

    if (end_active_trans(thd) || mysql_rename_tables(thd, first_table, 0))
      goto error;
    break;
  }
#ifndef EMBEDDED_LIBRARY
  case SQLCOM_SHOW_BINLOGS:
#ifdef DONT_ALLOW_SHOW_COMMANDS
    my_message(ER_NOT_ALLOWED_COMMAND, ER(ER_NOT_ALLOWED_COMMAND),
               MYF(0)); /* purecov: inspected */
    goto error;
#else
    {
      if (check_global_access(thd, SUPER_ACL))
	goto error;
      res = show_binlogs(thd);
      break;
    }
#endif
#endif /* EMBEDDED_LIBRARY */
  case SQLCOM_SHOW_CREATE:
    DBUG_ASSERT(first_table == all_tables && first_table != 0);
#ifdef DONT_ALLOW_SHOW_COMMANDS
    my_message(ER_NOT_ALLOWED_COMMAND, ER(ER_NOT_ALLOWED_COMMAND),
               MYF(0)); /* purecov: inspected */
    goto error;
#else
    {
      /* Ignore temporary tables if this is "SHOW CREATE VIEW" */
      if (lex->only_view)
        first_table->skip_temporary= 1;
      if (check_show_create_table_access(thd, first_table))
	goto error;
      res= mysqld_show_create(thd, first_table);
      break;
    }
#endif
  case SQLCOM_CHECKSUM:
  {
    DBUG_ASSERT(first_table == all_tables && first_table != 0);
    if (check_table_access(thd, SELECT_ACL | EXTRA_ACL, all_tables,
                           UINT_MAX, FALSE))
      goto error; /* purecov: inspected */
    res = mysql_checksum_table(thd, first_table, &lex->check_opt);
    break;
  }
  case SQLCOM_REPAIR:
  {
    DBUG_ASSERT(first_table == all_tables && first_table != 0);
    if (check_table_access(thd, SELECT_ACL | INSERT_ACL, all_tables,
                           UINT_MAX, FALSE))
      goto error; /* purecov: inspected */
    thd->enable_slow_log= opt_log_slow_admin_statements;
    res= mysql_repair_table(thd, first_table, &lex->check_opt);
    /* ! we write after unlocking the table */
    if (!res && !lex->no_write_to_binlog)
    {
      /*
        Presumably, REPAIR and binlog writing doesn't require synchronization
      */
      write_bin_log(thd, TRUE, thd->query, thd->query_length);
    }
    select_lex->table_list.first= (uchar*) first_table;
    lex->query_tables=all_tables;
    break;
  }
  case SQLCOM_CHECK:
  {
    DBUG_ASSERT(first_table == all_tables && first_table != 0);
    if (check_table_access(thd, SELECT_ACL | EXTRA_ACL , all_tables,
                           UINT_MAX, FALSE))
      goto error; /* purecov: inspected */
    thd->enable_slow_log= opt_log_slow_admin_statements;
    res = mysql_check_table(thd, first_table, &lex->check_opt);
    select_lex->table_list.first= (uchar*) first_table;
    lex->query_tables=all_tables;
    break;
  }
  case SQLCOM_ANALYZE:
  {
    DBUG_ASSERT(first_table == all_tables && first_table != 0);
    if (check_table_access(thd, SELECT_ACL | INSERT_ACL, all_tables,
                           UINT_MAX, FALSE))
      goto error; /* purecov: inspected */
    thd->enable_slow_log= opt_log_slow_admin_statements;
    res= mysql_analyze_table(thd, first_table, &lex->check_opt);
    /* ! we write after unlocking the table */
    if (!res && !lex->no_write_to_binlog)
    {
      /*
        Presumably, ANALYZE and binlog writing doesn't require synchronization
      */
      write_bin_log(thd, TRUE, thd->query, thd->query_length);
    }
    select_lex->table_list.first= (uchar*) first_table;
    lex->query_tables=all_tables;
    break;
  }

  case SQLCOM_OPTIMIZE:
  {
    DBUG_ASSERT(first_table == all_tables && first_table != 0);
    if (check_table_access(thd, SELECT_ACL | INSERT_ACL, all_tables,
                           UINT_MAX, FALSE))
      goto error; /* purecov: inspected */
    thd->enable_slow_log= opt_log_slow_admin_statements;
    res= (specialflag & (SPECIAL_SAFE_MODE | SPECIAL_NO_NEW_FUNC)) ?
      mysql_recreate_table(thd, first_table) :
      mysql_optimize_table(thd, first_table, &lex->check_opt);
    /* ! we write after unlocking the table */
    if (!res && !lex->no_write_to_binlog)
    {
      /*
        Presumably, OPTIMIZE and binlog writing doesn't require synchronization
      */
      write_bin_log(thd, TRUE, thd->query, thd->query_length);
    }
    select_lex->table_list.first= (uchar*) first_table;
    lex->query_tables=all_tables;
    break;
  }
  case SQLCOM_UPDATE:
    DBUG_ASSERT(first_table == all_tables && first_table != 0);
    if (update_precheck(thd, all_tables))
      break;
    if (!thd->locked_tables &&
        !(need_start_waiting= !wait_if_global_read_lock(thd, 0, 1)))
      goto error;
    DBUG_ASSERT(select_lex->offset_limit == 0);
    unit->set_limit(select_lex);
    res= (up_result= mysql_update(thd, all_tables,
                                  select_lex->item_list,
                                  lex->value_list,
                                  select_lex->where,
                                  select_lex->order_list.elements,
                                  (ORDER *) select_lex->order_list.first,
                                  unit->select_limit_cnt,
                                  lex->duplicates, lex->ignore));
    /* mysql_update return 2 if we need to switch to multi-update */
    if (up_result != 2)
      break;
    /* Fall through */
  case SQLCOM_UPDATE_MULTI:
  {
    DBUG_ASSERT(first_table == all_tables && first_table != 0);
    /* if we switched from normal update, rights are checked */
    if (up_result != 2)
    {
      if ((res= multi_update_precheck(thd, all_tables)))
        break;
    }
    else
      res= 0;

    /*
      Protection might have already been risen if its a fall through
      from the SQLCOM_UPDATE case above.
    */
    if (!thd->locked_tables &&
        lex->sql_command == SQLCOM_UPDATE_MULTI &&
        !(need_start_waiting= !wait_if_global_read_lock(thd, 0, 1)))
      goto error;

    res= mysql_multi_update_prepare(thd);

#ifdef HAVE_REPLICATION
    /* Check slave filtering rules */
    if (unlikely(thd->slave_thread && !have_table_map_for_update))
    {
      if (all_tables_not_ok(thd, all_tables))
      {
        if (res!= 0)
        {
          res= 0;             /* don't care of prev failure  */
          thd->clear_error(); /* filters are of highest prior */
        }
        /* we warn the slave SQL thread */
        my_error(ER_SLAVE_IGNORED_TABLE, MYF(0));
        break;
      }
      if (res)
        break;
    }
    else
    {
#endif /* HAVE_REPLICATION */
      if (res)
        break;
      if (opt_readonly &&
	  !(thd->security_ctx->master_access & SUPER_ACL) &&
	  some_non_temp_table_to_be_updated(thd, all_tables))
      {
	my_error(ER_OPTION_PREVENTS_STATEMENT, MYF(0), "--read-only");
	break;
      }
#ifdef HAVE_REPLICATION
    }  /* unlikely */
#endif

    res= mysql_multi_update(thd, all_tables,
                            &select_lex->item_list,
                            &lex->value_list,
                            select_lex->where,
                            select_lex->options,
                            lex->duplicates, lex->ignore, unit, select_lex);
    break;
  }
  case SQLCOM_REPLACE:
#ifndef DBUG_OFF
    if (mysql_bin_log.is_open())
    {
      /*
        Generate an incident log event before writing the real event
        to the binary log.  We put this event is before the statement
        since that makes it simpler to check that the statement was
        not executed on the slave (since incidents usually stop the
        slave).

        Observe that any row events that are generated will be
        generated before.

        This is only for testing purposes and will not be present in a
        release build.
      */

      Incident incident= INCIDENT_NONE;
      DBUG_PRINT("debug", ("Just before generate_incident()"));
      DBUG_EXECUTE_IF("incident_database_resync_on_replace",
                      incident= INCIDENT_LOST_EVENTS;);
      if (incident)
      {
        Incident_log_event ev(thd, incident);
        mysql_bin_log.write(&ev);
        mysql_bin_log.rotate_and_purge(RP_FORCE_ROTATE);
      }
      DBUG_PRINT("debug", ("Just after generate_incident()"));
    }
#endif
  case SQLCOM_INSERT:
  {
    DBUG_ASSERT(first_table == all_tables && first_table != 0);
    if ((res= insert_precheck(thd, all_tables)))
      break;

    if (!thd->locked_tables &&
        !(need_start_waiting= !wait_if_global_read_lock(thd, 0, 1)))
    {
      res= 1;
      break;
    }

    res= mysql_insert(thd, all_tables, lex->field_list, lex->many_values,
		      lex->update_list, lex->value_list,
                      lex->duplicates, lex->ignore);

    /*
      If we have inserted into a VIEW, and the base table has
      AUTO_INCREMENT column, but this column is not accessible through
      a view, then we should restore LAST_INSERT_ID to the value it
      had before the statement.
    */
    if (first_table->view && !first_table->contain_auto_increment)
      thd->first_successful_insert_id_in_cur_stmt=
        thd->first_successful_insert_id_in_prev_stmt;

    break;
  }
  case SQLCOM_REPLACE_SELECT:
  case SQLCOM_INSERT_SELECT:
  {
    select_result *sel_result;
    DBUG_ASSERT(first_table == all_tables && first_table != 0);
    if ((res= insert_precheck(thd, all_tables)))
      break;

    /* Fix lock for first table */
    if (first_table->lock_type == TL_WRITE_DELAYED)
      first_table->lock_type= TL_WRITE;

    /* Don't unlock tables until command is written to binary log */
    select_lex->options|= SELECT_NO_UNLOCK;

    unit->set_limit(select_lex);

    if (! thd->locked_tables &&
        ! (need_start_waiting= ! wait_if_global_read_lock(thd, 0, 1)))
    {
      res= 1;
      break;
    }

    if (!(res= open_and_lock_tables(thd, all_tables)))
    {
      /* Skip first table, which is the table we are inserting in */
      TABLE_LIST *second_table= first_table->next_local;
      select_lex->table_list.first= (uchar*) second_table;
      select_lex->context.table_list= 
        select_lex->context.first_name_resolution_table= second_table;
      res= mysql_insert_select_prepare(thd);
      if (!res && (sel_result= new select_insert(first_table,
                                                 first_table->table,
                                                 &lex->field_list,
                                                 &lex->update_list,
                                                 &lex->value_list,
                                                 lex->duplicates,
                                                 lex->ignore)))
      {
	res= handle_select(thd, lex, sel_result, OPTION_SETUP_TABLES_DONE);
        /*
          Invalidate the table in the query cache if something changed
          after unlocking when changes become visible.
          TODO: this is workaround. right way will be move invalidating in
          the unlock procedure.
        */
        if (first_table->lock_type ==  TL_WRITE_CONCURRENT_INSERT &&
            thd->lock)
        {
          /* INSERT ... SELECT should invalidate only the very first table */
          TABLE_LIST *save_table= first_table->next_local;
          first_table->next_local= 0;
          query_cache_invalidate3(thd, first_table, 1);
          first_table->next_local= save_table;
        }
        delete sel_result;
      }
      /* revert changes for SP */
      select_lex->table_list.first= (uchar*) first_table;
    }

    /*
      If we have inserted into a VIEW, and the base table has
      AUTO_INCREMENT column, but this column is not accessible through
      a view, then we should restore LAST_INSERT_ID to the value it
      had before the statement.
    */
    if (first_table->view && !first_table->contain_auto_increment)
      thd->first_successful_insert_id_in_cur_stmt=
        thd->first_successful_insert_id_in_prev_stmt;

    break;
  }
  case SQLCOM_TRUNCATE:
    if (end_active_trans(thd))
    {
      res= -1;
      break;
    }
    DBUG_ASSERT(first_table == all_tables && first_table != 0);
    if (check_one_table_access(thd, DROP_ACL, all_tables))
      goto error;
    /*
      Don't allow this within a transaction because we want to use
      re-generate table
    */
    if (thd->locked_tables || thd->active_transaction())
    {
      my_message(ER_LOCK_OR_ACTIVE_TRANSACTION,
                 ER(ER_LOCK_OR_ACTIVE_TRANSACTION), MYF(0));
      goto error;
    }
    if (!(need_start_waiting= !wait_if_global_read_lock(thd, 0, 1)))
      goto error;
    res= mysql_truncate(thd, first_table, 0);
    break;
  case SQLCOM_DELETE:
  {
    DBUG_ASSERT(first_table == all_tables && first_table != 0);
    if ((res= delete_precheck(thd, all_tables)))
      break;
    DBUG_ASSERT(select_lex->offset_limit == 0);
    unit->set_limit(select_lex);

    if (!thd->locked_tables &&
        !(need_start_waiting= !wait_if_global_read_lock(thd, 0, 1)))
    {
      res= 1;
      break;
    }

    res = mysql_delete(thd, all_tables, select_lex->where,
                       &select_lex->order_list,
                       unit->select_limit_cnt, select_lex->options,
                       FALSE);
    break;
  }
  case SQLCOM_DELETE_MULTI:
  {
    DBUG_ASSERT(first_table == all_tables && first_table != 0);
    TABLE_LIST *aux_tables=
      (TABLE_LIST *)thd->lex->auxiliary_table_list.first;
    multi_delete *del_result;

    if (!thd->locked_tables &&
        !(need_start_waiting= !wait_if_global_read_lock(thd, 0, 1)))
    {
      res= 1;
      break;
    }

    if ((res= multi_delete_precheck(thd, all_tables)))
      break;

    /* condition will be TRUE on SP re-excuting */
    if (select_lex->item_list.elements != 0)
      select_lex->item_list.empty();
    if (add_item_to_list(thd, new Item_null()))
      goto error;

    thd_proc_info(thd, "init");
    if ((res= open_and_lock_tables(thd, all_tables)))
      break;

    if ((res= mysql_multi_delete_prepare(thd)))
      goto error;

    if (!thd->is_fatal_error &&
        (del_result= new multi_delete(aux_tables, lex->table_count)))
    {
      res= mysql_select(thd, &select_lex->ref_pointer_array,
			select_lex->get_table_list(),
			select_lex->with_wild,
			select_lex->item_list,
			select_lex->where,
			0, (ORDER *)NULL, (ORDER *)NULL, (Item *)NULL,
			(ORDER *)NULL,
			select_lex->options | thd->options |
			SELECT_NO_JOIN_CACHE | SELECT_NO_UNLOCK |
                        OPTION_SETUP_TABLES_DONE,
			del_result, unit, select_lex);
      res|= thd->is_error();
      if (res)
        del_result->abort();
      delete del_result;
    }
    else
      res= TRUE;                                // Error
    break;
  }
  case SQLCOM_DROP_TABLE:
  {
    DBUG_ASSERT(first_table == all_tables && first_table != 0);
    if (!lex->drop_temporary)
    {
      if (check_table_access(thd, DROP_ACL, all_tables, UINT_MAX, FALSE))
	goto error;				/* purecov: inspected */
      if (end_active_trans(thd))
        goto error;
    }
    else
    {
      /*
	If this is a slave thread, we may sometimes execute some 
	DROP / * 40005 TEMPORARY * / TABLE
	that come from parts of binlogs (likely if we use RESET SLAVE or CHANGE
	MASTER TO), while the temporary table has already been dropped.
	To not generate such irrelevant "table does not exist errors",
	we silently add IF EXISTS if TEMPORARY was used.
      */
      if (thd->slave_thread)
        lex->drop_if_exists= 1;

      /* So that DROP TEMPORARY TABLE gets to binlog at commit/rollback */
      thd->options|= OPTION_KEEP_LOG;
    }
    /* DDL and binlog write order protected by LOCK_open */
    res= mysql_rm_table(thd, first_table, lex->drop_if_exists,
			lex->drop_temporary);
  }
  break;
  case SQLCOM_SHOW_PROCESSLIST:
    if (!thd->security_ctx->priv_user[0] &&
        check_global_access(thd,PROCESS_ACL))
      break;
    mysqld_list_processes(thd,
			  (thd->security_ctx->master_access & PROCESS_ACL ?
                           NullS :
                           thd->security_ctx->priv_user),
                          lex->verbose);
    break;
  case SQLCOM_SHOW_AUTHORS:
    res= mysqld_show_authors(thd);
    break;
  case SQLCOM_SHOW_CONTRIBUTORS:
    res= mysqld_show_contributors(thd);
    break;
  case SQLCOM_SHOW_PRIVILEGES:
    res= mysqld_show_privileges(thd);
    break;
  case SQLCOM_SHOW_COLUMN_TYPES:
    res= mysqld_show_column_types(thd);
    break;
  case SQLCOM_SHOW_ENGINE_LOGS:
#ifdef DONT_ALLOW_SHOW_COMMANDS
    my_message(ER_NOT_ALLOWED_COMMAND, ER(ER_NOT_ALLOWED_COMMAND),
               MYF(0));	/* purecov: inspected */
    goto error;
#else
    {
      if (check_access(thd, FILE_ACL, any_db,0,0,0,0))
	goto error;
      res= ha_show_status(thd, lex->create_info.db_type, HA_ENGINE_LOGS);
      break;
    }
#endif
  case SQLCOM_CHANGE_DB:
  {
    LEX_STRING db_str= { (char *) select_lex->db, strlen(select_lex->db) };

    if (!mysql_change_db(thd, &db_str, FALSE))
      my_ok(thd);

    break;
  }

  case SQLCOM_LOAD:
  {
    DBUG_ASSERT(first_table == all_tables && first_table != 0);
    uint privilege= (lex->duplicates == DUP_REPLACE ?
		     INSERT_ACL | DELETE_ACL : INSERT_ACL) |
                    (lex->local_file ? 0 : FILE_ACL);

    if (lex->local_file)
    {
      if (!(thd->client_capabilities & CLIENT_LOCAL_FILES) ||
          !opt_local_infile)
      {
	my_message(ER_NOT_ALLOWED_COMMAND, ER(ER_NOT_ALLOWED_COMMAND), MYF(0));
	goto error;
      }
    }

    if (check_one_table_access(thd, privilege, all_tables))
      goto error;

    if (!thd->locked_tables &&
        !(need_start_waiting= !wait_if_global_read_lock(thd, 0, 1)))
      goto error;

    res= mysql_load(thd, lex->exchange, first_table, lex->field_list,
                    lex->update_list, lex->value_list, lex->duplicates,
                    lex->ignore, (bool) lex->local_file);
    break;
  }

  case SQLCOM_SET_OPTION:
  {
    List<set_var_base> *lex_var_list= &lex->var_list;

    if (lex->autocommit && end_active_trans(thd))
      goto error;

    if ((check_table_access(thd, SELECT_ACL, all_tables, UINT_MAX, FALSE) ||
	 open_and_lock_tables(thd, all_tables)))
      goto error;
    if (lex->one_shot_set && not_all_support_one_shot(lex_var_list))
    {
      my_error(ER_RESERVED_SYNTAX, MYF(0), "SET ONE_SHOT");
      goto error;
    }
    if (!(res= sql_set_variables(thd, lex_var_list)))
    {
      /*
        If the previous command was a SET ONE_SHOT, we don't want to forget
        about the ONE_SHOT property of that SET. So we use a |= instead of = .
      */
      thd->one_shot_set|= lex->one_shot_set;
      my_ok(thd);
    }
    else
    {
      /*
        We encountered some sort of error, but no message was sent.
        Send something semi-generic here since we don't know which
        assignment in the list caused the error.
      */
      if (!thd->is_error())
        my_error(ER_WRONG_ARGUMENTS,MYF(0),"SET");
      goto error;
    }

    break;
  }

  case SQLCOM_UNLOCK_TABLES:
    /*
      It is critical for mysqldump --single-transaction --master-data that
      UNLOCK TABLES does not implicitely commit a connection which has only
      done FLUSH TABLES WITH READ LOCK + BEGIN. If this assumption becomes
      false, mysqldump will not work.
    */
    unlock_locked_tables(thd);
    if (thd->options & OPTION_TABLE_LOCK)
    {
      end_active_trans(thd);
      thd->options&= ~(OPTION_TABLE_LOCK);
    }
    if (thd->global_read_lock)
      unlock_global_read_lock(thd);
    my_ok(thd);
    break;
  case SQLCOM_LOCK_TABLES:
    unlock_locked_tables(thd);
    /* we must end the trasaction first, regardless of anything */
    if (end_active_trans(thd))
      goto error;
    if (check_table_access(thd, LOCK_TABLES_ACL | SELECT_ACL, all_tables,
                           UINT_MAX, FALSE))
      goto error;
    if (lex->protect_against_global_read_lock &&
        !(need_start_waiting= !wait_if_global_read_lock(thd, 0, 1)))
      goto error;
    thd->in_lock_tables=1;
    thd->options|= OPTION_TABLE_LOCK;

    if (!(res= simple_open_n_lock_tables(thd, all_tables)))
    {
#ifdef HAVE_QUERY_CACHE
      if (thd->variables.query_cache_wlock_invalidate)
	query_cache.invalidate_locked_for_write(first_table);
#endif /*HAVE_QUERY_CACHE*/
      thd->locked_tables=thd->lock;
      thd->lock=0;
      my_ok(thd);
    }
    else
    {
      /* 
        Need to end the current transaction, so the storage engine (InnoDB)
        can free its locks if LOCK TABLES locked some tables before finding
        that it can't lock a table in its list
      */
      ha_autocommit_or_rollback(thd, 1);
      end_active_trans(thd);
      thd->options&= ~(OPTION_TABLE_LOCK);
    }
    thd->in_lock_tables=0;
    break;
  case SQLCOM_CREATE_DB:
  {
    /*
      As mysql_create_db() may modify HA_CREATE_INFO structure passed to
      it, we need to use a copy of LEX::create_info to make execution
      prepared statement- safe.
    */
    HA_CREATE_INFO create_info(lex->create_info);
    if (end_active_trans(thd))
    {
      res= -1;
      break;
    }
    char *alias;
    if (!(alias=thd->strmake(lex->name.str, lex->name.length)) ||
        check_db_name(&lex->name))
    {
      my_error(ER_WRONG_DB_NAME, MYF(0), lex->name.str);
      break;
    }
    /*
      If in a slave thread :
      CREATE DATABASE DB was certainly not preceded by USE DB.
      For that reason, db_ok() in sql/slave.cc did not check the
      do_db/ignore_db. And as this query involves no tables, tables_ok()
      above was not called. So we have to check rules again here.
    */
#ifdef HAVE_REPLICATION
    if (thd->slave_thread && 
	(!rpl_filter->db_ok(lex->name.str) ||
	 !rpl_filter->db_ok_with_wild_table(lex->name.str)))
    {
      my_message(ER_SLAVE_IGNORED_TABLE, ER(ER_SLAVE_IGNORED_TABLE), MYF(0));
      break;
    }
#endif
    if (check_access(thd,CREATE_ACL,lex->name.str, 0, 1, 0,
                     is_schema_db(lex->name.str)))
      break;
    res= mysql_create_db(thd,(lower_case_table_names == 2 ? alias :
                              lex->name.str), &create_info, 0);
    break;
  }
  case SQLCOM_DROP_DB:
  {
    if (end_active_trans(thd))
    {
      res= -1;
      break;
    }
    if (check_db_name(&lex->name))
    {
      my_error(ER_WRONG_DB_NAME, MYF(0), lex->name.str);
      break;
    }
    /*
      If in a slave thread :
      DROP DATABASE DB may not be preceded by USE DB.
      For that reason, maybe db_ok() in sql/slave.cc did not check the 
      do_db/ignore_db. And as this query involves no tables, tables_ok()
      above was not called. So we have to check rules again here.
    */
#ifdef HAVE_REPLICATION
    if (thd->slave_thread && 
	(!rpl_filter->db_ok(lex->name.str) ||
	 !rpl_filter->db_ok_with_wild_table(lex->name.str)))
    {
      my_message(ER_SLAVE_IGNORED_TABLE, ER(ER_SLAVE_IGNORED_TABLE), MYF(0));
      break;
    }
#endif
    if (check_access(thd,DROP_ACL,lex->name.str,0,1,0,
                     is_schema_db(lex->name.str)))
      break;
    if (thd->locked_tables || thd->active_transaction())
    {
      my_message(ER_LOCK_OR_ACTIVE_TRANSACTION,
                 ER(ER_LOCK_OR_ACTIVE_TRANSACTION), MYF(0));
      goto error;
    }
    res= mysql_rm_db(thd, lex->name.str, lex->drop_if_exists, 0);
    break;
  }
  case SQLCOM_ALTER_DB_UPGRADE:
  {
    LEX_STRING *db= & lex->name;
    if (end_active_trans(thd))
    {
      res= 1;
      break;
    }
#ifdef HAVE_REPLICATION
    if (thd->slave_thread && 
       (!rpl_filter->db_ok(db->str) ||
        !rpl_filter->db_ok_with_wild_table(db->str)))
    {
      res= 1;
      my_message(ER_SLAVE_IGNORED_TABLE, ER(ER_SLAVE_IGNORED_TABLE), MYF(0));
      break;
    }
#endif
    if (check_db_name(db))
    {
      my_error(ER_WRONG_DB_NAME, MYF(0), db->str);
      break;
    }
    if (check_access(thd, ALTER_ACL, db->str, 0, 1, 0, is_schema_db(db->str)) ||
        check_access(thd, DROP_ACL, db->str, 0, 1, 0, is_schema_db(db->str)) ||
        check_access(thd, CREATE_ACL, db->str, 0, 1, 0, is_schema_db(db->str)))
    {
      res= 1;
      break;
    }
    if (thd->locked_tables || thd->active_transaction())
    {
      res= 1;
      my_message(ER_LOCK_OR_ACTIVE_TRANSACTION,
                 ER(ER_LOCK_OR_ACTIVE_TRANSACTION), MYF(0));
      goto error;
    }

    res= mysql_upgrade_db(thd, db);
    if (!res)
      my_ok(thd);
    break;
  }
  case SQLCOM_ALTER_DB:
  {
    LEX_STRING *db= &lex->name;
    HA_CREATE_INFO create_info(lex->create_info);
    if (check_db_name(db))
    {
      my_error(ER_WRONG_DB_NAME, MYF(0), db->str);
      break;
    }
    /*
      If in a slave thread :
      ALTER DATABASE DB may not be preceded by USE DB.
      For that reason, maybe db_ok() in sql/slave.cc did not check the
      do_db/ignore_db. And as this query involves no tables, tables_ok()
      above was not called. So we have to check rules again here.
    */
#ifdef HAVE_REPLICATION
    if (thd->slave_thread &&
	(!rpl_filter->db_ok(db->str) ||
	 !rpl_filter->db_ok_with_wild_table(db->str)))
    {
      my_message(ER_SLAVE_IGNORED_TABLE, ER(ER_SLAVE_IGNORED_TABLE), MYF(0));
      break;
    }
#endif
    if (check_access(thd, ALTER_ACL, db->str, 0, 1, 0, is_schema_db(db->str)))
      break;
    if (thd->locked_tables || thd->active_transaction())
    {
      my_message(ER_LOCK_OR_ACTIVE_TRANSACTION,
                 ER(ER_LOCK_OR_ACTIVE_TRANSACTION), MYF(0));
      goto error;
    }
    res= mysql_alter_db(thd, db->str, &create_info);
    break;
  }
  case SQLCOM_SHOW_CREATE_DB:
  {
    DBUG_EXECUTE_IF("4x_server_emul",
                    my_error(ER_UNKNOWN_ERROR, MYF(0)); goto error;);
    if (check_db_name(&lex->name))
    {
      my_error(ER_WRONG_DB_NAME, MYF(0), lex->name.str);
      break;
    }
    res= mysqld_show_create_db(thd, lex->name.str, &lex->create_info);
    break;
  }
  case SQLCOM_CREATE_EVENT:
  case SQLCOM_ALTER_EVENT:
  #ifdef HAVE_EVENT_SCHEDULER
  do
  {
    DBUG_ASSERT(lex->event_parse_data);
    if (lex->table_or_sp_used())
    {
      my_error(ER_NOT_SUPPORTED_YET, MYF(0), "Usage of subqueries or stored "
               "function calls as part of this statement");
      break;
    }

    res= sp_process_definer(thd);
    if (res)
      break;

    switch (lex->sql_command) {
    case SQLCOM_CREATE_EVENT:
    {
      bool if_not_exists= (lex->create_info.options &
                           HA_LEX_CREATE_IF_NOT_EXISTS);
      res= Events::create_event(thd, lex->event_parse_data, if_not_exists);
      break;
    }
    case SQLCOM_ALTER_EVENT:
      res= Events::update_event(thd, lex->event_parse_data,
                                lex->spname ? &lex->spname->m_db : NULL,
                                lex->spname ? &lex->spname->m_name : NULL);
      break;
    default:
      DBUG_ASSERT(0);
    }
    DBUG_PRINT("info",("DDL error code=%d", res));
    if (!res)
      my_ok(thd);

  } while (0);
  /* Don't do it, if we are inside a SP */
  if (!thd->spcont)
  {
    delete lex->sphead;
    lex->sphead= NULL;
  }
  /* lex->unit.cleanup() is called outside, no need to call it here */
  break;
  case SQLCOM_SHOW_CREATE_EVENT:
    res= Events::show_create_event(thd, lex->spname->m_db,
                                   lex->spname->m_name);
    break;
  case SQLCOM_DROP_EVENT:
    if (!(res= Events::drop_event(thd,
                                  lex->spname->m_db, lex->spname->m_name,
                                  lex->drop_if_exists)))
      my_ok(thd);
    break;
#else
    my_error(ER_NOT_SUPPORTED_YET,MYF(0),"embedded server");
    break;
#endif
  case SQLCOM_CREATE_FUNCTION:                  // UDF function
  {
    if (check_access(thd,INSERT_ACL,"mysql",0,1,0,0))
      break;
#ifdef HAVE_DLOPEN
    if (!(res = mysql_create_function(thd, &lex->udf)))
      my_ok(thd);
#else
    my_error(ER_CANT_OPEN_LIBRARY, MYF(0), lex->udf.dl, 0, "feature disabled");
    res= TRUE;
#endif
    break;
  }
#ifndef NO_EMBEDDED_ACCESS_CHECKS
  case SQLCOM_CREATE_USER:
  {
    if (check_access(thd, INSERT_ACL, "mysql", 0, 1, 1, 0) &&
        check_global_access(thd,CREATE_USER_ACL))
      break;
    if (end_active_trans(thd))
      goto error;
    /* Conditionally writes to binlog */
    if (!(res= mysql_create_user(thd, lex->users_list)))
      my_ok(thd);
    break;
  }
  case SQLCOM_DROP_USER:
  {
    if (check_access(thd, DELETE_ACL, "mysql", 0, 1, 1, 0) &&
        check_global_access(thd,CREATE_USER_ACL))
      break;
    if (end_active_trans(thd))
      goto error;
    /* Conditionally writes to binlog */
    if (!(res= mysql_drop_user(thd, lex->users_list)))
      my_ok(thd);
    break;
  }
  case SQLCOM_RENAME_USER:
  {
    if (check_access(thd, UPDATE_ACL, "mysql", 0, 1, 1, 0) &&
        check_global_access(thd,CREATE_USER_ACL))
      break;
    if (end_active_trans(thd))
      goto error;
    /* Conditionally writes to binlog */
    if (!(res= mysql_rename_user(thd, lex->users_list)))
      my_ok(thd);
    break;
  }
  case SQLCOM_REVOKE_ALL:
  {
    if (end_active_trans(thd))
      goto error;
    if (check_access(thd, UPDATE_ACL, "mysql", 0, 1, 1, 0) &&
        check_global_access(thd,CREATE_USER_ACL))
      break;
    /* Conditionally writes to binlog */
    if (!(res = mysql_revoke_all(thd, lex->users_list)))
      my_ok(thd);
    break;
  }
  case SQLCOM_REVOKE:
  case SQLCOM_GRANT:
  {
    if (end_active_trans(thd))
      goto error;

    if (check_access(thd, lex->grant | lex->grant_tot_col | GRANT_ACL,
		     first_table ?  first_table->db : select_lex->db,
		     first_table ? &first_table->grant.privilege : 0,
		     first_table ? 0 : 1, 0,
                     first_table ? (bool) first_table->schema_table :
                     select_lex->db ? is_schema_db(select_lex->db) : 0))
      goto error;

    if (thd->security_ctx->user)              // If not replication
    {
      LEX_USER *user, *tmp_user;

      List_iterator <LEX_USER> user_list(lex->users_list);
      while ((tmp_user= user_list++))
      {
        if (!(user= get_current_user(thd, tmp_user)))
          goto error;
        if (specialflag & SPECIAL_NO_RESOLVE &&
            hostname_requires_resolving(user->host.str))
          push_warning_printf(thd, MYSQL_ERROR::WARN_LEVEL_WARN,
                              ER_WARN_HOSTNAME_WONT_WORK,
                              ER(ER_WARN_HOSTNAME_WONT_WORK),
                              user->host.str);
        // Are we trying to change a password of another user
        DBUG_ASSERT(user->host.str != 0);
        if (strcmp(thd->security_ctx->user, user->user.str) ||
            my_strcasecmp(system_charset_info,
                          user->host.str, thd->security_ctx->host_or_ip))
        {
          // TODO: use check_change_password()
          if (is_acl_user(user->host.str, user->user.str) &&
              user->password.str &&
              check_access(thd, UPDATE_ACL,"mysql",0,1,1,0))
          {
            my_message(ER_PASSWORD_NOT_ALLOWED,
                       ER(ER_PASSWORD_NOT_ALLOWED), MYF(0));
            goto error;
          }
        }
      }
    }
    if (first_table)
    {
      if (lex->type == TYPE_ENUM_PROCEDURE ||
          lex->type == TYPE_ENUM_FUNCTION)
      {
        uint grants= lex->all_privileges 
		   ? (PROC_ACLS & ~GRANT_ACL) | (lex->grant & GRANT_ACL)
		   : lex->grant;
        if (check_grant_routine(thd, grants | GRANT_ACL, all_tables,
                                lex->type == TYPE_ENUM_PROCEDURE, 0))
	  goto error;
        /* Conditionally writes to binlog */
        res= mysql_routine_grant(thd, all_tables,
                                 lex->type == TYPE_ENUM_PROCEDURE, 
                                 lex->users_list, grants,
                                 lex->sql_command == SQLCOM_REVOKE, TRUE);
        if (!res)
          my_ok(thd);
      }
      else
      {
	if (check_grant(thd,(lex->grant | lex->grant_tot_col | GRANT_ACL),
                        all_tables, 0, UINT_MAX, 0))
	  goto error;
        /* Conditionally writes to binlog */
        res= mysql_table_grant(thd, all_tables, lex->users_list,
			       lex->columns, lex->grant,
			       lex->sql_command == SQLCOM_REVOKE);
      }
    }
    else
    {
      if (lex->columns.elements || lex->type)
      {
	my_message(ER_ILLEGAL_GRANT_FOR_TABLE, ER(ER_ILLEGAL_GRANT_FOR_TABLE),
                   MYF(0));
        goto error;
      }
      else
	/* Conditionally writes to binlog */
	res = mysql_grant(thd, select_lex->db, lex->users_list, lex->grant,
			  lex->sql_command == SQLCOM_REVOKE);
      if (!res)
      {
	if (lex->sql_command == SQLCOM_GRANT)
	{
	  List_iterator <LEX_USER> str_list(lex->users_list);
	  LEX_USER *user, *tmp_user;
	  while ((tmp_user=str_list++))
          {
            if (!(user= get_current_user(thd, tmp_user)))
              goto error;
	    reset_mqh(user, 0);
          }
	}
      }
    }
    break;
  }
#endif /*!NO_EMBEDDED_ACCESS_CHECKS*/
  case SQLCOM_RESET:
    /*
      RESET commands are never written to the binary log, so we have to
      initialize this variable because RESET shares the same code as FLUSH
    */
    lex->no_write_to_binlog= 1;
  case SQLCOM_FLUSH:
  {
    bool write_to_binlog;
    if (check_global_access(thd,RELOAD_ACL))
      goto error;

    /*
      reload_acl_and_cache() will tell us if we are allowed to write to the
      binlog or not.
    */
    if (!reload_acl_and_cache(thd, lex->type, first_table, &write_to_binlog))
    {
      /*
        We WANT to write and we CAN write.
        ! we write after unlocking the table.
      */
      /*
        Presumably, RESET and binlog writing doesn't require synchronization
      */
      if (!lex->no_write_to_binlog && write_to_binlog)
      {
        write_bin_log(thd, FALSE, thd->query, thd->query_length);
      }
      my_ok(thd);
    } 
    
    break;
  }
  case SQLCOM_KILL:
  {
    Item *it= (Item *)lex->value_list.head();

    if (lex->table_or_sp_used())
    {
      my_error(ER_NOT_SUPPORTED_YET, MYF(0), "Usage of subqueries or stored "
               "function calls as part of this statement");
      break;
    }

    if ((!it->fixed && it->fix_fields(lex->thd, &it)) || it->check_cols(1))
    {
      my_message(ER_SET_CONSTANTS_ONLY, ER(ER_SET_CONSTANTS_ONLY),
		 MYF(0));
      goto error;
    }
    sql_kill(thd, (ulong)it->val_int(), lex->type & ONLY_KILL_QUERY);
    break;
  }
#ifndef NO_EMBEDDED_ACCESS_CHECKS
  case SQLCOM_SHOW_GRANTS:
  {
    LEX_USER *grant_user= get_current_user(thd, lex->grant_user);
    if (!grant_user)
      goto error;
    if ((thd->security_ctx->priv_user &&
	 !strcmp(thd->security_ctx->priv_user, grant_user->user.str)) ||
	!check_access(thd, SELECT_ACL, "mysql",0,1,0,0))
    {
      res = mysql_show_grants(thd, grant_user);
    }
    break;
  }
#endif
  case SQLCOM_HA_OPEN:
    DBUG_ASSERT(first_table == all_tables && first_table != 0);
    if (check_table_access(thd, SELECT_ACL, all_tables, UINT_MAX, FALSE))
      goto error;
    res= mysql_ha_open(thd, first_table, 0);
    break;
  case SQLCOM_HA_CLOSE:
    DBUG_ASSERT(first_table == all_tables && first_table != 0);
    res= mysql_ha_close(thd, first_table);
    break;
  case SQLCOM_HA_READ:
    DBUG_ASSERT(first_table == all_tables && first_table != 0);
    /*
      There is no need to check for table permissions here, because
      if a user has no permissions to read a table, he won't be
      able to open it (with SQLCOM_HA_OPEN) in the first place.
    */
    unit->set_limit(select_lex);
    res= mysql_ha_read(thd, first_table, lex->ha_read_mode, lex->ident.str,
                       lex->insert_list, lex->ha_rkey_mode, select_lex->where,
                       unit->select_limit_cnt, unit->offset_limit_cnt);
    break;

  case SQLCOM_BEGIN:
    if (thd->transaction.xid_state.xa_state != XA_NOTR)
    {
      my_error(ER_XAER_RMFAIL, MYF(0),
               xa_state_names[thd->transaction.xid_state.xa_state]);
      break;
    }
    if (begin_trans(thd))
      goto error;
    if (lex->start_transaction_opt & MYSQL_START_TRANS_OPT_WITH_CONS_SNAPSHOT)
    {
      if (ha_start_consistent_snapshot(thd))
        goto error;
    }
    my_ok(thd);
    break;
  case SQLCOM_COMMIT:
    if (end_trans(thd, lex->tx_release ? COMMIT_RELEASE :
                              lex->tx_chain ? COMMIT_AND_CHAIN : COMMIT))
      goto error;
    my_ok(thd);
    break;
  case SQLCOM_ROLLBACK:
    if (end_trans(thd, lex->tx_release ? ROLLBACK_RELEASE :
                              lex->tx_chain ? ROLLBACK_AND_CHAIN : ROLLBACK))
      goto error;
    my_ok(thd);
    break;
  case SQLCOM_RELEASE_SAVEPOINT:
  {
    SAVEPOINT *sv;
    for (sv=thd->transaction.savepoints; sv; sv=sv->prev)
    {
      if (my_strnncoll(system_charset_info,
                       (uchar *)lex->ident.str, lex->ident.length,
                       (uchar *)sv->name, sv->length) == 0)
        break;
    }
    if (sv)
    {
      if (ha_release_savepoint(thd, sv))
        res= TRUE; // cannot happen
      else
        my_ok(thd);
      thd->transaction.savepoints=sv->prev;
    }
    else
      my_error(ER_SP_DOES_NOT_EXIST, MYF(0), "SAVEPOINT", lex->ident.str);
    break;
  }
  case SQLCOM_ROLLBACK_TO_SAVEPOINT:
  {
    SAVEPOINT *sv;
    for (sv=thd->transaction.savepoints; sv; sv=sv->prev)
    {
      if (my_strnncoll(system_charset_info,
                       (uchar *)lex->ident.str, lex->ident.length,
                       (uchar *)sv->name, sv->length) == 0)
        break;
    }
    if (sv)
    {
      if (ha_rollback_to_savepoint(thd, sv))
        res= TRUE; // cannot happen
      else
      {
        if (((thd->options & OPTION_KEEP_LOG) || 
             thd->transaction.all.modified_non_trans_table) &&
            !thd->slave_thread)
          push_warning(thd, MYSQL_ERROR::WARN_LEVEL_WARN,
                       ER_WARNING_NOT_COMPLETE_ROLLBACK,
                       ER(ER_WARNING_NOT_COMPLETE_ROLLBACK));
        my_ok(thd);
      }
      thd->transaction.savepoints=sv;
    }
    else
      my_error(ER_SP_DOES_NOT_EXIST, MYF(0), "SAVEPOINT", lex->ident.str);
    break;
  }
  case SQLCOM_SAVEPOINT:
    if (!(thd->options & (OPTION_NOT_AUTOCOMMIT | OPTION_BEGIN) ||
          thd->in_sub_stmt) || !opt_using_transactions)
      my_ok(thd);
    else
    {
      SAVEPOINT **sv, *newsv;
      for (sv=&thd->transaction.savepoints; *sv; sv=&(*sv)->prev)
      {
        if (my_strnncoll(system_charset_info,
                         (uchar *)lex->ident.str, lex->ident.length,
                         (uchar *)(*sv)->name, (*sv)->length) == 0)
          break;
      }
      if (*sv) /* old savepoint of the same name exists */
      {
        newsv=*sv;
        ha_release_savepoint(thd, *sv); // it cannot fail
        *sv=(*sv)->prev;
      }
      else if ((newsv=(SAVEPOINT *) alloc_root(&thd->transaction.mem_root,
                                               savepoint_alloc_size)) == 0)
      {
        my_error(ER_OUT_OF_RESOURCES, MYF(0));
        break;
      }
      newsv->name=strmake_root(&thd->transaction.mem_root,
                               lex->ident.str, lex->ident.length);
      newsv->length=lex->ident.length;
      /*
        if we'll get an error here, don't add new savepoint to the list.
        we'll lose a little bit of memory in transaction mem_root, but it'll
        be free'd when transaction ends anyway
      */
      if (ha_savepoint(thd, newsv))
        res= TRUE;
      else
      {
        newsv->prev=thd->transaction.savepoints;
        thd->transaction.savepoints=newsv;
        my_ok(thd);
      }
    }
    break;
  case SQLCOM_CREATE_PROCEDURE:
  case SQLCOM_CREATE_SPFUNCTION:
  {
    uint namelen;
    char *name;
    int sp_result= SP_INTERNAL_ERROR;

    DBUG_ASSERT(lex->sphead != 0);
    DBUG_ASSERT(lex->sphead->m_db.str); /* Must be initialized in the parser */
    /*
      Verify that the database name is allowed, optionally
      lowercase it.
    */
    if (check_db_name(&lex->sphead->m_db))
    {
      my_error(ER_WRONG_DB_NAME, MYF(0), lex->sphead->m_db.str);
      goto create_sp_error;
    }

    /*
      Check that a database directory with this name
      exists. Design note: This won't work on virtual databases
      like information_schema.
    */
    if (check_db_dir_existence(lex->sphead->m_db.str))
    {
      my_error(ER_BAD_DB_ERROR, MYF(0), lex->sphead->m_db.str);
      goto create_sp_error;
    }

    if (check_access(thd, CREATE_PROC_ACL, lex->sphead->m_db.str, 0, 0, 0,
                     is_schema_db(lex->sphead->m_db.str)))
      goto create_sp_error;

    if (end_active_trans(thd))
      goto create_sp_error;

    name= lex->sphead->name(&namelen);
#ifdef HAVE_DLOPEN
    if (lex->sphead->m_type == TYPE_ENUM_FUNCTION)
    {
      udf_func *udf = find_udf(name, namelen);

      if (udf)
      {
        my_error(ER_UDF_EXISTS, MYF(0), name);
        goto create_sp_error;
      }
    }
#endif

    if (sp_process_definer(thd))
      goto create_sp_error;

    res= (sp_result= lex->sphead->create(thd));
    switch (sp_result) {
    case SP_OK: {
#ifndef NO_EMBEDDED_ACCESS_CHECKS
      /* only add privileges if really neccessary */

      Security_context security_context;
      bool restore_backup_context= false;
      Security_context *backup= NULL;
      LEX_USER *definer= thd->lex->definer;
      /*
        Check if the definer exists on slave, 
        then use definer privilege to insert routine privileges to mysql.procs_priv.

        For current user of SQL thread has GLOBAL_ACL privilege, 
        which doesn't any check routine privileges, 
        so no routine privilege record  will insert into mysql.procs_priv.
      */
      if (thd->slave_thread && is_acl_user(definer->host.str, definer->user.str))
      {
        security_context.change_security_context(thd, 
                                                 &thd->lex->definer->user,
                                                 &thd->lex->definer->host,
                                                 &thd->lex->sphead->m_db,
                                                 &backup);
        restore_backup_context= true;
      }

      if (sp_automatic_privileges && !opt_noacl &&
          check_routine_access(thd, DEFAULT_CREATE_PROC_ACLS,
                               lex->sphead->m_db.str, name,
                               lex->sql_command == SQLCOM_CREATE_PROCEDURE, 1))
      {
        if (sp_grant_privileges(thd, lex->sphead->m_db.str, name,
                                lex->sql_command == SQLCOM_CREATE_PROCEDURE))
          push_warning(thd, MYSQL_ERROR::WARN_LEVEL_WARN,
                       ER_PROC_AUTO_GRANT_FAIL,
                       ER(ER_PROC_AUTO_GRANT_FAIL));
      }

      /*
        Restore current user with GLOBAL_ACL privilege of SQL thread
      */ 
      if (restore_backup_context)
      {
        DBUG_ASSERT(thd->slave_thread == 1);
        thd->security_ctx->restore_security_context(thd, backup);
      }

#endif
    break;
    }
    case SP_WRITE_ROW_FAILED:
      my_error(ER_SP_ALREADY_EXISTS, MYF(0), SP_TYPE_STRING(lex), name);
    break;
    case SP_BAD_IDENTIFIER:
      my_error(ER_TOO_LONG_IDENT, MYF(0), name);
    break;
    case SP_BODY_TOO_LONG:
      my_error(ER_TOO_LONG_BODY, MYF(0), name);
    break;
    case SP_FLD_STORE_FAILED:
      my_error(ER_CANT_CREATE_SROUTINE, MYF(0), name);
      break;
    default:
      my_error(ER_SP_STORE_FAILED, MYF(0), SP_TYPE_STRING(lex), name);
    break;
    } /* end switch */

    /*
      Capture all errors within this CASE and
      clean up the environment.
    */
create_sp_error:
    if (sp_result != SP_OK )
      goto error;
    my_ok(thd);
    break; /* break super switch */
  } /* end case group bracket */
  case SQLCOM_CALL:
    {
      sp_head *sp;

      /*
        This will cache all SP and SF and open and lock all tables
        required for execution.
      */
      if (check_table_access(thd, SELECT_ACL, all_tables, UINT_MAX, FALSE) ||
	  open_and_lock_tables(thd, all_tables))
       goto error;

      /*
        By this moment all needed SPs should be in cache so no need to look 
        into DB. 
      */
      if (!(sp= sp_find_routine(thd, TYPE_ENUM_PROCEDURE, lex->spname,
                                &thd->sp_proc_cache, TRUE)))
      {
	my_error(ER_SP_DOES_NOT_EXIST, MYF(0), "PROCEDURE",
                 lex->spname->m_qname.str);
	goto error;
      }
      else
      {
	ha_rows select_limit;
        /* bits that should be cleared in thd->server_status */
	uint bits_to_be_cleared= 0;
        /*
          Check that the stored procedure doesn't contain Dynamic SQL
          and doesn't return result sets: such stored procedures can't
          be called from a function or trigger.
        */
        if (thd->in_sub_stmt)
        {
          const char *where= (thd->in_sub_stmt & SUB_STMT_TRIGGER ?
                              "trigger" : "function");
          if (sp->is_not_allowed_in_function(where))
            goto error;
        }

	if (sp->m_flags & sp_head::MULTI_RESULTS)
	{
	  if (! (thd->client_capabilities & CLIENT_MULTI_RESULTS))
	  {
            /*
              The client does not support multiple result sets being sent
              back
            */
	    my_error(ER_SP_BADSELECT, MYF(0), sp->m_qname.str);
	    goto error;
	  }
          /*
            If SERVER_MORE_RESULTS_EXISTS is not set,
            then remember that it should be cleared
          */
	  bits_to_be_cleared= (~thd->server_status &
                               SERVER_MORE_RESULTS_EXISTS);
	  thd->server_status|= SERVER_MORE_RESULTS_EXISTS;
	}

	if (check_routine_access(thd, EXECUTE_ACL,
				 sp->m_db.str, sp->m_name.str, TRUE, FALSE))
	{
	  goto error;
	}
	select_limit= thd->variables.select_limit;
	thd->variables.select_limit= HA_POS_ERROR;

        /* 
          We never write CALL statements into binlog:
           - If the mode is non-prelocked, each statement will be logged
             separately.
           - If the mode is prelocked, the invoking statement will care
             about writing into binlog.
          So just execute the statement.
        */
	res= sp->execute_procedure(thd, &lex->value_list);
	/*
          If warnings have been cleared, we have to clear total_warn_count
          too, otherwise the clients get confused.
	 */
	if (thd->warn_list.is_empty())
	  thd->total_warn_count= 0;

	thd->variables.select_limit= select_limit;

        thd->server_status&= ~bits_to_be_cleared;

	if (!res)
          my_ok(thd, (ulong) (thd->row_count_func < 0 ? 0 :
                              thd->row_count_func));
	else
        {
          DBUG_ASSERT(thd->is_error() || thd->killed);
	  goto error;		// Substatement should already have sent error
        }
      }
      break;
    }
  case SQLCOM_ALTER_PROCEDURE:
  case SQLCOM_ALTER_FUNCTION:
    {
      int sp_result;
      sp_head *sp;
      st_sp_chistics chistics;

      memcpy(&chistics, &lex->sp_chistics, sizeof(chistics));
      if (lex->sql_command == SQLCOM_ALTER_PROCEDURE)
        sp= sp_find_routine(thd, TYPE_ENUM_PROCEDURE, lex->spname,
                            &thd->sp_proc_cache, FALSE);
      else
        sp= sp_find_routine(thd, TYPE_ENUM_FUNCTION, lex->spname,
                            &thd->sp_func_cache, FALSE);
      mysql_reset_errors(thd, 0);
      if (! sp)
      {
	if (lex->spname->m_db.str)
	  sp_result= SP_KEY_NOT_FOUND;
	else
	{
	  my_message(ER_NO_DB_ERROR, ER(ER_NO_DB_ERROR), MYF(0));
	  goto error;
	}
      }
      else
      {
        if (check_routine_access(thd, ALTER_PROC_ACL, sp->m_db.str, 
				 sp->m_name.str,
                                 lex->sql_command == SQLCOM_ALTER_PROCEDURE, 0))
	  goto error;

        if (end_active_trans(thd)) 
          goto error;
	memcpy(&lex->sp_chistics, &chistics, sizeof(lex->sp_chistics));
        if ((sp->m_type == TYPE_ENUM_FUNCTION) &&
            !trust_function_creators &&  mysql_bin_log.is_open() &&
            !sp->m_chistics->detistic &&
            (chistics.daccess == SP_CONTAINS_SQL ||
             chistics.daccess == SP_MODIFIES_SQL_DATA))
        {
          my_message(ER_BINLOG_UNSAFE_ROUTINE,
		     ER(ER_BINLOG_UNSAFE_ROUTINE), MYF(0));
          sp_result= SP_INTERNAL_ERROR;
        }
        else
        {
          /*
            Note that if you implement the capability of ALTER FUNCTION to
            alter the body of the function, this command should be made to
            follow the restrictions that log-bin-trust-function-creators=0
            already puts on CREATE FUNCTION.
          */
          /* Conditionally writes to binlog */

          int type= lex->sql_command == SQLCOM_ALTER_PROCEDURE ?
                    TYPE_ENUM_PROCEDURE :
                    TYPE_ENUM_FUNCTION;

          sp_result= sp_update_routine(thd,
                                       type,
                                       lex->spname,
                                       &lex->sp_chistics);
        }
      }
      switch (sp_result)
      {
      case SP_OK:
	my_ok(thd);
	break;
      case SP_KEY_NOT_FOUND:
	my_error(ER_SP_DOES_NOT_EXIST, MYF(0),
                 SP_COM_STRING(lex), lex->spname->m_qname.str);
	goto error;
      default:
	my_error(ER_SP_CANT_ALTER, MYF(0),
                 SP_COM_STRING(lex), lex->spname->m_qname.str);
	goto error;
      }
      break;
    }
  case SQLCOM_DROP_PROCEDURE:
  case SQLCOM_DROP_FUNCTION:
    {
      int sp_result;
      int type= (lex->sql_command == SQLCOM_DROP_PROCEDURE ?
                 TYPE_ENUM_PROCEDURE : TYPE_ENUM_FUNCTION);

      sp_result= sp_routine_exists_in_table(thd, type, lex->spname);
      mysql_reset_errors(thd, 0);
      if (sp_result == SP_OK)
      {
        char *db= lex->spname->m_db.str;
	char *name= lex->spname->m_name.str;

	if (check_routine_access(thd, ALTER_PROC_ACL, db, name,
                                 lex->sql_command == SQLCOM_DROP_PROCEDURE, 0))
          goto error;

        if (end_active_trans(thd)) 
          goto error;
#ifndef NO_EMBEDDED_ACCESS_CHECKS
	if (sp_automatic_privileges && !opt_noacl &&
	    sp_revoke_privileges(thd, db, name, 
                                 lex->sql_command == SQLCOM_DROP_PROCEDURE))
	{
	  push_warning(thd, MYSQL_ERROR::WARN_LEVEL_WARN, 
		       ER_PROC_AUTO_REVOKE_FAIL,
		       ER(ER_PROC_AUTO_REVOKE_FAIL));
	}
#endif
        /* Conditionally writes to binlog */

        int type= lex->sql_command == SQLCOM_DROP_PROCEDURE ?
                  TYPE_ENUM_PROCEDURE :
                  TYPE_ENUM_FUNCTION;

        sp_result= sp_drop_routine(thd, type, lex->spname);
      }
      else
      {
#ifdef HAVE_DLOPEN
	if (lex->sql_command == SQLCOM_DROP_FUNCTION)
	{
          udf_func *udf = find_udf(lex->spname->m_name.str,
                                   lex->spname->m_name.length);
          if (udf)
          {
	    if (check_access(thd, DELETE_ACL, "mysql", 0, 1, 0, 0))
	      goto error;

	    if (!(res = mysql_drop_function(thd, &lex->spname->m_name)))
	    {
	      my_ok(thd);
	      break;
	    }
	  }
	}
#endif
	if (lex->spname->m_db.str)
	  sp_result= SP_KEY_NOT_FOUND;
	else
	{
	  my_message(ER_NO_DB_ERROR, ER(ER_NO_DB_ERROR), MYF(0));
	  goto error;
	}
      }
      res= sp_result;
      switch (sp_result) {
      case SP_OK:
	my_ok(thd);
	break;
      case SP_KEY_NOT_FOUND:
	if (lex->drop_if_exists)
	{
          write_bin_log(thd, TRUE, thd->query, thd->query_length);
	  push_warning_printf(thd, MYSQL_ERROR::WARN_LEVEL_NOTE,
			      ER_SP_DOES_NOT_EXIST, ER(ER_SP_DOES_NOT_EXIST),
			      SP_COM_STRING(lex), lex->spname->m_name.str);
	  res= FALSE;
	  my_ok(thd);
	  break;
	}
	my_error(ER_SP_DOES_NOT_EXIST, MYF(0),
                 SP_COM_STRING(lex), lex->spname->m_qname.str);
	goto error;
      default:
	my_error(ER_SP_DROP_FAILED, MYF(0),
                 SP_COM_STRING(lex), lex->spname->m_qname.str);
	goto error;
      }
      break;
    }
  case SQLCOM_SHOW_CREATE_PROC:
    {
      if (sp_show_create_routine(thd, TYPE_ENUM_PROCEDURE, lex->spname))
      {
	my_error(ER_SP_DOES_NOT_EXIST, MYF(0),
                 SP_COM_STRING(lex), lex->spname->m_name.str);
	goto error;
      }
      break;
    }
  case SQLCOM_SHOW_CREATE_FUNC:
    {
      if (sp_show_create_routine(thd, TYPE_ENUM_FUNCTION, lex->spname))
      {
	my_error(ER_SP_DOES_NOT_EXIST, MYF(0),
                 SP_COM_STRING(lex), lex->spname->m_name.str);
	goto error;
      }
      break;
    }
#ifndef DBUG_OFF
  case SQLCOM_SHOW_PROC_CODE:
  case SQLCOM_SHOW_FUNC_CODE:
    {
      sp_head *sp;

      if (lex->sql_command == SQLCOM_SHOW_PROC_CODE)
        sp= sp_find_routine(thd, TYPE_ENUM_PROCEDURE, lex->spname,
                            &thd->sp_proc_cache, FALSE);
      else
        sp= sp_find_routine(thd, TYPE_ENUM_FUNCTION, lex->spname,
                            &thd->sp_func_cache, FALSE);
      if (!sp || sp->show_routine_code(thd))
      {
        /* We don't distinguish between errors for now */
        my_error(ER_SP_DOES_NOT_EXIST, MYF(0),
                 SP_COM_STRING(lex), lex->spname->m_name.str);
        goto error;
      }
      break;
    }
#endif // ifndef DBUG_OFF
  case SQLCOM_SHOW_CREATE_TRIGGER:
    {
      if (lex->spname->m_name.length > NAME_LEN)
      {
        my_error(ER_TOO_LONG_IDENT, MYF(0), lex->spname->m_name.str);
        goto error;
      }

      if (show_create_trigger(thd, lex->spname))
        goto error; /* Error has been already logged. */

      break;
    }
  case SQLCOM_CREATE_VIEW:
    {
      /*
        Note: SQLCOM_CREATE_VIEW also handles 'ALTER VIEW' commands
        as specified through the thd->lex->create_view_mode flag.
      */
      if (end_active_trans(thd))
        goto error;

      res= mysql_create_view(thd, first_table, thd->lex->create_view_mode);
      break;
    }
  case SQLCOM_DROP_VIEW:
    {
      if (check_table_access(thd, DROP_ACL, all_tables, UINT_MAX, FALSE) ||
          end_active_trans(thd))
        goto error;
      /* Conditionally writes to binlog. */
      res= mysql_drop_view(thd, first_table, thd->lex->drop_mode);
      break;
    }
  case SQLCOM_CREATE_TRIGGER:
  {
    if (end_active_trans(thd))
      goto error;

    /* Conditionally writes to binlog. */
    res= mysql_create_or_drop_trigger(thd, all_tables, 1);

    break;
  }
  case SQLCOM_DROP_TRIGGER:
  {
    if (end_active_trans(thd))
      goto error;

    /* Conditionally writes to binlog. */
    res= mysql_create_or_drop_trigger(thd, all_tables, 0);
    break;
  }
  case SQLCOM_XA_START:
    if (thd->transaction.xid_state.xa_state == XA_IDLE &&
        thd->lex->xa_opt == XA_RESUME)
    {
      if (! thd->transaction.xid_state.xid.eq(thd->lex->xid))
      {
        my_error(ER_XAER_NOTA, MYF(0));
        break;
      }
      thd->transaction.xid_state.xa_state=XA_ACTIVE;
      my_ok(thd);
      break;
    }
    if (thd->lex->xa_opt != XA_NONE)
    { // JOIN is not supported yet. TODO
      my_error(ER_XAER_INVAL, MYF(0));
      break;
    }
    if (thd->transaction.xid_state.xa_state != XA_NOTR)
    {
      my_error(ER_XAER_RMFAIL, MYF(0),
               xa_state_names[thd->transaction.xid_state.xa_state]);
      break;
    }
    if (thd->active_transaction() || thd->locked_tables)
    {
      my_error(ER_XAER_OUTSIDE, MYF(0));
      break;
    }
    if (xid_cache_search(thd->lex->xid))
    {
      my_error(ER_XAER_DUPID, MYF(0));
      break;
    }
    DBUG_ASSERT(thd->transaction.xid_state.xid.is_null());
    thd->transaction.xid_state.xa_state=XA_ACTIVE;
    thd->transaction.xid_state.rm_error= 0;
    thd->transaction.xid_state.xid.set(thd->lex->xid);
    xid_cache_insert(&thd->transaction.xid_state);
    thd->transaction.all.modified_non_trans_table= FALSE;
    thd->options= ((thd->options & ~(OPTION_KEEP_LOG)) | OPTION_BEGIN);
    thd->server_status|= SERVER_STATUS_IN_TRANS;
    my_ok(thd);
    break;
  case SQLCOM_XA_END:
    /* fake it */
    if (thd->lex->xa_opt != XA_NONE)
    { // SUSPEND and FOR MIGRATE are not supported yet. TODO
      my_error(ER_XAER_INVAL, MYF(0));
      break;
    }
    if (thd->transaction.xid_state.xa_state != XA_ACTIVE)
    {
      my_error(ER_XAER_RMFAIL, MYF(0),
               xa_state_names[thd->transaction.xid_state.xa_state]);
      break;
    }
    if (!thd->transaction.xid_state.xid.eq(thd->lex->xid))
    {
      my_error(ER_XAER_NOTA, MYF(0));
      break;
    }
    if (xa_trans_rolled_back(&thd->transaction.xid_state))
      break;
    thd->transaction.xid_state.xa_state=XA_IDLE;
    my_ok(thd);
    break;
  case SQLCOM_XA_PREPARE:
    if (thd->transaction.xid_state.xa_state != XA_IDLE)
    {
      my_error(ER_XAER_RMFAIL, MYF(0),
               xa_state_names[thd->transaction.xid_state.xa_state]);
      break;
    }
    if (!thd->transaction.xid_state.xid.eq(thd->lex->xid))
    {
      my_error(ER_XAER_NOTA, MYF(0));
      break;
    }
    if (ha_prepare(thd))
    {
      my_error(ER_XA_RBROLLBACK, MYF(0));
      xid_cache_delete(&thd->transaction.xid_state);
      thd->transaction.xid_state.xa_state=XA_NOTR;
      break;
    }
    thd->transaction.xid_state.xa_state=XA_PREPARED;
    my_ok(thd);
    break;
  case SQLCOM_XA_COMMIT:
    if (!thd->transaction.xid_state.xid.eq(thd->lex->xid))
    {
      XID_STATE *xs=xid_cache_search(thd->lex->xid);
      if (!xs || xs->in_thd)
        my_error(ER_XAER_NOTA, MYF(0));
      else if (xa_trans_rolled_back(xs))
      {
        ha_commit_or_rollback_by_xid(thd->lex->xid, 0);
        xid_cache_delete(xs);
        break;
      }
      else
      {
        ha_commit_or_rollback_by_xid(thd->lex->xid, 1);
        xid_cache_delete(xs);
        my_ok(thd);
      }
      break;
    }
    if (xa_trans_rolled_back(&thd->transaction.xid_state))
    {
      xa_trans_rollback(thd);
      break;
    }
    if (thd->transaction.xid_state.xa_state == XA_IDLE &&
        thd->lex->xa_opt == XA_ONE_PHASE)
    {
      int r;
      if ((r= ha_commit(thd)))
        my_error(r == 1 ? ER_XA_RBROLLBACK : ER_XAER_RMERR, MYF(0));
      else
        my_ok(thd);
    }
    else if (thd->transaction.xid_state.xa_state == XA_PREPARED &&
             thd->lex->xa_opt == XA_NONE)
    {
      if (wait_if_global_read_lock(thd, 0, 0))
      {
        ha_rollback(thd);
        my_error(ER_XAER_RMERR, MYF(0));
      }
      else
      {
        if (ha_commit_one_phase(thd, 1))
          my_error(ER_XAER_RMERR, MYF(0));
        else
          my_ok(thd);
        start_waiting_global_read_lock(thd);
      }
    }
    else
    {
      my_error(ER_XAER_RMFAIL, MYF(0),
               xa_state_names[thd->transaction.xid_state.xa_state]);
      break;
    }
    thd->options&= ~(OPTION_BEGIN | OPTION_KEEP_LOG);
    thd->transaction.all.modified_non_trans_table= FALSE;
    thd->server_status&= ~SERVER_STATUS_IN_TRANS;
    xid_cache_delete(&thd->transaction.xid_state);
    thd->transaction.xid_state.xa_state=XA_NOTR;
    break;
  case SQLCOM_XA_ROLLBACK:
    if (!thd->transaction.xid_state.xid.eq(thd->lex->xid))
    {
      XID_STATE *xs=xid_cache_search(thd->lex->xid);
      if (!xs || xs->in_thd)
        my_error(ER_XAER_NOTA, MYF(0));
      else
      {
        bool ok= !xa_trans_rolled_back(xs);
        ha_commit_or_rollback_by_xid(thd->lex->xid, 0);
        xid_cache_delete(xs);
        if (ok)
          my_ok(thd);
      }
      break;
    }
    if (thd->transaction.xid_state.xa_state != XA_IDLE &&
        thd->transaction.xid_state.xa_state != XA_PREPARED &&
        thd->transaction.xid_state.xa_state != XA_ROLLBACK_ONLY)
    {
      my_error(ER_XAER_RMFAIL, MYF(0),
               xa_state_names[thd->transaction.xid_state.xa_state]);
      break;
    }
    if (xa_trans_rollback(thd))
      my_error(ER_XAER_RMERR, MYF(0));
    else
      my_ok(thd);
    break;
  case SQLCOM_XA_RECOVER:
    res= mysql_xa_recover(thd);
    break;
  case SQLCOM_ALTER_TABLESPACE:
    if (check_access(thd, ALTER_ACL, thd->db, 0, 1, 0, thd->db ? is_schema_db(thd->db) : 0))
      break;
    if (!(res= mysql_alter_tablespace(thd, lex->alter_tablespace_info)))
      my_ok(thd);
    break;
  case SQLCOM_INSTALL_PLUGIN:
    if (! (res= mysql_install_plugin(thd, &thd->lex->comment,
                                     &thd->lex->ident)))
      my_ok(thd);
    break;
  case SQLCOM_UNINSTALL_PLUGIN:
    if (! (res= mysql_uninstall_plugin(thd, &thd->lex->comment)))
      my_ok(thd);
    break;
  case SQLCOM_BINLOG_BASE64_EVENT:
  {
#ifndef EMBEDDED_LIBRARY
    mysql_client_binlog_statement(thd);
#else /* EMBEDDED_LIBRARY */
    my_error(ER_OPTION_PREVENTS_STATEMENT, MYF(0), "embedded");
#endif /* EMBEDDED_LIBRARY */
    break;
  }
  case SQLCOM_CREATE_SERVER:
  {
    int error;
    LEX *lex= thd->lex;
    DBUG_PRINT("info", ("case SQLCOM_CREATE_SERVER"));

    if (check_global_access(thd, SUPER_ACL))
      break;

    if ((error= create_server(thd, &lex->server_options)))
    {
      DBUG_PRINT("info", ("problem creating server <%s>",
                          lex->server_options.server_name));
      my_error(error, MYF(0), lex->server_options.server_name);
      break;
    }
    my_ok(thd, 1);
    break;
  }
  case SQLCOM_ALTER_SERVER:
  {
    int error;
    LEX *lex= thd->lex;
    DBUG_PRINT("info", ("case SQLCOM_ALTER_SERVER"));

    if (check_global_access(thd, SUPER_ACL))
      break;

    if ((error= alter_server(thd, &lex->server_options)))
    {
      DBUG_PRINT("info", ("problem altering server <%s>",
                          lex->server_options.server_name));
      my_error(error, MYF(0), lex->server_options.server_name);
      break;
    }
    my_ok(thd, 1);
    break;
  }
  case SQLCOM_DROP_SERVER:
  {
    int err_code;
    LEX *lex= thd->lex;
    DBUG_PRINT("info", ("case SQLCOM_DROP_SERVER"));

    if (check_global_access(thd, SUPER_ACL))
      break;

    if ((err_code= drop_server(thd, &lex->server_options)))
    {
      if (! lex->drop_if_exists && err_code == ER_FOREIGN_SERVER_DOESNT_EXIST)
      {
        DBUG_PRINT("info", ("problem dropping server %s",
                            lex->server_options.server_name));
        my_error(err_code, MYF(0), lex->server_options.server_name);
      }
      else
      {
        my_ok(thd, 0);
      }
      break;
    }
    my_ok(thd, 1);
    break;
  }
  default:
#ifndef EMBEDDED_LIBRARY
    DBUG_ASSERT(0);                             /* Impossible */
#endif
    my_ok(thd);
    break;
  }
  thd_proc_info(thd, "query end");

  /*
    Binlog-related cleanup:
    Reset system variables temporarily modified by SET ONE SHOT.

    Exception: If this is a SET, do nothing. This is to allow
    mysqlbinlog to print many SET commands (in this case we want the
    charset temp setting to live until the real query). This is also
    needed so that SET CHARACTER_SET_CLIENT... does not cancel itself
    immediately.
  */
  if (thd->one_shot_set && lex->sql_command != SQLCOM_SET_OPTION)
    reset_one_shot_variables(thd);

  /*
    The return value for ROW_COUNT() is "implementation dependent" if the
    statement is not DELETE, INSERT or UPDATE, but -1 is what JDBC and ODBC
    wants. We also keep the last value in case of SQLCOM_CALL or
    SQLCOM_EXECUTE.
  */
  if (!(sql_command_flags[lex->sql_command] & CF_HAS_ROW_COUNT))
    thd->row_count_func= -1;

  goto finish;

error:
  res= TRUE;

finish:
  if (need_start_waiting)
  {
    /*
      Release the protection against the global read lock and wake
      everyone, who might want to set a global read lock.
    */
    start_waiting_global_read_lock(thd);
  }
  DBUG_RETURN(res || thd->is_error());
}


static bool execute_sqlcom_select(THD *thd, TABLE_LIST *all_tables)
{
  LEX	*lex= thd->lex;
  select_result *result=lex->result;
  bool res;
  /* assign global limit variable if limit is not given */
  {
    SELECT_LEX *param= lex->unit.global_parameters;
    if (!param->explicit_limit)
      param->select_limit=
        new Item_int((ulonglong) thd->variables.select_limit);
  }
  if (!(res= open_and_lock_tables(thd, all_tables)))
  {
    if (lex->describe)
    {
      /*
        We always use select_send for EXPLAIN, even if it's an EXPLAIN
        for SELECT ... INTO OUTFILE: a user application should be able
        to prepend EXPLAIN to any query and receive output for it,
        even if the query itself redirects the output.
      */
      if (!(result= new select_send()))
        return 1;                               /* purecov: inspected */
      thd->send_explain_fields(result);
      res= mysql_explain_union(thd, &thd->lex->unit, result);
      if (lex->describe & DESCRIBE_EXTENDED)
      {
        char buff[1024];
        String str(buff,(uint32) sizeof(buff), system_charset_info);
        str.length(0);
        thd->lex->unit.print(&str, QT_ORDINARY);
        str.append('\0');
        push_warning(thd, MYSQL_ERROR::WARN_LEVEL_NOTE,
                     ER_YES, str.ptr());
      }
      if (res)
        result->abort();
      else
        result->send_eof();
      delete result;
    }
    else
    {
      if (!result && !(result= new select_send()))
        return 1;                               /* purecov: inspected */
      query_cache_store_query(thd, all_tables);
      res= handle_select(thd, lex, result, 0);
      if (result != lex->result)
        delete result;
    }
  }
  return res;
}


#ifndef NO_EMBEDDED_ACCESS_CHECKS
/**
  Check grants for commands which work only with one table.

  @param thd                    Thread handler
  @param privilege              requested privilege
  @param all_tables             global table list of query
  @param no_errors              FALSE/TRUE - report/don't report error to
                            the client (using my_error() call).

  @retval
    0   OK
  @retval
    1   access denied, error is sent to client
*/

bool check_single_table_access(THD *thd, ulong privilege, 
                               TABLE_LIST *all_tables, bool no_errors)
{
  Security_context * backup_ctx= thd->security_ctx;

  /* we need to switch to the saved context (if any) */
  if (all_tables->security_ctx)
    thd->security_ctx= all_tables->security_ctx;

  const char *db_name;
  if ((all_tables->view || all_tables->field_translation) &&
      !all_tables->schema_table)
    db_name= all_tables->view_db.str;
  else
    db_name= all_tables->db;

  if (check_access(thd, privilege, db_name,
		   &all_tables->grant.privilege, 0, no_errors,
                   test(all_tables->schema_table)))
    goto deny;

  /* Show only 1 table for check_grant */
  if (!(all_tables->belong_to_view &&
        (thd->lex->sql_command == SQLCOM_SHOW_FIELDS)) &&
      !(all_tables->view &&
        all_tables->effective_algorithm == VIEW_ALGORITHM_TMPTABLE) &&
      check_grant(thd, privilege, all_tables, 0, 1, no_errors))
    goto deny;

  thd->security_ctx= backup_ctx;
  return 0;

deny:
  thd->security_ctx= backup_ctx;
  return 1;
}

/**
  Check grants for commands which work only with one table and all other
  tables belonging to subselects or implicitly opened tables.

  @param thd			Thread handler
  @param privilege		requested privilege
  @param all_tables		global table list of query

  @retval
    0   OK
  @retval
    1   access denied, error is sent to client
*/

bool check_one_table_access(THD *thd, ulong privilege, TABLE_LIST *all_tables)
{
  if (check_single_table_access (thd,privilege,all_tables, FALSE))
    return 1;

  /* Check rights on tables of subselects and implictly opened tables */
  TABLE_LIST *subselects_tables, *view= all_tables->view ? all_tables : 0;
  if ((subselects_tables= all_tables->next_global))
  {
    /*
      Access rights asked for the first table of a view should be the same
      as for the view
    */
    if (view && subselects_tables->belong_to_view == view)
    {
      if (check_single_table_access (thd, privilege, subselects_tables, FALSE))
        return 1;
      subselects_tables= subselects_tables->next_global;
    }
    if (subselects_tables &&
        (check_table_access(thd, SELECT_ACL, subselects_tables, UINT_MAX, FALSE)))
      return 1;
  }
  return 0;
}


/**
  Get the user (global) and database privileges for all used tables.

  @param save_priv    In this we store global and db level grants for the
                      table. Note that we don't store db level grants if the
                      global grants is enough to satisfy the request and the
                      global grants contains a SELECT grant.

  @note
    The idea of EXTRA_ACL is that one will be granted access to the table if
    one has the asked privilege on any column combination of the table; For
    example to be able to check a table one needs to have SELECT privilege on
    any column of the table.

  @retval
    0  ok
  @retval
    1  If we can't get the privileges and we don't use table/column
    grants.
*/
bool
check_access(THD *thd, ulong want_access, const char *db, ulong *save_priv,
	     bool dont_check_global_grants, bool no_errors, bool schema_db)
{
  Security_context *sctx= thd->security_ctx;
  ulong db_access;
  /*
    GRANT command:
    In case of database level grant the database name may be a pattern,
    in case of table|column level grant the database name can not be a pattern.
    We use 'dont_check_global_grants' as a flag to determine
    if it's database level grant command 
    (see SQLCOM_GRANT case, mysql_execute_command() function) and
    set db_is_pattern according to 'dont_check_global_grants' value.
  */
  bool  db_is_pattern= (test(want_access & GRANT_ACL) &&
                        dont_check_global_grants);
  ulong dummy;
  DBUG_ENTER("check_access");
  DBUG_PRINT("enter",("db: %s  want_access: %lu  master_access: %lu",
                      db ? db : "", want_access, sctx->master_access));
  if (save_priv)
    *save_priv=0;
  else
    save_priv= &dummy;

  thd_proc_info(thd, "checking permissions");
  if ((!db || !db[0]) && !thd->db && !dont_check_global_grants)
  {
    DBUG_PRINT("error",("No database"));
    if (!no_errors)
      my_message(ER_NO_DB_ERROR, ER(ER_NO_DB_ERROR),
                 MYF(0));                       /* purecov: tested */
    DBUG_RETURN(TRUE);				/* purecov: tested */
  }

  if (schema_db)
  {
    if ((!(sctx->master_access & FILE_ACL) && (want_access & FILE_ACL)) ||
        (want_access & ~(SELECT_ACL | EXTRA_ACL | FILE_ACL)))
    {
      if (!no_errors)
      {
        const char *db_name= db ? db : thd->db;
        my_error(ER_DBACCESS_DENIED_ERROR, MYF(0),
                 sctx->priv_user, sctx->priv_host, db_name);
      }
      DBUG_RETURN(TRUE);
    }
    else
    {
      *save_priv= SELECT_ACL;
      DBUG_RETURN(FALSE);
    }
  }

  if ((sctx->master_access & want_access) == want_access)
  {
    /*
      If we don't have a global SELECT privilege, we have to get the database
      specific access rights to be able to handle queries of type
      UPDATE t1 SET a=1 WHERE b > 0
    */
    db_access= sctx->db_access;
    if (!(sctx->master_access & SELECT_ACL) &&
	(db && (!thd->db || db_is_pattern || strcmp(db,thd->db))))
      db_access=acl_get(sctx->host, sctx->ip, sctx->priv_user, db,
                        db_is_pattern);
    *save_priv=sctx->master_access | db_access;
    DBUG_RETURN(FALSE);
  }
  if (((want_access & ~sctx->master_access) & ~(DB_ACLS | EXTRA_ACL)) ||
      (! db && dont_check_global_grants))
  {						// We can never grant this
    DBUG_PRINT("error",("No possible access"));
    if (!no_errors)
      my_error(ER_ACCESS_DENIED_ERROR, MYF(0),
               sctx->priv_user,
               sctx->priv_host,
               (thd->password ?
                ER(ER_YES) :
                ER(ER_NO)));                    /* purecov: tested */
    DBUG_RETURN(TRUE);				/* purecov: tested */
  }

  if (db == any_db)
    DBUG_RETURN(FALSE);				// Allow select on anything

  if (db && (!thd->db || db_is_pattern || strcmp(db,thd->db)))
    db_access= acl_get(sctx->host, sctx->ip, sctx->priv_user, db,
                       db_is_pattern);
  else
    db_access= sctx->db_access;
  DBUG_PRINT("info",("db_access: %lu", db_access));
  /* Remove SHOW attribute and access rights we already have */
  want_access &= ~(sctx->master_access | EXTRA_ACL);
  DBUG_PRINT("info",("db_access: %lu  want_access: %lu",
                     db_access, want_access));
  db_access= ((*save_priv=(db_access | sctx->master_access)) & want_access);

  if (db_access == want_access ||
      (!dont_check_global_grants &&
       !(want_access & ~(db_access | TABLE_ACLS | PROC_ACLS))))
    DBUG_RETURN(FALSE);				/* Ok */

  DBUG_PRINT("error",("Access denied"));
  if (!no_errors)
    my_error(ER_DBACCESS_DENIED_ERROR, MYF(0),
             sctx->priv_user, sctx->priv_host,
             (db ? db : (thd->db ?
                         thd->db :
                         "unknown")));          /* purecov: tested */
  DBUG_RETURN(TRUE);				/* purecov: tested */
}


static bool check_show_access(THD *thd, TABLE_LIST *table)
{
  switch (get_schema_table_idx(table->schema_table)) {
  case SCH_SCHEMATA:
    return (specialflag & SPECIAL_SKIP_SHOW_DB) &&
      check_global_access(thd, SHOW_DB_ACL);

  case SCH_TABLE_NAMES:
  case SCH_TABLES:
  case SCH_VIEWS:
  case SCH_TRIGGERS:
  case SCH_EVENTS:
  {
    const char *dst_db_name= table->schema_select_lex->db;

    DBUG_ASSERT(dst_db_name);

    if (check_access(thd, SELECT_ACL, dst_db_name,
                     &thd->col_access, FALSE, FALSE,
                     is_schema_db(dst_db_name)))
      return TRUE;

    if (!thd->col_access && check_grant_db(thd, dst_db_name))
    {
      my_error(ER_DBACCESS_DENIED_ERROR, MYF(0),
               thd->security_ctx->priv_user,
               thd->security_ctx->priv_host,
               dst_db_name);
      return TRUE;
    }

    return FALSE;
  }

  case SCH_COLUMNS:
  case SCH_STATISTICS:
  {
    TABLE_LIST *dst_table;
    dst_table= (TABLE_LIST *) table->schema_select_lex->table_list.first;

    DBUG_ASSERT(dst_table);

    if (check_access(thd, SELECT_ACL | EXTRA_ACL,
                     dst_table->db,
                     &dst_table->grant.privilege,
                     FALSE, FALSE,
                     test(dst_table->schema_table)))
      return FALSE;

    return (check_grant(thd, SELECT_ACL, dst_table, 2, UINT_MAX, FALSE));
  }
  default:
    break;
  }

  return FALSE;
}


/**
  Check the privilege for all used tables.

  @param    thd          Thread context
  @param    want_access  Privileges requested
  @param    tables       List of tables to be checked
  @param    number       Check at most this number of tables.
  @param    no_errors    FALSE/TRUE - report/don't report error to
                         the client (using my_error() call).

  @note
    Table privileges are cached in the table list for GRANT checking.
    This functions assumes that table list used and
    thd->lex->query_tables_own_last value correspond to each other
    (the latter should be either 0 or point to next_global member
    of one of elements of this table list).

  @retval  FALSE   OK
  @retval  TRUE    Access denied
*/

bool
check_table_access(THD *thd, ulong want_access,TABLE_LIST *tables,
		   uint number, bool no_errors)
{
  TABLE_LIST *org_tables= tables;
  TABLE_LIST *first_not_own_table= thd->lex->first_not_own_table();
  uint i= 0;
  Security_context *sctx= thd->security_ctx, *backup_ctx= thd->security_ctx;
  /*
    The check that first_not_own_table is not reached is for the case when
    the given table list refers to the list for prelocking (contains tables
    of other queries). For simple queries first_not_own_table is 0.
  */
  for (; i < number && tables != first_not_own_table;
       tables= tables->next_global, i++)
  {
    if (tables->security_ctx)
      sctx= tables->security_ctx;
    else
      sctx= backup_ctx;

    if (tables->schema_table && 
        (want_access & ~(SELECT_ACL | EXTRA_ACL | FILE_ACL)))
    {
      if (!no_errors)
        my_error(ER_DBACCESS_DENIED_ERROR, MYF(0),
                 sctx->priv_user, sctx->priv_host,
                 INFORMATION_SCHEMA_NAME.str);
      return TRUE;
    }
    /*
       Register access for view underlying table.
       Remove SHOW_VIEW_ACL, because it will be checked during making view
     */
    tables->grant.orig_want_privilege= (want_access & ~SHOW_VIEW_ACL);

    if (tables->schema_table_reformed)
    {
      if (check_show_access(thd, tables))
        goto deny;

      continue;
    }

    if (tables->is_anonymous_derived_table() ||
        (tables->table && (int)tables->table->s->tmp_table))
      continue;
    thd->security_ctx= sctx;
    if ((sctx->master_access & want_access) ==
        (want_access & ~EXTRA_ACL) &&
	thd->db)
      tables->grant.privilege= want_access;
    else if (tables->db && thd->db && strcmp(tables->db, thd->db) == 0)
    {
      if (check_access(thd, want_access, tables->get_db_name(),
                       &tables->grant.privilege, 0, no_errors, 
                       test(tables->schema_table)))
        goto deny;                            // Access denied
    }
    else if (check_access(thd, want_access, tables->get_db_name(),
                          &tables->grant.privilege, 0, no_errors, 
                          test(tables->schema_table)))
      goto deny;
  }
  thd->security_ctx= backup_ctx;
  return check_grant(thd,want_access & ~EXTRA_ACL,org_tables,
		       test(want_access & EXTRA_ACL), number, no_errors);
deny:
  thd->security_ctx= backup_ctx;
  return TRUE;
}


bool
check_routine_access(THD *thd, ulong want_access,char *db, char *name,
		     bool is_proc, bool no_errors)
{
  TABLE_LIST tables[1];
  
  bzero((char *)tables, sizeof(TABLE_LIST));
  tables->db= db;
  tables->table_name= tables->alias= name;
  
  /*
    The following test is just a shortcut for check_access() (to avoid
    calculating db_access) under the assumption that it's common to
    give persons global right to execute all stored SP (but not
    necessary to create them).
  */
  if ((thd->security_ctx->master_access & want_access) == want_access)
    tables->grant.privilege= want_access;
  else if (check_access(thd,want_access,db,&tables->grant.privilege,
			0, no_errors, 0))
    return TRUE;
  
    return check_grant_routine(thd, want_access, tables, is_proc, no_errors);
}


/**
  Check if the routine has any of the routine privileges.

  @param thd	       Thread handler
  @param db           Database name
  @param name         Routine name

  @retval
    0            ok
  @retval
    1            error
*/

bool check_some_routine_access(THD *thd, const char *db, const char *name,
                               bool is_proc)
{
  ulong save_priv;
  if (thd->security_ctx->master_access & SHOW_PROC_ACLS)
    return FALSE;
  /*
    There are no routines in information_schema db. So we can safely
    pass zero to last paramter of check_access function
  */
  if (!check_access(thd, SHOW_PROC_ACLS, db, &save_priv, 0, 1, 0) ||
      (save_priv & SHOW_PROC_ACLS))
    return FALSE;
  return check_routine_level_acl(thd, db, name, is_proc);
}


/*
  Check if the given table has any of the asked privileges

  @param thd		 Thread handler
  @param want_access	 Bitmap of possible privileges to check for

  @retval
    0  ok
  @retval
    1  error
*/

bool check_some_access(THD *thd, ulong want_access, TABLE_LIST *table)
{
  ulong access;
  DBUG_ENTER("check_some_access");

  /* This loop will work as long as we have less than 32 privileges */
  for (access= 1; access < want_access ; access<<= 1)
  {
    if (access & want_access)
    {
      if (!check_access(thd, access, table->db,
                        &table->grant.privilege, 0, 1,
                        test(table->schema_table)) &&
           !check_grant(thd, access, table, 0, 1, 1))
        DBUG_RETURN(0);
    }
  }
  DBUG_PRINT("exit",("no matching access rights"));
  DBUG_RETURN(1);
}

#endif /*NO_EMBEDDED_ACCESS_CHECKS*/


/**
  check for global access and give descriptive error message if it fails.

  @param thd			Thread handler
  @param want_access		Use should have any of these global rights

  @warning
    One gets access right if one has ANY of the rights in want_access.
    This is useful as one in most cases only need one global right,
    but in some case we want to check if the user has SUPER or
    REPL_CLIENT_ACL rights.

  @retval
    0	ok
  @retval
    1	Access denied.  In this case an error is sent to the client
*/

bool check_global_access(THD *thd, ulong want_access)
{
#ifndef NO_EMBEDDED_ACCESS_CHECKS
  char command[128];
  if ((thd->security_ctx->master_access & want_access))
    return 0;
  get_privilege_desc(command, sizeof(command), want_access);
  my_error(ER_SPECIFIC_ACCESS_DENIED_ERROR, MYF(0), command);
  return 1;
#else
  return 0;
#endif
}

/****************************************************************************
	Check stack size; Send error if there isn't enough stack to continue
****************************************************************************/

#ifndef EMBEDDED_LIBRARY

#if STACK_DIRECTION < 0
#define used_stack(A,B) (long) (A - B)
#else
#define used_stack(A,B) (long) (B - A)
#endif

#ifndef DBUG_OFF
long max_stack_used;
#endif

/**
  @note
  Note: The 'buf' parameter is necessary, even if it is unused here.
  - fix_fields functions has a "dummy" buffer large enough for the
    corresponding exec. (Thus we only have to check in fix_fields.)
  - Passing to check_stack_overrun() prevents the compiler from removing it.
*/
bool check_stack_overrun(THD *thd, long margin,
			 uchar *buf __attribute__((unused)))
{
  long stack_used;
  DBUG_ASSERT(thd == current_thd);
  if ((stack_used=used_stack(thd->thread_stack,(char*) &stack_used)) >=
      (long) (my_thread_stack_size - margin))
  {
    char ebuff[MYSQL_ERRMSG_SIZE];
    my_snprintf(ebuff, sizeof(ebuff), ER(ER_STACK_OVERRUN_NEED_MORE),
                stack_used, my_thread_stack_size, margin);
    my_message(ER_STACK_OVERRUN_NEED_MORE, ebuff, MYF(ME_FATALERROR));
    thd->fatal_error();
    return 1;
  }
#ifndef DBUG_OFF
  max_stack_used= max(max_stack_used, stack_used);
#endif
  return 0;
}
#endif /* EMBEDDED_LIBRARY */

#define MY_YACC_INIT 1000			// Start with big alloc
#define MY_YACC_MAX  32000			// Because of 'short'

bool my_yyoverflow(short **yyss, YYSTYPE **yyvs, ulong *yystacksize)
{
  Yacc_state *state= & current_thd->m_parser_state->m_yacc;
  ulong old_info=0;
  DBUG_ASSERT(state);
  if ((uint) *yystacksize >= MY_YACC_MAX)
    return 1;
  if (!state->yacc_yyvs)
    old_info= *yystacksize;
  *yystacksize= set_zone((*yystacksize)*2,MY_YACC_INIT,MY_YACC_MAX);
  if (!(state->yacc_yyvs= (uchar*)
        my_realloc(state->yacc_yyvs,
                   *yystacksize*sizeof(**yyvs),
                   MYF(MY_ALLOW_ZERO_PTR | MY_FREE_ON_ERROR))) ||
      !(state->yacc_yyss= (uchar*)
        my_realloc(state->yacc_yyss,
                   *yystacksize*sizeof(**yyss),
                   MYF(MY_ALLOW_ZERO_PTR | MY_FREE_ON_ERROR))))
    return 1;
  if (old_info)
  {
    /*
      Only copy the old stack on the first call to my_yyoverflow(),
      when replacing a static stack (YYINITDEPTH) by a dynamic stack.
      For subsequent calls, my_realloc already did preserve the old stack.
    */
    memcpy(state->yacc_yyss, *yyss, old_info*sizeof(**yyss));
    memcpy(state->yacc_yyvs, *yyvs, old_info*sizeof(**yyvs));
  }
  *yyss= (short*) state->yacc_yyss;
  *yyvs= (YYSTYPE*) state->yacc_yyvs;
  return 0;
}


/**
 Reset THD part responsible for command processing state.

   This needs to be called before execution of every statement
   (prepared or conventional).
   It is not called by substatements of routines.

  @todo
   Make it a method of THD and align its name with the rest of
   reset/end/start/init methods.
  @todo
   Call it after we use THD for queries, not before.
*/

void mysql_reset_thd_for_next_command(THD *thd)
{
  DBUG_ENTER("mysql_reset_thd_for_next_command");
  DBUG_ASSERT(!thd->spcont); /* not for substatements of routines */
  DBUG_ASSERT(! thd->in_sub_stmt);
  thd->free_list= 0;
  thd->select_number= 1;
  /*
    Those two lines below are theoretically unneeded as
    THD::cleanup_after_query() should take care of this already.
  */
  thd->auto_inc_intervals_in_cur_stmt_for_binlog.empty();
  thd->stmt_depends_on_first_successful_insert_id_in_prev_stmt= 0;

  thd->query_start_used= 0;
  thd->is_fatal_error= thd->time_zone_used= 0;
  /*
    Clear the status flag that are expected to be cleared at the
    beginning of each SQL statement.
  */
  thd->server_status&= ~SERVER_STATUS_CLEAR_SET;
  /*
    If in autocommit mode and not in a transaction, reset
    OPTION_STATUS_NO_TRANS_UPDATE | OPTION_KEEP_LOG to not get warnings
    in ha_rollback_trans() about some tables couldn't be rolled back.
  */
  if (!(thd->options & (OPTION_NOT_AUTOCOMMIT | OPTION_BEGIN)))
  {
    thd->options&= ~OPTION_KEEP_LOG;
    thd->transaction.all.modified_non_trans_table= FALSE;
  }
  DBUG_ASSERT(thd->security_ctx== &thd->main_security_ctx);
  thd->thread_specific_used= FALSE;

  if (opt_bin_log)
  {
    reset_dynamic(&thd->user_var_events);
    thd->user_var_events_alloc= thd->mem_root;
  }
  thd->clear_error();
  thd->main_da.reset_diagnostics_area();
  thd->total_warn_count=0;			// Warnings for this query
  thd->rand_used= 0;
  thd->sent_row_count= thd->examined_row_count= 0;

  /*
    Because we come here only for start of top-statements, binlog format is
    constant inside a complex statement (using stored functions) etc.
  */
  thd->reset_current_stmt_binlog_row_based();

  DBUG_PRINT("debug",
             ("current_stmt_binlog_row_based: %d",
              thd->current_stmt_binlog_row_based));

  DBUG_VOID_RETURN;
}


/**
  Resets the lex->current_select object.
  @note It is assumed that lex->current_select != NULL

  This function is a wrapper around select_lex->init_select() with an added
  check for the special situation when using INTO OUTFILE and LOAD DATA.
*/

void
mysql_init_select(LEX *lex)
{
  SELECT_LEX *select_lex= lex->current_select;
  select_lex->init_select();
  lex->wild= 0;
  if (select_lex == &lex->select_lex)
  {
    DBUG_ASSERT(lex->result == 0);
    lex->exchange= 0;
  }
}


/**
  Used to allocate a new SELECT_LEX object on the current thd mem_root and
  link it into the relevant lists.

  This function is always followed by mysql_init_select.

  @see mysql_init_select

  @retval TRUE An error occurred
  @retval FALSE The new SELECT_LEX was successfully allocated.
*/

bool
mysql_new_select(LEX *lex, bool move_down)
{
  SELECT_LEX *select_lex;
  THD *thd= lex->thd;
  DBUG_ENTER("mysql_new_select");

  if (!(select_lex= new (thd->mem_root) SELECT_LEX()))
    DBUG_RETURN(1);
  select_lex->select_number= ++thd->select_number;
  select_lex->parent_lex= lex; /* Used in init_query. */
  select_lex->init_query();
  select_lex->init_select();
  lex->nest_level++;
  if (lex->nest_level > (int) MAX_SELECT_NESTING)
  {
    my_error(ER_TOO_HIGH_LEVEL_OF_NESTING_FOR_SELECT,MYF(0),MAX_SELECT_NESTING);
    DBUG_RETURN(1);
  }
  select_lex->nest_level= lex->nest_level;
  /*
    Don't evaluate this subquery during statement prepare even if
    it's a constant one. The flag is switched off in the end of
    mysqld_stmt_prepare.
  */
  if (thd->stmt_arena->is_stmt_prepare())
    select_lex->uncacheable|= UNCACHEABLE_PREPARE;
  if (move_down)
  {
    SELECT_LEX_UNIT *unit;
    lex->subqueries= TRUE;
    /* first select_lex of subselect or derived table */
    if (!(unit= new (thd->mem_root) SELECT_LEX_UNIT()))
      DBUG_RETURN(1);

    unit->init_query();
    unit->init_select();
    unit->thd= thd;
    unit->include_down(lex->current_select);
    unit->link_next= 0;
    unit->link_prev= 0;
    unit->return_to= lex->current_select;
    select_lex->include_down(unit);
    /*
      By default we assume that it is usual subselect and we have outer name
      resolution context, if no we will assign it to 0 later
    */
    select_lex->context.outer_context= &select_lex->outer_select()->context;
  }
  else
  {
    if (lex->current_select->order_list.first && !lex->current_select->braces)
    {
      my_error(ER_WRONG_USAGE, MYF(0), "UNION", "ORDER BY");
      DBUG_RETURN(1);
    }
    select_lex->include_neighbour(lex->current_select);
    SELECT_LEX_UNIT *unit= select_lex->master_unit();                              
    if (!unit->fake_select_lex && unit->add_fake_select_lex(lex->thd))
      DBUG_RETURN(1);
    select_lex->context.outer_context= 
                unit->first_select()->context.outer_context;
  }

  select_lex->master_unit()->global_parameters= select_lex;
  select_lex->include_global((st_select_lex_node**)&lex->all_selects_list);
  lex->current_select= select_lex;
  /*
    in subquery is SELECT query and we allow resolution of names in SELECT
    list
  */
  select_lex->context.resolve_in_select_list= TRUE;
  DBUG_RETURN(0);
}

/**
  Create a select to return the same output as 'SELECT @@var_name'.

  Used for SHOW COUNT(*) [ WARNINGS | ERROR].

  This will crash with a core dump if the variable doesn't exists.

  @param var_name		Variable name
*/

void create_select_for_variable(const char *var_name)
{
  THD *thd;
  LEX *lex;
  LEX_STRING tmp, null_lex_string;
  Item *var;
  char buff[MAX_SYS_VAR_LENGTH*2+4+8], *end;
  DBUG_ENTER("create_select_for_variable");

  thd= current_thd;
  lex= thd->lex;
  mysql_init_select(lex);
  lex->sql_command= SQLCOM_SELECT;
  tmp.str= (char*) var_name;
  tmp.length=strlen(var_name);
  bzero((char*) &null_lex_string.str, sizeof(null_lex_string));
  /*
    We set the name of Item to @@session.var_name because that then is used
    as the column name in the output.
  */
  if ((var= get_system_var(thd, OPT_SESSION, tmp, null_lex_string)))
  {
    end= strxmov(buff, "@@session.", var_name, NullS);
    var->set_name(buff, end-buff, system_charset_info);
    add_item_to_list(thd, var);
  }
  DBUG_VOID_RETURN;
}


void mysql_init_multi_delete(LEX *lex)
{
  lex->sql_command=  SQLCOM_DELETE_MULTI;
  mysql_init_select(lex);
  lex->select_lex.select_limit= 0;
  lex->unit.select_limit_cnt= HA_POS_ERROR;
  lex->select_lex.table_list.save_and_clear(&lex->auxiliary_table_list);
  lex->lock_option= TL_READ_DEFAULT;
  lex->query_tables= 0;
  lex->query_tables_last= &lex->query_tables;
}


/*
  When you modify mysql_parse(), you may need to mofify
  mysql_test_parse_for_slave() in this same file.
*/

/**
  Parse a query.

  @param       thd     Current thread
  @param       inBuf   Begining of the query text
  @param       length  Length of the query text
  @param[out]  found_semicolon For multi queries, position of the character of
                               the next query in the query text.
*/

void mysql_parse(THD *thd, const char *inBuf, uint length,
                 const char ** found_semicolon)
{
  DBUG_ENTER("mysql_parse");

  DBUG_EXECUTE_IF("parser_debug", turn_parser_debug_on(););

  /*
    Warning.
    The purpose of query_cache_send_result_to_client() is to lookup the
    query in the query cache first, to avoid parsing and executing it.
    So, the natural implementation would be to:
    - first, call query_cache_send_result_to_client,
    - second, if caching failed, initialise the lexical and syntactic parser.
    The problem is that the query cache depends on a clean initialization
    of (among others) lex->safe_to_cache_query and thd->server_status,
    which are reset respectively in
    - lex_start()
    - mysql_reset_thd_for_next_command()
    So, initializing the lexical analyser *before* using the query cache
    is required for the cache to work properly.
    FIXME: cleanup the dependencies in the code to simplify this.
  */
  lex_start(thd);
  mysql_reset_thd_for_next_command(thd);

  if (query_cache_send_result_to_client(thd, (char*) inBuf, length) <= 0)
  {
    LEX *lex= thd->lex;

    sp_cache_flush_obsolete(&thd->sp_proc_cache);
    sp_cache_flush_obsolete(&thd->sp_func_cache);

    Parser_state parser_state(thd, inBuf, length);

    bool err= parse_sql(thd, & parser_state, NULL);
    *found_semicolon= parser_state.m_lip.found_semicolon;

    if (!err)
    {
#ifndef NO_EMBEDDED_ACCESS_CHECKS
      if (mqh_used && thd->user_connect &&
	  check_mqh(thd, lex->sql_command))
      {
	thd->net.error = 0;
      }
      else
#endif
      {
	if (! thd->is_error())
	{
          /*
            Binlog logs a string starting from thd->query and having length
            thd->query_length; so we set thd->query_length correctly (to not
            log several statements in one event, when we executed only first).
            We set it to not see the ';' (otherwise it would get into binlog
            and Query_log_event::print() would give ';;' output).
            This also helps display only the current query in SHOW
            PROCESSLIST.
            Note that we don't need LOCK_thread_count to modify query_length.
          */
          if (*found_semicolon &&
              (thd->query_length= (ulong)(*found_semicolon - thd->query)))
            thd->query_length--;
          /* Actually execute the query */
          if (*found_semicolon)
          {
            lex->safe_to_cache_query= 0;
            thd->server_status|= SERVER_MORE_RESULTS_EXISTS;
          }
          lex->set_trg_event_type_for_tables();
          mysql_execute_command(thd);
	}
      }
    }
    else
    {
      DBUG_ASSERT(thd->is_error());
      DBUG_PRINT("info",("Command aborted. Fatal_error: %d",
			 thd->is_fatal_error));

      query_cache_abort(&thd->net);
    }
    if (thd->lex->sphead)
    {
      delete thd->lex->sphead;
      thd->lex->sphead= 0;
    }
    lex->unit.cleanup();
    thd_proc_info(thd, "freeing items");
    thd->end_statement();
    thd->cleanup_after_query();
    DBUG_ASSERT(thd->change_list.is_empty());
  }
  else
  {
    /* There are no multi queries in the cache. */
    *found_semicolon= NULL;
  }

  DBUG_VOID_RETURN;
}


#ifdef HAVE_REPLICATION
/*
  Usable by the replication SQL thread only: just parse a query to know if it
  can be ignored because of replicate-*-table rules.

  @retval
    0	cannot be ignored
  @retval
    1	can be ignored
*/

bool mysql_test_parse_for_slave(THD *thd, char *inBuf, uint length)
{
  LEX *lex= thd->lex;
  bool error= 0;
  DBUG_ENTER("mysql_test_parse_for_slave");

  Parser_state parser_state(thd, inBuf, length);
  lex_start(thd);
  mysql_reset_thd_for_next_command(thd);

  if (!parse_sql(thd, & parser_state, NULL) &&
      all_tables_not_ok(thd,(TABLE_LIST*) lex->select_lex.table_list.first))
    error= 1;                  /* Ignore question */
  thd->end_statement();
  thd->cleanup_after_query();
  DBUG_RETURN(error);
}
#endif



/**
  Store field definition for create.

  @return
    Return 0 if ok
*/

bool add_field_to_list(THD *thd, LEX_STRING *field_name, enum_field_types type,
		       char *length, char *decimals,
		       uint type_modifier,
		       Item *default_value, Item *on_update_value,
                       LEX_STRING *comment,
		       char *change,
                       List<String> *interval_list, CHARSET_INFO *cs,
		       uint uint_geom_type)
{
  register Create_field *new_field;
  LEX  *lex= thd->lex;
  DBUG_ENTER("add_field_to_list");

  if (check_string_char_length(field_name, "", NAME_CHAR_LEN,
                               system_charset_info, 1))
  {
    my_error(ER_TOO_LONG_IDENT, MYF(0), field_name->str); /* purecov: inspected */
    DBUG_RETURN(1);				/* purecov: inspected */
  }
  if (type_modifier & PRI_KEY_FLAG)
  {
    Key *key;
    lex->col_list.push_back(new Key_part_spec(field_name->str, 0));
    key= new Key(Key::PRIMARY, NullS,
                      &default_key_create_info,
                      0, lex->col_list);
    lex->alter_info.key_list.push_back(key);
    lex->col_list.empty();
  }
  if (type_modifier & (UNIQUE_FLAG | UNIQUE_KEY_FLAG))
  {
    Key *key;
    lex->col_list.push_back(new Key_part_spec(field_name->str, 0));
    key= new Key(Key::UNIQUE, NullS,
                 &default_key_create_info, 0,
                 lex->col_list);
    lex->alter_info.key_list.push_back(key);
    lex->col_list.empty();
  }

  if (default_value)
  {
    /* 
      Default value should be literal => basic constants =>
      no need fix_fields()
      
      We allow only one function as part of default value - 
      NOW() as default for TIMESTAMP type.
    */
    if (default_value->type() == Item::FUNC_ITEM && 
        !(((Item_func*)default_value)->functype() == Item_func::NOW_FUNC &&
         type == MYSQL_TYPE_TIMESTAMP))
    {
      my_error(ER_INVALID_DEFAULT, MYF(0), field_name->str);
      DBUG_RETURN(1);
    }
    else if (default_value->type() == Item::NULL_ITEM)
    {
      default_value= 0;
      if ((type_modifier & (NOT_NULL_FLAG | AUTO_INCREMENT_FLAG)) ==
	  NOT_NULL_FLAG)
      {
	my_error(ER_INVALID_DEFAULT, MYF(0), field_name->str);
	DBUG_RETURN(1);
      }
    }
    else if (type_modifier & AUTO_INCREMENT_FLAG)
    {
      my_error(ER_INVALID_DEFAULT, MYF(0), field_name->str);
      DBUG_RETURN(1);
    }
  }

  if (on_update_value && type != MYSQL_TYPE_TIMESTAMP)
  {
    my_error(ER_INVALID_ON_UPDATE, MYF(0), field_name->str);
    DBUG_RETURN(1);
  }

  if (type == MYSQL_TYPE_TIMESTAMP && length)
  {
    /* Display widths are no longer supported for TIMSTAMP as of MySQL 4.1.
       In other words, for declarations such as TIMESTAMP(2), TIMESTAMP(4),
       and so on, the display width is ignored.
    */
    char buf[32];
    my_snprintf(buf, sizeof(buf), "TIMESTAMP(%s)", length);
    WARN_DEPRECATED(thd, "6.0", buf, "'TIMESTAMP'");
  }

  if (!(new_field= new Create_field()) ||
      new_field->init(thd, field_name->str, type, length, decimals, type_modifier,
                      default_value, on_update_value, comment, change,
                      interval_list, cs, uint_geom_type))
    DBUG_RETURN(1);

  lex->alter_info.create_list.push_back(new_field);
  lex->last_field=new_field;
  DBUG_RETURN(0);
}


/** Store position for column in ALTER TABLE .. ADD column. */

void store_position_for_column(const char *name)
{
  current_thd->lex->last_field->after=my_const_cast(char*) (name);
}

bool
add_proc_to_list(THD* thd, Item *item)
{
  ORDER *order;
  Item	**item_ptr;

  if (!(order = (ORDER *) thd->alloc(sizeof(ORDER)+sizeof(Item*))))
    return 1;
  item_ptr = (Item**) (order+1);
  *item_ptr= item;
  order->item=item_ptr;
  order->free_me=0;
  thd->lex->proc_list.link_in_list((uchar*) order,(uchar**) &order->next);
  return 0;
}


/**
  save order by and tables in own lists.
*/

bool add_to_list(THD *thd, SQL_LIST &list,Item *item,bool asc)
{
  ORDER *order;
  DBUG_ENTER("add_to_list");
  if (!(order = (ORDER *) thd->alloc(sizeof(ORDER))))
    DBUG_RETURN(1);
  order->item_ptr= item;
  order->item= &order->item_ptr;
  order->asc = asc;
  order->free_me=0;
  order->used=0;
  order->counter_used= 0;
  list.link_in_list((uchar*) order,(uchar**) &order->next);
  DBUG_RETURN(0);
}


/**
  Add a table to list of used tables.

  @param table		Table to add
  @param alias		alias for table (or null if no alias)
  @param table_options	A set of the following bits:
                         - TL_OPTION_UPDATING : Table will be updated
                         - TL_OPTION_FORCE_INDEX : Force usage of index
                         - TL_OPTION_ALIAS : an alias in multi table DELETE
  @param lock_type	How table should be locked
  @param use_index	List of indexed used in USE INDEX
  @param ignore_index	List of indexed used in IGNORE INDEX

  @retval
      0		Error
  @retval
    \#	Pointer to TABLE_LIST element added to the total table list
*/

TABLE_LIST *st_select_lex::add_table_to_list(THD *thd,
					     Table_ident *table,
					     LEX_STRING *alias,
					     ulong table_options,
					     thr_lock_type lock_type,
					     List<Index_hint> *index_hints_arg,
                                             LEX_STRING *option)
{
  register TABLE_LIST *ptr;
  TABLE_LIST *previous_table_ref; /* The table preceding the current one. */
  char *alias_str;
  LEX *lex= thd->lex;
  DBUG_ENTER("add_table_to_list");
  LINT_INIT(previous_table_ref);

  if (!table)
    DBUG_RETURN(0);				// End of memory
  alias_str= alias ? alias->str : table->table.str;
  if (!test(table_options & TL_OPTION_ALIAS) && 
      check_table_name(table->table.str, table->table.length))
  {
    my_error(ER_WRONG_TABLE_NAME, MYF(0), table->table.str);
    DBUG_RETURN(0);
  }

  if (table->is_derived_table() == FALSE && table->db.str &&
      check_db_name(&table->db))
  {
    my_error(ER_WRONG_DB_NAME, MYF(0), table->db.str);
    DBUG_RETURN(0);
  }

  if (!alias)					/* Alias is case sensitive */
  {
    if (table->sel)
    {
      my_message(ER_DERIVED_MUST_HAVE_ALIAS,
                 ER(ER_DERIVED_MUST_HAVE_ALIAS), MYF(0));
      DBUG_RETURN(0);
    }
    if (!(alias_str= (char*) thd->memdup(alias_str,table->table.length+1)))
      DBUG_RETURN(0);
  }
  if (!(ptr = (TABLE_LIST *) thd->calloc(sizeof(TABLE_LIST))))
    DBUG_RETURN(0);				/* purecov: inspected */
  if (table->db.str)
  {
    ptr->db= table->db.str;
    ptr->db_length= table->db.length;
  }
  else if (lex->copy_db_to(&ptr->db, &ptr->db_length))
    DBUG_RETURN(0);

  ptr->alias= alias_str;
  if (lower_case_table_names && table->table.length)
    table->table.length= my_casedn_str(files_charset_info, table->table.str);
  ptr->table_name=table->table.str;
  ptr->table_name_length=table->table.length;
  ptr->lock_type=   lock_type;
  ptr->updating=    test(table_options & TL_OPTION_UPDATING);
  ptr->force_index= test(table_options & TL_OPTION_FORCE_INDEX);
  ptr->ignore_leaves= test(table_options & TL_OPTION_IGNORE_LEAVES);
  ptr->derived=	    table->sel;
  if (!ptr->derived && !my_strcasecmp(system_charset_info, ptr->db,
                                      INFORMATION_SCHEMA_NAME.str))
  {
    ST_SCHEMA_TABLE *schema_table= find_schema_table(thd, ptr->table_name);
    if (!schema_table ||
        (schema_table->hidden && 
         ((sql_command_flags[lex->sql_command] & CF_STATUS_COMMAND) == 0 || 
          /*
            this check is used for show columns|keys from I_S hidden table
          */
          lex->sql_command == SQLCOM_SHOW_FIELDS ||
          lex->sql_command == SQLCOM_SHOW_KEYS)))
    {
      my_error(ER_UNKNOWN_TABLE, MYF(0),
               ptr->table_name, INFORMATION_SCHEMA_NAME.str);
      DBUG_RETURN(0);
    }
    ptr->schema_table_name= ptr->table_name;
    ptr->schema_table= schema_table;
  }
  ptr->select_lex=  lex->current_select;
  ptr->cacheable_table= 1;
  ptr->index_hints= index_hints_arg;
  ptr->option= option ? option->str : 0;
  /* check that used name is unique */
  if (lock_type != TL_IGNORE)
  {
    TABLE_LIST *first_table= (TABLE_LIST*) table_list.first;
    if (lex->sql_command == SQLCOM_CREATE_VIEW)
      first_table= first_table ? first_table->next_local : NULL;
    for (TABLE_LIST *tables= first_table ;
	 tables ;
	 tables=tables->next_local)
    {
      if (!my_strcasecmp(table_alias_charset, alias_str, tables->alias) &&
	  !strcmp(ptr->db, tables->db))
      {
	my_error(ER_NONUNIQ_TABLE, MYF(0), alias_str); /* purecov: tested */
	DBUG_RETURN(0);				/* purecov: tested */
      }
    }
  }
  /* Store the table reference preceding the current one. */
  if (table_list.elements > 0)
  {
    /*
      table_list.next points to the last inserted TABLE_LIST->next_local'
      element
      We don't use the offsetof() macro here to avoid warnings from gcc
    */
    previous_table_ref= (TABLE_LIST*) ((char*) table_list.next -
                                       ((char*) &(ptr->next_local) -
                                        (char*) ptr));
    /*
      Set next_name_resolution_table of the previous table reference to point
      to the current table reference. In effect the list
      TABLE_LIST::next_name_resolution_table coincides with
      TABLE_LIST::next_local. Later this may be changed in
      store_top_level_join_columns() for NATURAL/USING joins.
    */
    previous_table_ref->next_name_resolution_table= ptr;
  }

  /*
    Link the current table reference in a local list (list for current select).
    Notice that as a side effect here we set the next_local field of the
    previous table reference to 'ptr'. Here we also add one element to the
    list 'table_list'.
  */
  table_list.link_in_list((uchar*) ptr, (uchar**) &ptr->next_local);
  ptr->next_name_resolution_table= NULL;
  /* Link table in global list (all used tables) */
  lex->add_to_query_tables(ptr);
  DBUG_RETURN(ptr);
}


/**
  Initialize a new table list for a nested join.

    The function initializes a structure of the TABLE_LIST type
    for a nested join. It sets up its nested join list as empty.
    The created structure is added to the front of the current
    join list in the st_select_lex object. Then the function
    changes the current nest level for joins to refer to the newly
    created empty list after having saved the info on the old level
    in the initialized structure.

  @param thd         current thread

  @retval
    0   if success
  @retval
    1   otherwise
*/

bool st_select_lex::init_nested_join(THD *thd)
{
  TABLE_LIST *ptr;
  NESTED_JOIN *nested_join;
  DBUG_ENTER("init_nested_join");

  if (!(ptr= (TABLE_LIST*) thd->calloc(ALIGN_SIZE(sizeof(TABLE_LIST))+
                                       sizeof(NESTED_JOIN))))
    DBUG_RETURN(1);
  nested_join= ptr->nested_join=
    ((NESTED_JOIN*) ((uchar*) ptr + ALIGN_SIZE(sizeof(TABLE_LIST))));

  join_list->push_front(ptr);
  ptr->embedding= embedding;
  ptr->join_list= join_list;
  ptr->alias= (char*) "(nested_join)";
  embedding= ptr;
  join_list= &nested_join->join_list;
  join_list->empty();
  DBUG_RETURN(0);
}


/**
  End a nested join table list.

    The function returns to the previous join nest level.
    If the current level contains only one member, the function
    moves it one level up, eliminating the nest.

  @param thd         current thread

  @return
    - Pointer to TABLE_LIST element added to the total table list, if success
    - 0, otherwise
*/

TABLE_LIST *st_select_lex::end_nested_join(THD *thd)
{
  TABLE_LIST *ptr;
  NESTED_JOIN *nested_join;
  DBUG_ENTER("end_nested_join");

  DBUG_ASSERT(embedding);
  ptr= embedding;
  join_list= ptr->join_list;
  embedding= ptr->embedding;
  nested_join= ptr->nested_join;
  if (nested_join->join_list.elements == 1)
  {
    TABLE_LIST *embedded= nested_join->join_list.head();
    join_list->pop();
    embedded->join_list= join_list;
    embedded->embedding= embedding;
    join_list->push_front(embedded);
    ptr= embedded;
  }
  else if (nested_join->join_list.elements == 0)
  {
    join_list->pop();
    ptr= 0;                                     // return value
  }
  DBUG_RETURN(ptr);
}


/**
  Nest last join operation.

    The function nest last join operation as if it was enclosed in braces.

  @param thd         current thread

  @retval
    0  Error
  @retval
    \#  Pointer to TABLE_LIST element created for the new nested join
*/

TABLE_LIST *st_select_lex::nest_last_join(THD *thd)
{
  TABLE_LIST *ptr;
  NESTED_JOIN *nested_join;
  List<TABLE_LIST> *embedded_list;
  DBUG_ENTER("nest_last_join");

  if (!(ptr= (TABLE_LIST*) thd->calloc(ALIGN_SIZE(sizeof(TABLE_LIST))+
                                       sizeof(NESTED_JOIN))))
    DBUG_RETURN(0);
  nested_join= ptr->nested_join=
    ((NESTED_JOIN*) ((uchar*) ptr + ALIGN_SIZE(sizeof(TABLE_LIST))));

  ptr->embedding= embedding;
  ptr->join_list= join_list;
  ptr->alias= (char*) "(nest_last_join)";
  embedded_list= &nested_join->join_list;
  embedded_list->empty();

  for (uint i=0; i < 2; i++)
  {
    TABLE_LIST *table= join_list->pop();
    table->join_list= embedded_list;
    table->embedding= ptr;
    embedded_list->push_back(table);
    if (table->natural_join)
    {
      ptr->is_natural_join= TRUE;
      /*
        If this is a JOIN ... USING, move the list of joined fields to the
        table reference that describes the join.
      */
      if (prev_join_using)
        ptr->join_using_fields= prev_join_using;
    }
  }
  join_list->push_front(ptr);
  nested_join->used_tables= nested_join->not_null_tables= (table_map) 0;
  DBUG_RETURN(ptr);
}


/**
  Add a table to the current join list.

    The function puts a table in front of the current join list
    of st_select_lex object.
    Thus, joined tables are put into this list in the reverse order
    (the most outer join operation follows first).

  @param table       the table to add

  @return
    None
*/

void st_select_lex::add_joined_table(TABLE_LIST *table)
{
  DBUG_ENTER("add_joined_table");
  join_list->push_front(table);
  table->join_list= join_list;
  table->embedding= embedding;
  DBUG_VOID_RETURN;
}


/**
  Convert a right join into equivalent left join.

    The function takes the current join list t[0],t[1] ... and
    effectively converts it into the list t[1],t[0] ...
    Although the outer_join flag for the new nested table contains
    JOIN_TYPE_RIGHT, it will be handled as the inner table of a left join
    operation.

  EXAMPLES
  @verbatim
    SELECT * FROM t1 RIGHT JOIN t2 ON on_expr =>
      SELECT * FROM t2 LEFT JOIN t1 ON on_expr

    SELECT * FROM t1,t2 RIGHT JOIN t3 ON on_expr =>
      SELECT * FROM t1,t3 LEFT JOIN t2 ON on_expr

    SELECT * FROM t1,t2 RIGHT JOIN (t3,t4) ON on_expr =>
      SELECT * FROM t1,(t3,t4) LEFT JOIN t2 ON on_expr

    SELECT * FROM t1 LEFT JOIN t2 ON on_expr1 RIGHT JOIN t3  ON on_expr2 =>
      SELECT * FROM t3 LEFT JOIN (t1 LEFT JOIN t2 ON on_expr2) ON on_expr1
   @endverbatim

  @param thd         current thread

  @return
    - Pointer to the table representing the inner table, if success
    - 0, otherwise
*/

TABLE_LIST *st_select_lex::convert_right_join()
{
  TABLE_LIST *tab2= join_list->pop();
  TABLE_LIST *tab1= join_list->pop();
  DBUG_ENTER("convert_right_join");

  join_list->push_front(tab2);
  join_list->push_front(tab1);
  tab1->outer_join|= JOIN_TYPE_RIGHT;

  DBUG_RETURN(tab1);
}

/**
  Set lock for all tables in current select level.

  @param lock_type			Lock to set for tables

  @note
    If lock is a write lock, then tables->updating is set 1
    This is to get tables_ok to know that the table is updated by the
    query
*/

void st_select_lex::set_lock_for_tables(thr_lock_type lock_type)
{
  bool for_update= lock_type >= TL_READ_NO_INSERT;
  DBUG_ENTER("set_lock_for_tables");
  DBUG_PRINT("enter", ("lock_type: %d  for_update: %d", lock_type,
		       for_update));
  for (TABLE_LIST *tables= (TABLE_LIST*) table_list.first;
       tables;
       tables= tables->next_local)
  {
    tables->lock_type= lock_type;
    tables->updating=  for_update;
  }
  DBUG_VOID_RETURN;
}


/**
  Create a fake SELECT_LEX for a unit.

    The method create a fake SELECT_LEX object for a unit.
    This object is created for any union construct containing a union
    operation and also for any single select union construct of the form
    @verbatim
    (SELECT ... ORDER BY order_list [LIMIT n]) ORDER BY ... 
    @endvarbatim
    or of the form
    @varbatim
    (SELECT ... ORDER BY LIMIT n) ORDER BY ...
    @endvarbatim
  
  @param thd_arg		   thread handle

  @note
    The object is used to retrieve rows from the temporary table
    where the result on the union is obtained.

  @retval
    1     on failure to create the object
  @retval
    0     on success
*/

bool st_select_lex_unit::add_fake_select_lex(THD *thd_arg)
{
  SELECT_LEX *first_sl= first_select();
  DBUG_ENTER("add_fake_select_lex");
  DBUG_ASSERT(!fake_select_lex);

  if (!(fake_select_lex= new (thd_arg->mem_root) SELECT_LEX()))
      DBUG_RETURN(1);
  fake_select_lex->include_standalone(this, 
                                      (SELECT_LEX_NODE**)&fake_select_lex);
  fake_select_lex->select_number= INT_MAX;
  fake_select_lex->parent_lex= thd_arg->lex; /* Used in init_query. */
  fake_select_lex->make_empty_select();
  fake_select_lex->linkage= GLOBAL_OPTIONS_TYPE;
  fake_select_lex->select_limit= 0;

  fake_select_lex->context.outer_context=first_sl->context.outer_context;
  /* allow item list resolving in fake select for ORDER BY */
  fake_select_lex->context.resolve_in_select_list= TRUE;
  fake_select_lex->context.select_lex= fake_select_lex;

  if (!is_union())
  {
    /* 
      This works only for 
      (SELECT ... ORDER BY list [LIMIT n]) ORDER BY order_list [LIMIT m],
      (SELECT ... LIMIT n) ORDER BY order_list [LIMIT m]
      just before the parser starts processing order_list
    */ 
    global_parameters= fake_select_lex;
    fake_select_lex->no_table_names_allowed= 1;
    thd_arg->lex->current_select= fake_select_lex;
  }
  thd_arg->lex->pop_context();
  DBUG_RETURN(0);
}


/**
  Push a new name resolution context for a JOIN ... ON clause to the
  context stack of a query block.

    Create a new name resolution context for a JOIN ... ON clause,
    set the first and last leaves of the list of table references
    to be used for name resolution, and push the newly created
    context to the stack of contexts of the query.

  @param thd       pointer to current thread
  @param left_op   left  operand of the JOIN
  @param right_op  rigth operand of the JOIN

  @retval
    FALSE  if all is OK
  @retval
    TRUE   if a memory allocation error occured
*/

bool
push_new_name_resolution_context(THD *thd,
                                 TABLE_LIST *left_op, TABLE_LIST *right_op)
{
  Name_resolution_context *on_context;
  if (!(on_context= new (thd->mem_root) Name_resolution_context))
    return TRUE;
  on_context->init();
  on_context->first_name_resolution_table=
    left_op->first_leaf_for_name_resolution();
  on_context->last_name_resolution_table=
    right_op->last_leaf_for_name_resolution();
  return thd->lex->push_context(on_context);
}


/**
  Add an ON condition to the second operand of a JOIN ... ON.

    Add an ON condition to the right operand of a JOIN ... ON clause.

  @param b     the second operand of a JOIN ... ON
  @param expr  the condition to be added to the ON clause

  @retval
    FALSE  if there was some error
  @retval
    TRUE   if all is OK
*/

void add_join_on(TABLE_LIST *b, Item *expr)
{
  if (expr)
  {
    if (!b->on_expr)
      b->on_expr= expr;
    else
    {
      /*
        If called from the parser, this happens if you have both a
        right and left join. If called later, it happens if we add more
        than one condition to the ON clause.
      */
      b->on_expr= new Item_cond_and(b->on_expr,expr);
    }
    b->on_expr->top_level_item();
  }
}


/**
  Mark that there is a NATURAL JOIN or JOIN ... USING between two
  tables.

    This function marks that table b should be joined with a either via
    a NATURAL JOIN or via JOIN ... USING. Both join types are special
    cases of each other, so we treat them together. The function
    setup_conds() creates a list of equal condition between all fields
    of the same name for NATURAL JOIN or the fields in 'using_fields'
    for JOIN ... USING. The list of equality conditions is stored
    either in b->on_expr, or in JOIN::conds, depending on whether there
    was an outer join.

  EXAMPLE
  @verbatim
    SELECT * FROM t1 NATURAL LEFT JOIN t2
     <=>
    SELECT * FROM t1 LEFT JOIN t2 ON (t1.i=t2.i and t1.j=t2.j ... )

    SELECT * FROM t1 NATURAL JOIN t2 WHERE <some_cond>
     <=>
    SELECT * FROM t1, t2 WHERE (t1.i=t2.i and t1.j=t2.j and <some_cond>)

    SELECT * FROM t1 JOIN t2 USING(j) WHERE <some_cond>
     <=>
    SELECT * FROM t1, t2 WHERE (t1.j=t2.j and <some_cond>)
   @endverbatim

  @param a		  Left join argument
  @param b		  Right join argument
  @param using_fields    Field names from USING clause
*/

void add_join_natural(TABLE_LIST *a, TABLE_LIST *b, List<String> *using_fields,
                      SELECT_LEX *lex)
{
  b->natural_join= a;
  lex->prev_join_using= using_fields;
}


/**
  Reload/resets privileges and the different caches.

  @param thd Thread handler (can be NULL!)
  @param options What should be reset/reloaded (tables, privileges, slave...)
  @param tables Tables to flush (if any)
  @param write_to_binlog True if we can write to the binlog.
               
  @note Depending on 'options', it may be very bad to write the
    query to the binlog (e.g. FLUSH SLAVE); this is a
    pointer where reload_acl_and_cache() will put 0 if
    it thinks we really should not write to the binlog.
    Otherwise it will put 1.

  @return Error status code
    @retval 0 Ok
    @retval !=0  Error; thd->killed is set or thd->is_error() is true
*/

bool reload_acl_and_cache(THD *thd, ulong options, TABLE_LIST *tables,
                          bool *write_to_binlog)
{
  bool result=0;
  select_errors=0;				/* Write if more errors */
  bool tmp_write_to_binlog= 1;

  DBUG_ASSERT(!thd || !thd->in_sub_stmt);

#ifndef NO_EMBEDDED_ACCESS_CHECKS
  if (options & REFRESH_GRANT)
  {
    THD *tmp_thd= 0;
    /*
      If reload_acl_and_cache() is called from SIGHUP handler we have to
      allocate temporary THD for execution of acl_reload()/grant_reload().
    */
    if (!thd && (thd= (tmp_thd= new THD)))
    {
      thd->thread_stack= (char*) &tmp_thd;
      thd->store_globals();
      lex_start(thd);
    }
    
    if (thd)
    {
      bool reload_acl_failed= acl_reload(thd);
      bool reload_grants_failed= grant_reload(thd);
      bool reload_servers_failed= servers_reload(thd);
      
      if (reload_acl_failed || reload_grants_failed || reload_servers_failed)
      {
        result= 1;
        /*
          When an error is returned, my_message may have not been called and
          the client will hang waiting for a response.
        */
        my_error(ER_UNKNOWN_ERROR, MYF(0), "FLUSH PRIVILEGES failed");
      }
    }

    if (tmp_thd)
    {
      delete tmp_thd;
      /* Remember that we don't have a THD */
      my_pthread_setspecific_ptr(THR_THD,  0);
      thd= 0;
    }
    reset_mqh((LEX_USER *)NULL, TRUE);
  }
#endif
  if (options & REFRESH_LOG)
  {
    /*
      Flush the normal query log, the update log, the binary log,
      the slow query log, the relay log (if it exists) and the log
      tables.
    */

    /*
      Writing this command to the binlog may result in infinite loops
      when doing mysqlbinlog|mysql, and anyway it does not really make
      sense to log it automatically (would cause more trouble to users
      than it would help them)
    */
    tmp_write_to_binlog= 0;
    if( mysql_bin_log.is_open() )
    {
      mysql_bin_log.rotate_and_purge(RP_FORCE_ROTATE);
    }
#ifdef HAVE_REPLICATION
    pthread_mutex_lock(&LOCK_active_mi);
    rotate_relay_log(active_mi);
    pthread_mutex_unlock(&LOCK_active_mi);
#endif

    /* flush slow and general logs */
    logger.flush_logs(thd);

    if (ha_flush_logs(NULL))
      result=1;
    if (flush_error_log())
      result=1;
  }
#ifdef HAVE_QUERY_CACHE
  if (options & REFRESH_QUERY_CACHE_FREE)
  {
    query_cache.pack();				// FLUSH QUERY CACHE
    options &= ~REFRESH_QUERY_CACHE;    // Don't flush cache, just free memory
  }
  if (options & (REFRESH_TABLES | REFRESH_QUERY_CACHE))
  {
    query_cache.flush();			// RESET QUERY CACHE
  }
#endif /*HAVE_QUERY_CACHE*/
  /*
    Note that if REFRESH_READ_LOCK bit is set then REFRESH_TABLES is set too
    (see sql_yacc.yy)
  */
  if (options & (REFRESH_TABLES | REFRESH_READ_LOCK)) 
  {
    if ((options & REFRESH_READ_LOCK) && thd)
    {
      /*
        We must not try to aspire a global read lock if we have a write
        locked table. This would lead to a deadlock when trying to
        reopen (and re-lock) the table after the flush.
      */
      if (thd->locked_tables)
      {
        THR_LOCK_DATA **lock_p= thd->locked_tables->locks;
        THR_LOCK_DATA **end_p= lock_p + thd->locked_tables->lock_count;

        for (; lock_p < end_p; lock_p++)
        {
          if ((*lock_p)->type >= TL_WRITE_ALLOW_WRITE)
          {
            my_error(ER_LOCK_OR_ACTIVE_TRANSACTION, MYF(0));
            return 1;
          }
        }
      }
      /*
	Writing to the binlog could cause deadlocks, as we don't log
	UNLOCK TABLES
      */
      tmp_write_to_binlog= 0;
      if (lock_global_read_lock(thd))
	return 1;                               // Killed
      if (close_cached_tables(thd, tables, FALSE, (options & REFRESH_FAST) ?
                              FALSE : TRUE, TRUE))
          result= 1;
      
      if (make_global_read_lock_block_commit(thd)) // Killed
      {
        /* Don't leave things in a half-locked state */
        unlock_global_read_lock(thd);
        return 1;
      }
    }
    else
    {
      if (close_cached_tables(thd, tables, FALSE, (options & REFRESH_FAST) ?
                              FALSE : TRUE, FALSE))
        result= 1;
    }
    my_dbopt_cleanup();
  }
  if (options & REFRESH_HOSTS)
    hostname_cache_refresh();
  if (thd && (options & REFRESH_STATUS))
    refresh_status(thd);
  if (options & REFRESH_THREADS)
    flush_thread_cache();
#ifdef HAVE_REPLICATION
  if (options & REFRESH_MASTER)
  {
    DBUG_ASSERT(thd);
    tmp_write_to_binlog= 0;
    if (reset_master(thd))
    {
      result=1;
    }
  }
#endif
#ifdef OPENSSL
   if (options & REFRESH_DES_KEY_FILE)
   {
     if (des_key_file && load_des_key_file(des_key_file))
         result= 1;
   }
#endif
#ifdef HAVE_REPLICATION
 if (options & REFRESH_SLAVE)
 {
   tmp_write_to_binlog= 0;
   pthread_mutex_lock(&LOCK_active_mi);
   if (reset_slave(thd, active_mi))
     result=1;
   pthread_mutex_unlock(&LOCK_active_mi);
 }
#endif
 if (options & REFRESH_USER_RESOURCES)
   reset_mqh((LEX_USER *) NULL, 0);             /* purecov: inspected */
 *write_to_binlog= tmp_write_to_binlog;
 return result;
}


/**
  kill on thread.

  @param thd			Thread class
  @param id			Thread id
  @param only_kill_query        Should it kill the query or the connection

  @note
    This is written such that we have a short lock on LOCK_thread_count
*/

uint kill_one_thread(THD *thd, ulong id, bool only_kill_query)
{
  THD *tmp;
  uint error=ER_NO_SUCH_THREAD;
  DBUG_ENTER("kill_one_thread");
  DBUG_PRINT("enter", ("id=%lu only_kill=%d", id, only_kill_query));
  VOID(pthread_mutex_lock(&LOCK_thread_count)); // For unlink from list
  I_List_iterator<THD> it(threads);
  while ((tmp=it++))
  {
    if (tmp->command == COM_DAEMON)
      continue;
    if (tmp->thread_id == id)
    {
      pthread_mutex_lock(&tmp->LOCK_delete);	// Lock from delete
      break;
    }
  }
  VOID(pthread_mutex_unlock(&LOCK_thread_count));
  if (tmp)
  {

    /*
      If we're SUPER, we can KILL anything, including system-threads.
      No further checks.

      KILLer: thd->security_ctx->user could in theory be NULL while
      we're still in "unauthenticated" state. This is a theoretical
      case (the code suggests this could happen, so we play it safe).

      KILLee: tmp->security_ctx->user will be NULL for system threads.
      We need to check so Jane Random User doesn't crash the server
      when trying to kill a) system threads or b) unauthenticated users'
      threads (Bug#43748).

      If user of both killer and killee are non-NULL, proceed with
      slayage if both are string-equal.
    */

    if ((thd->security_ctx->master_access & SUPER_ACL) ||
        thd->security_ctx->user_matches(tmp->security_ctx))
    {
      tmp->awake(only_kill_query ? THD::KILL_QUERY : THD::KILL_CONNECTION);
      error=0;
    }
    else
      error=ER_KILL_DENIED_ERROR;
    pthread_mutex_unlock(&tmp->LOCK_delete);
  }
  DBUG_PRINT("exit", ("%d", error));
  DBUG_RETURN(error);
}


/*
  kills a thread and sends response

  SYNOPSIS
    sql_kill()
    thd			Thread class
    id			Thread id
    only_kill_query     Should it kill the query or the connection
*/

void sql_kill(THD *thd, ulong id, bool only_kill_query)
{
  uint error;
  if (!(error= kill_one_thread(thd, id, only_kill_query)))
    my_ok(thd);
  else
    my_error(error, MYF(0), id);
}


/** If pointer is not a null pointer, append filename to it. */

bool append_file_to_dir(THD *thd, const char **filename_ptr,
                        const char *table_name)
{
  char buff[FN_REFLEN],*ptr, *end;
  if (!*filename_ptr)
    return 0;					// nothing to do

  /* Check that the filename is not too long and it's a hard path */
  if (strlen(*filename_ptr)+strlen(table_name) >= FN_REFLEN-1 ||
      !test_if_hard_path(*filename_ptr))
  {
    my_error(ER_WRONG_TABLE_NAME, MYF(0), *filename_ptr);
    return 1;
  }
  /* Fix is using unix filename format on dos */
  strmov(buff,*filename_ptr);
  end=convert_dirname(buff, *filename_ptr, NullS);
  if (!(ptr= (char*) thd->alloc((size_t) (end-buff) + strlen(table_name)+1)))
    return 1;					// End of memory
  *filename_ptr=ptr;
  strxmov(ptr,buff,table_name,NullS);
  return 0;
}


/**
  Check if the select is a simple select (not an union).

  @retval
    0	ok
  @retval
    1	error	; In this case the error messege is sent to the client
*/

bool check_simple_select()
{
  THD *thd= current_thd;
  LEX *lex= thd->lex;
  if (lex->current_select != &lex->select_lex)
  {
    char command[80];
    Lex_input_stream *lip= & thd->m_parser_state->m_lip;
    strmake(command, lip->yylval->symbol.str,
	    min(lip->yylval->symbol.length, sizeof(command)-1));
    my_error(ER_CANT_USE_OPTION_HERE, MYF(0), command);
    return 1;
  }
  return 0;
}


Comp_creator *comp_eq_creator(bool invert)
{
  return invert?(Comp_creator *)&ne_creator:(Comp_creator *)&eq_creator;
}


Comp_creator *comp_ge_creator(bool invert)
{
  return invert?(Comp_creator *)&lt_creator:(Comp_creator *)&ge_creator;
}


Comp_creator *comp_gt_creator(bool invert)
{
  return invert?(Comp_creator *)&le_creator:(Comp_creator *)&gt_creator;
}


Comp_creator *comp_le_creator(bool invert)
{
  return invert?(Comp_creator *)&gt_creator:(Comp_creator *)&le_creator;
}


Comp_creator *comp_lt_creator(bool invert)
{
  return invert?(Comp_creator *)&ge_creator:(Comp_creator *)&lt_creator;
}


Comp_creator *comp_ne_creator(bool invert)
{
  return invert?(Comp_creator *)&eq_creator:(Comp_creator *)&ne_creator;
}


/**
  Construct ALL/ANY/SOME subquery Item.

  @param left_expr   pointer to left expression
  @param cmp         compare function creator
  @param all         true if we create ALL subquery
  @param select_lex  pointer on parsed subquery structure

  @return
    constructed Item (or 0 if out of memory)
*/
Item * all_any_subquery_creator(Item *left_expr,
				chooser_compare_func_creator cmp,
				bool all,
				SELECT_LEX *select_lex)
{
  if ((cmp == &comp_eq_creator) && !all)       //  = ANY <=> IN
    return new Item_in_subselect(left_expr, select_lex);

  if ((cmp == &comp_ne_creator) && all)        // <> ALL <=> NOT IN
    return new Item_func_not(new Item_in_subselect(left_expr, select_lex));

  Item_allany_subselect *it=
    new Item_allany_subselect(left_expr, cmp, select_lex, all);
  if (all)
    return it->upper_item= new Item_func_not_all(it);	/* ALL */

  return it->upper_item= new Item_func_nop_all(it);      /* ANY/SOME */
}


/**
  Multi update query pre-check.

  @param thd		Thread handler
  @param tables	Global/local table list (have to be the same)

  @retval
    FALSE OK
  @retval
    TRUE  Error
*/

bool multi_update_precheck(THD *thd, TABLE_LIST *tables)
{
  const char *msg= 0;
  TABLE_LIST *table;
  LEX *lex= thd->lex;
  SELECT_LEX *select_lex= &lex->select_lex;
  DBUG_ENTER("multi_update_precheck");

  if (select_lex->item_list.elements != lex->value_list.elements)
  {
    my_message(ER_WRONG_VALUE_COUNT, ER(ER_WRONG_VALUE_COUNT), MYF(0));
    DBUG_RETURN(TRUE);
  }
  /*
    Ensure that we have UPDATE or SELECT privilege for each table
    The exact privilege is checked in mysql_multi_update()
  */
  for (table= tables; table; table= table->next_local)
  {
    if (table->derived)
      table->grant.privilege= SELECT_ACL;
    else if ((check_access(thd, UPDATE_ACL, table->db,
                           &table->grant.privilege, 0, 1,
                           test(table->schema_table)) ||
              check_grant(thd, UPDATE_ACL, table, 0, 1, 1)) &&
             (check_access(thd, SELECT_ACL, table->db,
                           &table->grant.privilege, 0, 0,
                           test(table->schema_table)) ||
              check_grant(thd, SELECT_ACL, table, 0, 1, 0)))
      DBUG_RETURN(TRUE);

    table->table_in_first_from_clause= 1;
  }
  /*
    Is there tables of subqueries?
  */
  if (&lex->select_lex != lex->all_selects_list)
  {
    DBUG_PRINT("info",("Checking sub query list"));
    for (table= tables; table; table= table->next_global)
    {
      if (!table->table_in_first_from_clause)
      {
	if (check_access(thd, SELECT_ACL, table->db,
			 &table->grant.privilege, 0, 0,
                         test(table->schema_table)) ||
	    check_grant(thd, SELECT_ACL, table, 0, 1, 0))
	  DBUG_RETURN(TRUE);
      }
    }
  }

  if (select_lex->order_list.elements)
    msg= "ORDER BY";
  else if (select_lex->select_limit)
    msg= "LIMIT";
  if (msg)
  {
    my_error(ER_WRONG_USAGE, MYF(0), "UPDATE", msg);
    DBUG_RETURN(TRUE);
  }
  DBUG_RETURN(FALSE);
}

/**
  Multi delete query pre-check.

  @param thd			Thread handler
  @param tables		Global/local table list

  @retval
    FALSE OK
  @retval
    TRUE  error
*/

bool multi_delete_precheck(THD *thd, TABLE_LIST *tables)
{
  SELECT_LEX *select_lex= &thd->lex->select_lex;
  TABLE_LIST *aux_tables=
    (TABLE_LIST *)thd->lex->auxiliary_table_list.first;
  TABLE_LIST **save_query_tables_own_last= thd->lex->query_tables_own_last;
  DBUG_ENTER("multi_delete_precheck");

  /* sql_yacc guarantees that tables and aux_tables are not zero */
  DBUG_ASSERT(aux_tables != 0);
  if (check_table_access(thd, SELECT_ACL, tables, UINT_MAX, FALSE))
    DBUG_RETURN(TRUE);

  /*
    Since aux_tables list is not part of LEX::query_tables list we
    have to juggle with LEX::query_tables_own_last value to be able
    call check_table_access() safely.
  */
  thd->lex->query_tables_own_last= 0;
  if (check_table_access(thd, DELETE_ACL, aux_tables, UINT_MAX, FALSE))
  {
    thd->lex->query_tables_own_last= save_query_tables_own_last;
    DBUG_RETURN(TRUE);
  }
  thd->lex->query_tables_own_last= save_query_tables_own_last;

  if ((thd->options & OPTION_SAFE_UPDATES) && !select_lex->where)
  {
    my_message(ER_UPDATE_WITHOUT_KEY_IN_SAFE_MODE,
               ER(ER_UPDATE_WITHOUT_KEY_IN_SAFE_MODE), MYF(0));
    DBUG_RETURN(TRUE);
  }
  DBUG_RETURN(FALSE);
}


/**
  Link tables in auxilary table list of multi-delete with corresponding
  elements in main table list, and set proper locks for them.

  @param lex   pointer to LEX representing multi-delete

  @retval
    FALSE   success
  @retval
    TRUE    error
*/

bool multi_delete_set_locks_and_link_aux_tables(LEX *lex)
{
  TABLE_LIST *tables= (TABLE_LIST*)lex->select_lex.table_list.first;
  TABLE_LIST *target_tbl;
  DBUG_ENTER("multi_delete_set_locks_and_link_aux_tables");

  lex->table_count= 0;

  for (target_tbl= (TABLE_LIST *)lex->auxiliary_table_list.first;
       target_tbl; target_tbl= target_tbl->next_local)
  {
    lex->table_count++;
    /* All tables in aux_tables must be found in FROM PART */
    TABLE_LIST *walk;
    for (walk= tables; walk; walk= walk->next_local)
    {
      if (!my_strcasecmp(table_alias_charset,
			 target_tbl->alias, walk->alias) &&
	  !strcmp(walk->db, target_tbl->db))
	break;
    }
    if (!walk)
    {
      my_error(ER_UNKNOWN_TABLE, MYF(0),
               target_tbl->table_name, "MULTI DELETE");
      DBUG_RETURN(TRUE);
    }
    if (!walk->derived)
    {
      target_tbl->table_name= walk->table_name;
      target_tbl->table_name_length= walk->table_name_length;
    }
    walk->updating= target_tbl->updating;
    walk->lock_type= target_tbl->lock_type;
    target_tbl->correspondent_table= walk;	// Remember corresponding table
  }
  DBUG_RETURN(FALSE);
}


/**
  simple UPDATE query pre-check.

  @param thd		Thread handler
  @param tables	Global table list

  @retval
    FALSE OK
  @retval
    TRUE  Error
*/

bool update_precheck(THD *thd, TABLE_LIST *tables)
{
  DBUG_ENTER("update_precheck");
  if (thd->lex->select_lex.item_list.elements != thd->lex->value_list.elements)
  {
    my_message(ER_WRONG_VALUE_COUNT, ER(ER_WRONG_VALUE_COUNT), MYF(0));
    DBUG_RETURN(TRUE);
  }
  DBUG_RETURN(check_one_table_access(thd, UPDATE_ACL, tables));
}


/**
  simple DELETE query pre-check.

  @param thd		Thread handler
  @param tables	Global table list

  @retval
    FALSE  OK
  @retval
    TRUE   error
*/

bool delete_precheck(THD *thd, TABLE_LIST *tables)
{
  DBUG_ENTER("delete_precheck");
  if (check_one_table_access(thd, DELETE_ACL, tables))
    DBUG_RETURN(TRUE);
  /* Set privilege for the WHERE clause */
  tables->grant.want_privilege=(SELECT_ACL & ~tables->grant.privilege);
  DBUG_RETURN(FALSE);
}


/**
  simple INSERT query pre-check.

  @param thd		Thread handler
  @param tables	Global table list

  @retval
    FALSE  OK
  @retval
    TRUE   error
*/

bool insert_precheck(THD *thd, TABLE_LIST *tables)
{
  LEX *lex= thd->lex;
  DBUG_ENTER("insert_precheck");

  /*
    Check that we have modify privileges for the first table and
    select privileges for the rest
  */
  ulong privilege= (INSERT_ACL |
                    (lex->duplicates == DUP_REPLACE ? DELETE_ACL : 0) |
                    (lex->value_list.elements ? UPDATE_ACL : 0));

  if (check_one_table_access(thd, privilege, tables))
    DBUG_RETURN(TRUE);

  if (lex->update_list.elements != lex->value_list.elements)
  {
    my_message(ER_WRONG_VALUE_COUNT, ER(ER_WRONG_VALUE_COUNT), MYF(0));
    DBUG_RETURN(TRUE);
  }
  DBUG_RETURN(FALSE);
}


/**
    @brief  Check privileges for SHOW CREATE TABLE statement.

    @param  thd    Thread context
    @param  table  Target table

    @retval TRUE  Failure
    @retval FALSE Success
*/

static bool check_show_create_table_access(THD *thd, TABLE_LIST *table)
{
  return check_access(thd, SELECT_ACL | EXTRA_ACL, table->db,
                      &table->grant.privilege, 0, 0,
                      test(table->schema_table)) ||
         check_grant(thd, SELECT_ACL, table, 2, UINT_MAX, 0);
}


/**
  CREATE TABLE query pre-check.

  @param thd			Thread handler
  @param tables		Global table list
  @param create_table	        Table which will be created

  @retval
    FALSE   OK
  @retval
    TRUE   Error
*/

bool create_table_precheck(THD *thd, TABLE_LIST *tables,
                           TABLE_LIST *create_table)
{
  LEX *lex= thd->lex;
  SELECT_LEX *select_lex= &lex->select_lex;
  ulong want_priv;
  bool error= TRUE;                                 // Error message is given
  DBUG_ENTER("create_table_precheck");

  /*
    Require CREATE [TEMPORARY] privilege on new table; for
    CREATE TABLE ... SELECT, also require INSERT.
  */

  want_priv= ((lex->create_info.options & HA_LEX_CREATE_TMP_TABLE) ?
              CREATE_TMP_ACL : CREATE_ACL) |
             (select_lex->item_list.elements ? INSERT_ACL : 0);

  if (check_access(thd, want_priv, create_table->db,
		   &create_table->grant.privilege, 0, 0,
                   test(create_table->schema_table)) ||
      check_merge_table_access(thd, create_table->db,
			       (TABLE_LIST *)
			       lex->create_info.merge_list.first))
    goto err;
  if (want_priv != CREATE_TMP_ACL &&
      check_grant(thd, want_priv, create_table, 0, 1, 0))
    goto err;

  if (select_lex->item_list.elements)
  {
    /* Check permissions for used tables in CREATE TABLE ... SELECT */

#ifdef NOT_NECESSARY_TO_CHECK_CREATE_TABLE_EXIST_WHEN_PREPARING_STATEMENT
    /* This code throws an ill error for CREATE TABLE t1 SELECT * FROM t1 */
    /*
      Only do the check for PS, because we on execute we have to check that
      against the opened tables to ensure we don't use a table that is part
      of the view (which can only be done after the table has been opened).
    */
    if (thd->stmt_arena->is_stmt_prepare_or_first_sp_execute())
    {
      /*
        For temporary tables we don't have to check if the created table exists
      */
      if (!(lex->create_info.options & HA_LEX_CREATE_TMP_TABLE) &&
          find_table_in_global_list(tables, create_table->db,
                                    create_table->table_name))
      {
	error= FALSE;
        goto err;
      }
    }
#endif
    if (tables && check_table_access(thd, SELECT_ACL, tables, UINT_MAX, FALSE))
      goto err;
  }
  else if (lex->create_info.options & HA_LEX_CREATE_TABLE_LIKE)
  {
    if (check_show_create_table_access(thd, tables))
      goto err;
  }
  error= FALSE;

err:
  DBUG_RETURN(error);
}


/**
  negate given expression.

  @param thd  thread handler
  @param expr expression for negation

  @return
    negated expression
*/

Item *negate_expression(THD *thd, Item *expr)
{
  Item *negated;
  if (expr->type() == Item::FUNC_ITEM &&
      ((Item_func *) expr)->functype() == Item_func::NOT_FUNC)
  {
    /* it is NOT(NOT( ... )) */
    Item *arg= ((Item_func *) expr)->arguments()[0];
    enum_parsing_place place= thd->lex->current_select->parsing_place;
    if (arg->is_bool_func() || place == IN_WHERE || place == IN_HAVING)
      return arg;
    /*
      if it is not boolean function then we have to emulate value of
      not(not(a)), it will be a != 0
    */
    return new Item_func_ne(arg, new Item_int((char*) "0", 0, 1));
  }

  if ((negated= expr->neg_transformer(thd)) != 0)
    return negated;
  return new Item_func_not(expr);
}

/**
  Set the specified definer to the default value, which is the
  current user in the thread.
 
  @param[in]  thd       thread handler
  @param[out] definer   definer
*/
 
void get_default_definer(THD *thd, LEX_USER *definer)
{
  const Security_context *sctx= thd->security_ctx;

  definer->user.str= (char *) sctx->priv_user;
  definer->user.length= strlen(definer->user.str);

  definer->host.str= (char *) sctx->priv_host;
  definer->host.length= strlen(definer->host.str);
}


/**
  Create default definer for the specified THD.

  @param[in] thd         thread handler

  @return
    - On success, return a valid pointer to the created and initialized
    LEX_USER, which contains definer information.
    - On error, return 0.
*/

LEX_USER *create_default_definer(THD *thd)
{
  LEX_USER *definer;

  if (! (definer= (LEX_USER*) thd->alloc(sizeof(LEX_USER))))
    return 0;

  get_default_definer(thd, definer);

  return definer;
}


/**
  Create definer with the given user and host names.

  @param[in] thd          thread handler
  @param[in] user_name    user name
  @param[in] host_name    host name

  @return
    - On success, return a valid pointer to the created and initialized
    LEX_USER, which contains definer information.
    - On error, return 0.
*/

LEX_USER *create_definer(THD *thd, LEX_STRING *user_name, LEX_STRING *host_name)
{
  LEX_USER *definer;

  /* Create and initialize. */

  if (! (definer= (LEX_USER*) thd->alloc(sizeof(LEX_USER))))
    return 0;

  definer->user= *user_name;
  definer->host= *host_name;

  return definer;
}


/**
  Retuns information about user or current user.

  @param[in] thd          thread handler
  @param[in] user         user

  @return
    - On success, return a valid pointer to initialized
    LEX_USER, which contains user information.
    - On error, return 0.
*/

LEX_USER *get_current_user(THD *thd, LEX_USER *user)
{
  if (!user->user.str)  // current_user
    return create_default_definer(thd);

  return user;
}


/**
  Check that byte length of a string does not exceed some limit.

  @param str         string to be checked
  @param err_msg     error message to be displayed if the string is too long
  @param max_length  max length

  @retval
    FALSE   the passed string is not longer than max_length
  @retval
    TRUE    the passed string is longer than max_length

  NOTE
    The function is not used in existing code but can be useful later?
*/

bool check_string_byte_length(LEX_STRING *str, const char *err_msg,
                              uint max_byte_length)
{
  if (str->length <= max_byte_length)
    return FALSE;

  my_error(ER_WRONG_STRING_LENGTH, MYF(0), str->str, err_msg, max_byte_length);

  return TRUE;
}


/*
  Check that char length of a string does not exceed some limit.

  SYNOPSIS
  check_string_char_length()
      str              string to be checked
      err_msg          error message to be displayed if the string is too long
      max_char_length  max length in symbols
      cs               string charset

  RETURN
    FALSE   the passed string is not longer than max_char_length
    TRUE    the passed string is longer than max_char_length
*/


bool check_string_char_length(LEX_STRING *str, const char *err_msg,
                              uint max_char_length, CHARSET_INFO *cs,
                              bool no_error)
{
  int well_formed_error;
  uint res= cs->cset->well_formed_len(cs, str->str, str->str + str->length,
                                      max_char_length, &well_formed_error);

  if (!well_formed_error &&  str->length == res)
    return FALSE;

  if (!no_error)
    my_error(ER_WRONG_STRING_LENGTH, MYF(0), str->str, err_msg, max_char_length);
  return TRUE;
}


/*
  Check if path does not contain mysql data home directory
  SYNOPSIS
    test_if_data_home_dir()
    dir                     directory
    conv_home_dir           converted data home directory
    home_dir_len            converted data home directory length

  RETURN VALUES
    0	ok
    1	error  
*/
C_MODE_START

int test_if_data_home_dir(const char *dir)
{
  char path[FN_REFLEN];
  int dir_len;
  DBUG_ENTER("test_if_data_home_dir");

  if (!dir)
    DBUG_RETURN(0);

  (void) fn_format(path, dir, "", "",
                   (MY_RETURN_REAL_PATH|MY_RESOLVE_SYMLINKS));
  dir_len= strlen(path);
  if (mysql_unpacked_real_data_home_len<= dir_len)
  {
    if (dir_len > mysql_unpacked_real_data_home_len &&
        path[mysql_unpacked_real_data_home_len] != FN_LIBCHAR)
      DBUG_RETURN(0);

    if (lower_case_file_system)
    {
      if (!my_strnncoll(default_charset_info, (const uchar*) path,
                        mysql_unpacked_real_data_home_len,
                        (const uchar*) mysql_unpacked_real_data_home,
                        mysql_unpacked_real_data_home_len))
        DBUG_RETURN(1);
    }
    else if (!memcmp(path, mysql_unpacked_real_data_home,
                     mysql_unpacked_real_data_home_len))
      DBUG_RETURN(1);
  }
  DBUG_RETURN(0);
}

C_MODE_END


/**
  Check that host name string is valid.

  @param[in] str string to be checked

  @return             Operation status
    @retval  FALSE    host name is ok
    @retval  TRUE     host name string is longer than max_length or
                      has invalid symbols
*/

bool check_host_name(LEX_STRING *str)
{
  const char *name= str->str;
  const char *end= str->str + str->length;
  if (check_string_byte_length(str, ER(ER_HOSTNAME), HOSTNAME_LENGTH))
    return TRUE;

  while (name != end)
  {
    if (*name == '@')
    {
      my_printf_error(ER_UNKNOWN_ERROR, 
                      "Malformed hostname (illegal symbol: '%c')", MYF(0),
                      *name);
      return TRUE;
    }
    name++;
  }
  return FALSE;
}


extern int MYSQLparse(void *thd); // from sql_yacc.cc


/**
  This is a wrapper of MYSQLparse(). All the code should call parse_sql()
  instead of MYSQLparse().

  @param thd Thread context.
  @param parser_state Parser state.
  @param creation_ctx Object creation context.

  @return Error status.
    @retval FALSE on success.
    @retval TRUE on parsing error.
*/

bool parse_sql(THD *thd,
               Parser_state *parser_state,
               Object_creation_ctx *creation_ctx)
{
  DBUG_ASSERT(thd->m_parser_state == NULL);

  /* Backup creation context. */

  Object_creation_ctx *backup_ctx= NULL;

  if (creation_ctx)
    backup_ctx= creation_ctx->set_n_backup(thd);

  /* Set parser state. */

  thd->m_parser_state= parser_state;

  /* Parse the query. */

  bool mysql_parse_status= MYSQLparse(thd) != 0;

  /* Check that if MYSQLparse() failed, thd->is_error() is set. */

  DBUG_ASSERT(!mysql_parse_status ||
              (mysql_parse_status && thd->is_error()));

  /* Reset parser state. */

  thd->m_parser_state= NULL;

  /* Restore creation context. */

  if (creation_ctx)
    creation_ctx->restore_env(thd, backup_ctx);

  /* That's it. */

  return mysql_parse_status || thd->is_fatal_error;
}

/**
  @} (end of group Runtime_Environment)
*/<|MERGE_RESOLUTION|>--- conflicted
+++ resolved
@@ -1350,11 +1350,7 @@
       if (check_access(thd, CREATE_ACL, db.str , 0, 1, 0,
                        is_schema_db(db.str)))
 	break;
-<<<<<<< HEAD
-      general_log_print(thd, command, packet);
-=======
-      mysql_log.write(thd, command, "%s", db);
->>>>>>> b3cedc24
+      general_log_print(thd, command, "%.*s", db.length, db.str);
       bzero(&create_info, sizeof(create_info));
       mysql_create_db(thd, (lower_case_table_names == 2 ? alias.str : db.str),
                       &create_info, 0);
@@ -1379,13 +1375,8 @@
                    ER(ER_LOCK_OR_ACTIVE_TRANSACTION), MYF(0));
 	break;
       }
-<<<<<<< HEAD
-      general_log_write(thd, command, db.str, db.length);
+      general_log_write(thd, command, "%.*s", db.length, db.str);
       mysql_rm_db(thd, db.str, 0, 0);
-=======
-      mysql_log.write(thd, command, "%s", db);
-      mysql_rm_db(thd, db, 0, 0);
->>>>>>> b3cedc24
       break;
     }
 #endif
