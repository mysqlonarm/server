--- conflicted
+++ resolved
@@ -105,17 +105,10 @@
 #endif
         pack_ptr= field->pack(pack_ptr, field->ptr + offset,
                               field->max_data_length());
-<<<<<<< HEAD
-        DBUG_PRINT("debug", ("field: %s; real_type: %d, pack_ptr: 0x%lx;"
-                             " pack_ptr':0x%lx; bytes: %d",
-                             field->field_name.str, field->real_type(),
-                             (ulong) old_pack_ptr, (ulong) pack_ptr,
-=======
         DBUG_PRINT("debug", ("field: %s; real_type: %d, pack_ptr: %p;"
                              " pack_ptr':%p; bytes: %d",
-                             field->field_name, field->real_type(),
+                             field->field_name.str, field->real_type(),
                              old_pack_ptr,pack_ptr,
->>>>>>> 387bdf07
                              (int) (pack_ptr - old_pack_ptr)));
         DBUG_DUMP("packed_data", old_pack_ptr, pack_ptr - old_pack_ptr);
       }
@@ -329,15 +322,9 @@
 
         pack_ptr= f->unpack(f->ptr, pack_ptr, row_end, metadata);
 	DBUG_PRINT("debug", ("field: %s; metadata: 0x%x;"
-<<<<<<< HEAD
-                             " pack_ptr: 0x%lx; pack_ptr': 0x%lx; bytes: %d",
+                             " pack_ptr: %p; pack_ptr': %p; bytes: %d",
                              f->field_name.str, metadata,
-                             (ulong) old_pack_ptr, (ulong) pack_ptr,
-=======
-                             " pack_ptr: %p; pack_ptr': %p; bytes: %d",
-                             f->field_name, metadata,
                              old_pack_ptr, pack_ptr,
->>>>>>> 387bdf07
                              (int) (pack_ptr - old_pack_ptr)));
         if (!pack_ptr)
         {
@@ -349,19 +336,11 @@
               Galera Node throws "Could not read field" error and drops out of cluster
             */
             WSREP_WARN("ROW event unpack field: %s  metadata: 0x%x;"
-<<<<<<< HEAD
-                       " pack_ptr: 0x%lx; conv_table %p conv_field %p table %s"
-                       " row_end: 0x%lx",
-                       f->field_name.str, metadata,
-                       (ulong) old_pack_ptr, conv_table, conv_field,
-                       (table_found) ? "found" : "not found", (ulong)row_end
-=======
                        " pack_ptr: %p; conv_table %p conv_field %p table %s"
                        " row_end: %p",
-                       f->field_name, metadata,
+                       f->field_name.str, metadata,
                        old_pack_ptr, conv_table, conv_field,
                        (table_found) ? "found" : "not found", row_end
->>>>>>> 387bdf07
             );
 	  }
 
