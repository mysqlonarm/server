/* Copyright (C) 2000-2003 MySQL AB

   This program is free software; you can redistribute it and/or modify
   it under the terms of the GNU General Public License as published by
   the Free Software Foundation; version 2 of the License.

   This program is distributed in the hope that it will be useful,
   but WITHOUT ANY WARRANTY; without even the implied warranty of
   MERCHANTABILITY or FITNESS FOR A PARTICULAR PURPOSE.  See the
   GNU General Public License for more details.

   You should have received a copy of the GNU General Public License
   along with this program; if not, write to the Free Software
   Foundation, Inc., 59 Temple Place, Suite 330, Boston, MA  02111-1307  USA */


/**
  @file

  @brief
  This file defines all time functions

  @todo
    Move month and days to language files
*/

#ifdef USE_PRAGMA_IMPLEMENTATION
#pragma implementation				// gcc: Class implementation
#endif

#include "mysql_priv.h"
#include <m_ctype.h>
#include <time.h>

/** Day number for Dec 31st, 9999. */
#define MAX_DAY_NUMBER 3652424L

/**
  @todo
  OPTIMIZATION
  - Replace the switch with a function that should be called for each
  date type.
  - Remove sprintf and opencode the conversion, like we do in
  Field_datetime.

  The reason for this functions existence is that as we don't have a
  way to know if a datetime/time value has microseconds in them
  we are now only adding microseconds to the output if the
  value has microseconds.

  We can't use a standard make_date_time() for this as we don't know
  if someone will use %f in the format specifier in which case we would get
  the microseconds twice.
*/

static bool make_datetime(date_time_format_types format, MYSQL_TIME *ltime,
			  String *str)
{
  char *buff;
  CHARSET_INFO *cs= &my_charset_bin;
  uint length= MAX_DATE_STRING_REP_LENGTH;

  if (str->alloc(length))
    return 1;
  buff= (char*) str->ptr();

  switch (format) {
  case TIME_ONLY:
    length= cs->cset->snprintf(cs, buff, length, "%s%02d:%02d:%02d",
			       ltime->neg ? "-" : "",
			       ltime->hour, ltime->minute, ltime->second);
    break;
  case TIME_MICROSECOND:
    length= cs->cset->snprintf(cs, buff, length, "%s%02d:%02d:%02d.%06ld",
			       ltime->neg ? "-" : "",
			       ltime->hour, ltime->minute, ltime->second,
			       ltime->second_part);
    break;
  case DATE_ONLY:
    length= cs->cset->snprintf(cs, buff, length, "%04d-%02d-%02d",
			       ltime->year, ltime->month, ltime->day);
    break;
  case DATE_TIME:
    length= cs->cset->snprintf(cs, buff, length,
			       "%04d-%02d-%02d %02d:%02d:%02d",
			       ltime->year, ltime->month, ltime->day,
			       ltime->hour, ltime->minute, ltime->second);
    break;
  case DATE_TIME_MICROSECOND:
    length= cs->cset->snprintf(cs, buff, length,
			       "%04d-%02d-%02d %02d:%02d:%02d.%06ld",
			       ltime->year, ltime->month, ltime->day,
			       ltime->hour, ltime->minute, ltime->second,
			       ltime->second_part);
    break;
  }

  str->length(length);
  str->set_charset(cs);
  return 0;
}


/*
  Wrapper over make_datetime() with validation of the input MYSQL_TIME value

  NOTE
    see make_datetime() for more information

  RETURN
    1    if there was an error during converion
    0    otherwise
*/

static bool make_datetime_with_warn(date_time_format_types format, MYSQL_TIME *ltime,
                                    String *str)
{
  int warning= 0;

  if (make_datetime(format, ltime, str))
    return 1;
  if (check_time_range(ltime, &warning))
    return 1;
  if (!warning)
    return 0;

  make_truncated_value_warning(current_thd, MYSQL_ERROR::WARN_LEVEL_WARN,
                               str->ptr(), str->length(),
                               MYSQL_TIMESTAMP_TIME, NullS);
  return make_datetime(format, ltime, str);
}


/*
  Wrapper over make_time() with validation of the input MYSQL_TIME value

  NOTE
    see make_time() for more info

  RETURN
    1    if there was an error during conversion
    0    otherwise
*/

static bool make_time_with_warn(const DATE_TIME_FORMAT *format,
                                MYSQL_TIME *l_time, String *str)
{
  int warning= 0;
  make_time(format, l_time, str);
  if (check_time_range(l_time, &warning))
    return 1;
  if (warning)
  {
    make_truncated_value_warning(current_thd, MYSQL_ERROR::WARN_LEVEL_WARN,
                                 str->ptr(), str->length(),
                                 MYSQL_TIMESTAMP_TIME, NullS);
    make_time(format, l_time, str);
  }

  return 0;
}


/*
  Convert seconds to MYSQL_TIME value with overflow checking

  SYNOPSIS:
    sec_to_time()
    seconds          number of seconds
    unsigned_flag    1, if 'seconds' is unsigned, 0, otherwise
    ltime            output MYSQL_TIME value

  DESCRIPTION
    If the 'seconds' argument is inside MYSQL_TIME data range, convert it to a
    corresponding value.
    Otherwise, truncate the resulting value to the nearest endpoint, and
    produce a warning message.

  RETURN
    1                if the value was truncated during conversion
    0                otherwise
*/
  
static bool sec_to_time(longlong seconds, bool unsigned_flag, MYSQL_TIME *ltime)
{
  uint sec;

  bzero((char *)ltime, sizeof(*ltime));
  
  if (seconds < 0)
  {
    if (unsigned_flag)
      goto overflow;
    ltime->neg= 1;
    if (seconds < -3020399)
      goto overflow;
    seconds= -seconds;
  }
  else if (seconds > 3020399)
    goto overflow;
  
  sec= (uint) ((ulonglong) seconds % 3600);
  ltime->hour= (uint) (seconds/3600);
  ltime->minute= sec/60;
  ltime->second= sec % 60;

  return 0;

overflow:
  ltime->hour= TIME_MAX_HOUR;
  ltime->minute= TIME_MAX_MINUTE;
  ltime->second= TIME_MAX_SECOND;

  char buf[22];
  int len= (int)(longlong10_to_str(seconds, buf, unsigned_flag ? 10 : -10)
                 - buf);
  make_truncated_value_warning(current_thd, MYSQL_ERROR::WARN_LEVEL_WARN,
                               buf, len, MYSQL_TIMESTAMP_TIME,
                               NullS);
  
  return 1;
}


/*
  Date formats corresponding to compound %r and %T conversion specifiers

  Note: We should init at least first element of "positions" array
        (first member) or hpux11 compiler will die horribly.
*/
static DATE_TIME_FORMAT time_ampm_format= {{0}, '\0', 0,
                                           {(char *)"%I:%i:%S %p", 11}};
static DATE_TIME_FORMAT time_24hrs_format= {{0}, '\0', 0,
                                            {(char *)"%H:%i:%S", 8}};

/**
  Extract datetime value to MYSQL_TIME struct from string value
  according to format string.

  @param format		date/time format specification
  @param val			String to decode
  @param length		Length of string
  @param l_time		Store result here
  @param cached_timestamp_type  It uses to get an appropriate warning
                                in the case when the value is truncated.
  @param sub_pattern_end    if non-zero then we are parsing string which
                            should correspond compound specifier (like %T or
                            %r) and this parameter is pointer to place where
                            pointer to end of string matching this specifier
                            should be stored.

  @note
    Possibility to parse strings matching to patterns equivalent to compound
    specifiers is mainly intended for use from inside of this function in
    order to understand %T and %r conversion specifiers, so number of
    conversion specifiers that can be used in such sub-patterns is limited.
    Also most of checks are skipped in this case.

  @note
    If one adds new format specifiers to this function he should also
    consider adding them to get_date_time_result_type() function.

  @retval
    0	ok
  @retval
    1	error
*/

static bool extract_date_time(DATE_TIME_FORMAT *format,
			      const char *val, uint length, MYSQL_TIME *l_time,
                              timestamp_type cached_timestamp_type,
                              const char **sub_pattern_end,
                              const char *date_time_type)
{
  int weekday= 0, yearday= 0, daypart= 0;
  int week_number= -1;
  int error= 0;
  int  strict_week_number_year= -1;
  int frac_part;
  bool usa_time= 0;
  bool UNINIT_VAR(sunday_first_n_first_week_non_iso);
  bool UNINIT_VAR(strict_week_number);
  bool UNINIT_VAR(strict_week_number_year_type);
  const char *val_begin= val;
  const char *val_end= val + length;
  const char *ptr= format->format.str;
  const char *end= ptr + format->format.length;
  CHARSET_INFO *cs= &my_charset_bin;
  DBUG_ENTER("extract_date_time");

  if (!sub_pattern_end)
    bzero((char*) l_time, sizeof(*l_time));

  for (; ptr != end && val != val_end; ptr++)
  {
    /* Skip pre-space between each argument */
    while (val != val_end && my_isspace(cs, *val))
      val++;

    if (*ptr == '%' && ptr+1 != end)
    {
      int val_len;
      char *tmp;

      error= 0;

      val_len= (uint) (val_end - val);
      switch (*++ptr) {
	/* Year */
      case 'Y':
	tmp= (char*) val + min(4, val_len);
	l_time->year= (int) my_strtoll10(val, &tmp, &error);
        if ((int) (tmp-val) <= 2)
          l_time->year= year_2000_handling(l_time->year);
	val= tmp;
	break;
      case 'y':
	tmp= (char*) val + min(2, val_len);
	l_time->year= (int) my_strtoll10(val, &tmp, &error);
	val= tmp;
        l_time->year= year_2000_handling(l_time->year);
	break;

	/* Month */
      case 'm':
      case 'c':
	tmp= (char*) val + min(2, val_len);
	l_time->month= (int) my_strtoll10(val, &tmp, &error);
	val= tmp;
	break;
      case 'M':
	if ((l_time->month= check_word(my_locale_en_US.month_names,
				       val, val_end, &val)) <= 0)
	  goto err;
	break;
      case 'b':
	if ((l_time->month= check_word(my_locale_en_US.ab_month_names,
				       val, val_end, &val)) <= 0)
	  goto err;
	break;
	/* Day */
      case 'd':
      case 'e':
	tmp= (char*) val + min(2, val_len);
	l_time->day= (int) my_strtoll10(val, &tmp, &error);
	val= tmp;
	break;
      case 'D':
	tmp= (char*) val + min(2, val_len);
	l_time->day= (int) my_strtoll10(val, &tmp, &error);
	/* Skip 'st, 'nd, 'th .. */
	val= tmp + min((int) (val_end-tmp), 2);
	break;

	/* Hour */
      case 'h':
      case 'I':
      case 'l':
	usa_time= 1;
	/* fall through */
      case 'k':
      case 'H':
	tmp= (char*) val + min(2, val_len);
	l_time->hour= (int) my_strtoll10(val, &tmp, &error);
	val= tmp;
	break;

	/* Minute */
      case 'i':
	tmp= (char*) val + min(2, val_len);
	l_time->minute= (int) my_strtoll10(val, &tmp, &error);
	val= tmp;
	break;

	/* Second */
      case 's':
      case 'S':
	tmp= (char*) val + min(2, val_len);
	l_time->second= (int) my_strtoll10(val, &tmp, &error);
	val= tmp;
	break;

	/* Second part */
      case 'f':
	tmp= (char*) val_end;
	if (tmp - val > 6)
	  tmp= (char*) val + 6;
	l_time->second_part= (int) my_strtoll10(val, &tmp, &error);
	frac_part= 6 - (int) (tmp - val);
	if (frac_part > 0)
	  l_time->second_part*= (ulong) log_10_int[frac_part];
	val= tmp;
	break;

	/* AM / PM */
      case 'p':
	if (val_len < 2 || ! usa_time)
	  goto err;
	if (!my_strnncoll(&my_charset_latin1,
			  (const uchar *) val, 2, 
			  (const uchar *) "PM", 2))
	  daypart= 12;
	else if (my_strnncoll(&my_charset_latin1,
			      (const uchar *) val, 2, 
			      (const uchar *) "AM", 2))
	  goto err;
	val+= 2;
	break;

	/* Exotic things */
      case 'W':
	if ((weekday= check_word(my_locale_en_US.day_names, val, val_end, &val)) <= 0)
	  goto err;
	break;
      case 'a':
	if ((weekday= check_word(my_locale_en_US.ab_day_names, val, val_end, &val)) <= 0)
	  goto err;
	break;
      case 'w':
	tmp= (char*) val + 1;
	if ((weekday= (int) my_strtoll10(val, &tmp, &error)) < 0 ||
	    weekday >= 7)
	  goto err;
        /* We should use the same 1 - 7 scale for %w as for %W */
        if (!weekday)
          weekday= 7;
	val= tmp;
	break;
      case 'j':
	tmp= (char*) val + min(val_len, 3);
	yearday= (int) my_strtoll10(val, &tmp, &error);
	val= tmp;
	break;

        /* Week numbers */
      case 'V':
      case 'U':
      case 'v':
      case 'u':
        sunday_first_n_first_week_non_iso= (*ptr=='U' || *ptr== 'V');
        strict_week_number= (*ptr=='V' || *ptr=='v');
	tmp= (char*) val + min(val_len, 2);
	if ((week_number= (int) my_strtoll10(val, &tmp, &error)) < 0 ||
            (strict_week_number && !week_number) ||
            week_number > 53)
          goto err;
	val= tmp;
	break;

        /* Year used with 'strict' %V and %v week numbers */
      case 'X':
      case 'x':
        strict_week_number_year_type= (*ptr=='X');
        tmp= (char*) val + min(4, val_len);
        strict_week_number_year= (int) my_strtoll10(val, &tmp, &error);
        val= tmp;
        break;

        /* Time in AM/PM notation */
      case 'r':
        /*
          We can't just set error here, as we don't want to generate two
          warnings in case of errors
        */
        if (extract_date_time(&time_ampm_format, val,
                              (uint)(val_end - val), l_time,
                              cached_timestamp_type, &val, "time"))
          DBUG_RETURN(1);
        break;

        /* Time in 24-hour notation */
      case 'T':
        if (extract_date_time(&time_24hrs_format, val,
                              (uint)(val_end - val), l_time,
                              cached_timestamp_type, &val, "time"))
          DBUG_RETURN(1);
        break;

        /* Conversion specifiers that match classes of characters */
      case '.':
	while (my_ispunct(cs, *val) && val != val_end)
	  val++;
	break;
      case '@':
	while (my_isalpha(cs, *val) && val != val_end)
	  val++;
	break;
      case '#':
	while (my_isdigit(cs, *val) && val != val_end)
	  val++;
	break;
      default:
	goto err;
      }
      if (error)				// Error from my_strtoll10
	goto err;
    }
    else if (!my_isspace(cs, *ptr))
    {
      if (*val != *ptr)
	goto err;
      val++;
    }
  }
  if (usa_time)
  {
    if (l_time->hour > 12 || l_time->hour < 1)
      goto err;
    l_time->hour= l_time->hour%12+daypart;
  }

  /*
    If we are recursively called for parsing string matching compound
    specifiers we are already done.
  */
  if (sub_pattern_end)
  {
    *sub_pattern_end= val;
    DBUG_RETURN(0);
  }

  if (yearday > 0)
  {
    uint days;
    days= calc_daynr(l_time->year,1,1) +  yearday - 1;
    if (days <= 0 || days > MAX_DAY_NUMBER)
      goto err;
    get_date_from_daynr(days,&l_time->year,&l_time->month,&l_time->day);
  }

  if (week_number >= 0 && weekday)
  {
    int days;
    uint weekday_b;

    /*
      %V,%v require %X,%x resprectively,
      %U,%u should be used with %Y and not %X or %x
    */
    if ((strict_week_number &&
        (strict_week_number_year < 0 ||
         strict_week_number_year_type != sunday_first_n_first_week_non_iso)) ||
        (!strict_week_number && strict_week_number_year >= 0))
      goto err;

    /* Number of days since year 0 till 1st Jan of this year */
    days= calc_daynr((strict_week_number ? strict_week_number_year :
                                           l_time->year),
                     1, 1);
    /* Which day of week is 1st Jan of this year */
    weekday_b= calc_weekday(days, sunday_first_n_first_week_non_iso);

    /*
      Below we are going to sum:
      1) number of days since year 0 till 1st day of 1st week of this year
      2) number of days between 1st week and our week
      3) and position of our day in the week
    */
    if (sunday_first_n_first_week_non_iso)
    {
      days+= ((weekday_b == 0) ? 0 : 7) - weekday_b +
             (week_number - 1) * 7 +
             weekday % 7;
    }
    else
    {
      days+= ((weekday_b <= 3) ? 0 : 7) - weekday_b +
             (week_number - 1) * 7 +
             (weekday - 1);
    }

    if (days <= 0 || days > MAX_DAY_NUMBER)
      goto err;
    get_date_from_daynr(days,&l_time->year,&l_time->month,&l_time->day);
  }

  if (l_time->month > 12 || l_time->day > 31 || l_time->hour > 23 || 
      l_time->minute > 59 || l_time->second > 59)
    goto err;

  if (val != val_end)
  {
    do
    {
      if (!my_isspace(&my_charset_latin1,*val))
      {
	make_truncated_value_warning(current_thd, MYSQL_ERROR::WARN_LEVEL_WARN,
                                     val_begin, length,
				     cached_timestamp_type, NullS);
	break;
      }
    } while (++val != val_end);
  }
  DBUG_RETURN(0);

err:
  {
    char buff[128];
    strmake(buff, val_begin, min(length, sizeof(buff)-1));
    push_warning_printf(current_thd, MYSQL_ERROR::WARN_LEVEL_ERROR,
                        ER_WRONG_VALUE_FOR_TYPE, ER(ER_WRONG_VALUE_FOR_TYPE),
                        date_time_type, buff, "str_to_date");
  }
  DBUG_RETURN(1);
}


/**
  Create a formated date/time value in a string.
*/

bool make_date_time(DATE_TIME_FORMAT *format, MYSQL_TIME *l_time,
		    timestamp_type type, String *str)
{
  char intbuff[15];
  uint hours_i;
  uint weekday;
  ulong length;
  const char *ptr, *end;
  THD *thd= current_thd;
  MY_LOCALE *locale= thd->variables.lc_time_names;

  str->length(0);

  if (l_time->neg)
    str->append('-');
  
  end= (ptr= format->format.str) + format->format.length;
  for (; ptr != end ; ptr++)
  {
    if (*ptr != '%' || ptr+1 == end)
      str->append(*ptr);
    else
    {
      switch (*++ptr) {
      case 'M':
        if (!l_time->month)
          return 1;
        str->append(locale->month_names->type_names[l_time->month-1],
                    (uint) strlen(locale->month_names->type_names[l_time->month-1]),
                    system_charset_info);
        break;
      case 'b':
        if (!l_time->month)
          return 1;
        str->append(locale->ab_month_names->type_names[l_time->month-1],
                    (uint) strlen(locale->ab_month_names->type_names[l_time->month-1]),
                    system_charset_info);
        break;
      case 'W':
        if (type == MYSQL_TIMESTAMP_TIME)
          return 1;
        weekday= calc_weekday(calc_daynr(l_time->year,l_time->month,
                              l_time->day),0);
        str->append(locale->day_names->type_names[weekday],
                    (uint) strlen(locale->day_names->type_names[weekday]),
                    system_charset_info);
        break;
      case 'a':
        if (type == MYSQL_TIMESTAMP_TIME)
          return 1;
        weekday=calc_weekday(calc_daynr(l_time->year,l_time->month,
                             l_time->day),0);
        str->append(locale->ab_day_names->type_names[weekday],
                    (uint) strlen(locale->ab_day_names->type_names[weekday]),
                    system_charset_info);
        break;
      case 'D':
	if (type == MYSQL_TIMESTAMP_TIME)
	  return 1;
	length= (uint) (int10_to_str(l_time->day, intbuff, 10) - intbuff);
	str->append_with_prefill(intbuff, length, 1, '0');
	if (l_time->day >= 10 &&  l_time->day <= 19)
	  str->append(STRING_WITH_LEN("th"));
	else
	{
	  switch (l_time->day %10) {
	  case 1:
	    str->append(STRING_WITH_LEN("st"));
	    break;
	  case 2:
	    str->append(STRING_WITH_LEN("nd"));
	    break;
	  case 3:
	    str->append(STRING_WITH_LEN("rd"));
	    break;
	  default:
	    str->append(STRING_WITH_LEN("th"));
	    break;
	  }
	}
	break;
      case 'Y':
	length= (uint) (int10_to_str(l_time->year, intbuff, 10) - intbuff);
	str->append_with_prefill(intbuff, length, 4, '0');
	break;
      case 'y':
	length= (uint) (int10_to_str(l_time->year%100, intbuff, 10) - intbuff);
	str->append_with_prefill(intbuff, length, 2, '0');
	break;
      case 'm':
	length= (uint) (int10_to_str(l_time->month, intbuff, 10) - intbuff);
	str->append_with_prefill(intbuff, length, 2, '0');
	break;
      case 'c':
	length= (uint) (int10_to_str(l_time->month, intbuff, 10) - intbuff);
	str->append_with_prefill(intbuff, length, 1, '0');
	break;
      case 'd':
	length= (uint) (int10_to_str(l_time->day, intbuff, 10) - intbuff);
	str->append_with_prefill(intbuff, length, 2, '0');
	break;
      case 'e':
	length= (uint) (int10_to_str(l_time->day, intbuff, 10) - intbuff);
	str->append_with_prefill(intbuff, length, 1, '0');
	break;
      case 'f':
	length= (uint) (int10_to_str(l_time->second_part, intbuff, 10) - intbuff);
	str->append_with_prefill(intbuff, length, 6, '0');
	break;
      case 'H':
	length= (uint) (int10_to_str(l_time->hour, intbuff, 10) - intbuff);
	str->append_with_prefill(intbuff, length, 2, '0');
	break;
      case 'h':
      case 'I':
	hours_i= (l_time->hour%24 + 11)%12+1;
	length= (uint) (int10_to_str(hours_i, intbuff, 10) - intbuff);
	str->append_with_prefill(intbuff, length, 2, '0');
	break;
      case 'i':					/* minutes */
	length= (uint) (int10_to_str(l_time->minute, intbuff, 10) - intbuff);
	str->append_with_prefill(intbuff, length, 2, '0');
	break;
      case 'j':
	if (type == MYSQL_TIMESTAMP_TIME)
	  return 1;
	length= (uint) (int10_to_str(calc_daynr(l_time->year,l_time->month,
					l_time->day) - 
		     calc_daynr(l_time->year,1,1) + 1, intbuff, 10) - intbuff);
	str->append_with_prefill(intbuff, length, 3, '0');
	break;
      case 'k':
	length= (uint) (int10_to_str(l_time->hour, intbuff, 10) - intbuff);
	str->append_with_prefill(intbuff, length, 1, '0');
	break;
      case 'l':
	hours_i= (l_time->hour%24 + 11)%12+1;
	length= (uint) (int10_to_str(hours_i, intbuff, 10) - intbuff);
	str->append_with_prefill(intbuff, length, 1, '0');
	break;
      case 'p':
	hours_i= l_time->hour%24;
	str->append(hours_i < 12 ? "AM" : "PM",2);
	break;
      case 'r':
	length= my_sprintf(intbuff, 
		   (intbuff, 
		    ((l_time->hour % 24) < 12) ?
                    "%02d:%02d:%02d AM" : "%02d:%02d:%02d PM",
		    (l_time->hour+11)%12+1,
		    l_time->minute,
		    l_time->second));
	str->append(intbuff, length);
	break;
      case 'S':
      case 's':
	length= (uint) (int10_to_str(l_time->second, intbuff, 10) - intbuff);
	str->append_with_prefill(intbuff, length, 2, '0');
	break;
      case 'T':
	length= my_sprintf(intbuff, 
		   (intbuff, 
		    "%02d:%02d:%02d", 
		    l_time->hour, 
		    l_time->minute,
		    l_time->second));
	str->append(intbuff, length);
	break;
      case 'U':
      case 'u':
      {
	uint year;
	if (type == MYSQL_TIMESTAMP_TIME)
	  return 1;
	length= (uint) (int10_to_str(calc_week(l_time,
				       (*ptr) == 'U' ?
				       WEEK_FIRST_WEEKDAY : WEEK_MONDAY_FIRST,
				       &year),
			     intbuff, 10) - intbuff);
	str->append_with_prefill(intbuff, length, 2, '0');
      }
      break;
      case 'v':
      case 'V':
      {
	uint year;
	if (type == MYSQL_TIMESTAMP_TIME)
	  return 1;
	length= (uint) (int10_to_str(calc_week(l_time,
				       ((*ptr) == 'V' ?
					(WEEK_YEAR | WEEK_FIRST_WEEKDAY) :
					(WEEK_YEAR | WEEK_MONDAY_FIRST)),
				       &year),
			     intbuff, 10) - intbuff);
	str->append_with_prefill(intbuff, length, 2, '0');
      }
      break;
      case 'x':
      case 'X':
      {
	uint year;
	if (type == MYSQL_TIMESTAMP_TIME)
	  return 1;
	(void) calc_week(l_time,
			 ((*ptr) == 'X' ?
			  WEEK_YEAR | WEEK_FIRST_WEEKDAY :
			  WEEK_YEAR | WEEK_MONDAY_FIRST),
			 &year);
	length= (uint) (int10_to_str(year, intbuff, 10) - intbuff);
	str->append_with_prefill(intbuff, length, 4, '0');
      }
      break;
      case 'w':
	if (type == MYSQL_TIMESTAMP_TIME)
	  return 1;
	weekday=calc_weekday(calc_daynr(l_time->year,l_time->month,
					l_time->day),1);
	length= (uint) (int10_to_str(weekday, intbuff, 10) - intbuff);
	str->append_with_prefill(intbuff, length, 1, '0');
	break;

      default:
	str->append(*ptr);
	break;
      }
    }
  }
  return 0;
}


/**
  @details
  Get a array of positive numbers from a string object.
  Each number is separated by 1 non digit character
  Return error if there is too many numbers.
  If there is too few numbers, assume that the numbers are left out
  from the high end. This allows one to give:
  DAY_TO_SECOND as "D MM:HH:SS", "MM:HH:SS" "HH:SS" or as seconds.

  @param length:         length of str
  @param cs:             charset of str
  @param values:         array of results
  @param count:          count of elements in result array
  @param transform_msec: if value is true we suppose
                         that the last part of string value is microseconds
                         and we should transform value to six digit value.
                         For example, '1.1' -> '1.100000'
*/

static bool get_interval_info(const char *str,uint length,CHARSET_INFO *cs,
                              uint count, ulonglong *values,
                              bool transform_msec)
{
  const char *end=str+length;
  uint i;
  while (str != end && !my_isdigit(cs,*str))
    str++;

  for (i=0 ; i < count ; i++)
  {
    longlong value;
    const char *start= str;
    for (value=0; str != end && my_isdigit(cs,*str) ; str++)
      value= value*LL(10) + (longlong) (*str - '0');
    if (transform_msec && i == count - 1) // microseconds always last
    {
<<<<<<< HEAD
      int msec_length= 6 - (int)(str - start);
=======
      long msec_length= 6 - (int) (str - start);
>>>>>>> 4c3005c7
      if (msec_length > 0)
        value*= (long)log_10_int[msec_length];
    }
    values[i]= value;
    while (str != end && !my_isdigit(cs,*str))
      str++;
    if (str == end && i != count-1)
    {
      i++;
      /* Change values[0...i-1] -> values[0...count-1] */
      bmove_upp((uchar*) (values+count), (uchar*) (values+i),
		sizeof(*values)*i);
      bzero((uchar*) values, sizeof(*values)*(count-i));
      break;
    }
  }
  return (str != end);
}


longlong Item_func_period_add::val_int()
{
  DBUG_ASSERT(fixed == 1);
  ulong period=(ulong) args[0]->val_int();
  int months=(int) args[1]->val_int();

  if ((null_value=args[0]->null_value || args[1]->null_value) ||
      period == 0L)
    return 0; /* purecov: inspected */
  return (longlong)
    convert_month_to_period((uint) ((int) convert_period_to_month(period)+
				    months));
}


longlong Item_func_period_diff::val_int()
{
  DBUG_ASSERT(fixed == 1);
  ulong period1=(ulong) args[0]->val_int();
  ulong period2=(ulong) args[1]->val_int();

  if ((null_value=args[0]->null_value || args[1]->null_value))
    return 0; /* purecov: inspected */
  return (longlong) ((long) convert_period_to_month(period1)-
		     (long) convert_period_to_month(period2));
}



longlong Item_func_to_days::val_int()
{
  DBUG_ASSERT(fixed == 1);
  MYSQL_TIME ltime;
  if (get_arg0_date(&ltime, TIME_NO_ZERO_DATE))
    return 0;
  return (longlong) calc_daynr(ltime.year,ltime.month,ltime.day);
}


/*
  Get information about this Item tree monotonicity

  SYNOPSIS
    Item_func_to_days::get_monotonicity_info()

  DESCRIPTION
  Get information about monotonicity of the function represented by this item
  tree.

  RETURN
    See enum_monotonicity_info.
*/

enum_monotonicity_info Item_func_to_days::get_monotonicity_info() const
{
  if (args[0]->type() == Item::FIELD_ITEM)
  {
    if (args[0]->field_type() == MYSQL_TYPE_DATE)
      return MONOTONIC_STRICT_INCREASING_NOT_NULL;
    if (args[0]->field_type() == MYSQL_TYPE_DATETIME)
      return MONOTONIC_INCREASING_NOT_NULL;
  }
  return NON_MONOTONIC;
}


longlong Item_func_to_days::val_int_endpoint(bool left_endp, bool *incl_endp)
{
  DBUG_ASSERT(fixed == 1);
  MYSQL_TIME ltime;
  longlong res;
  int dummy;                                /* unused */
  if (get_arg0_date(&ltime, TIME_FUZZY_DATE))
  {
    /* got NULL, leave the incl_endp intact */
    return LONGLONG_MIN;
  }
  res=(longlong) calc_daynr(ltime.year,ltime.month,ltime.day);
  /* Set to NULL if invalid date, but keep the value */
  null_value= check_date(&ltime,
                         (ltime.year || ltime.month || ltime.day),
                         (TIME_NO_ZERO_IN_DATE | TIME_NO_ZERO_DATE),
                         &dummy);
  if (null_value)
  {
    /*
      Even if the evaluation return NULL, the calc_daynr is useful for pruning
    */
    if (args[0]->field_type() != MYSQL_TYPE_DATE)
      *incl_endp= TRUE;
    return res;
  }
  
  if (args[0]->field_type() == MYSQL_TYPE_DATE)
  {
    // TO_DAYS() is strictly monotonic for dates, leave incl_endp intact
    return res;
  }
 
  /*
    Handle the special but practically useful case of datetime values that
    point to day bound ("strictly less" comparison stays intact):

      col < '2007-09-15 00:00:00'  -> TO_DAYS(col) <  TO_DAYS('2007-09-15')
      col > '2007-09-15 23:59:59'  -> TO_DAYS(col) >  TO_DAYS('2007-09-15')

    which is different from the general case ("strictly less" changes to
    "less or equal"):

      col < '2007-09-15 12:34:56'  -> TO_DAYS(col) <= TO_DAYS('2007-09-15')
  */
  if ((!left_endp && !(ltime.hour || ltime.minute || ltime.second ||
                       ltime.second_part)) ||
       (left_endp && ltime.hour == 23 && ltime.minute == 59 &&
        ltime.second == 59))
    /* do nothing */
    ;
  else
    *incl_endp= TRUE;
  return res;
}


longlong Item_func_dayofyear::val_int()
{
  DBUG_ASSERT(fixed == 1);
  MYSQL_TIME ltime;
  if (get_arg0_date(&ltime,TIME_NO_ZERO_DATE))
    return 0;
  return (longlong) calc_daynr(ltime.year,ltime.month,ltime.day) -
    calc_daynr(ltime.year,1,1) + 1;
}

longlong Item_func_dayofmonth::val_int()
{
  DBUG_ASSERT(fixed == 1);
  MYSQL_TIME ltime;
  (void) get_arg0_date(&ltime, TIME_FUZZY_DATE);
  return (longlong) ltime.day;
}

longlong Item_func_month::val_int()
{
  DBUG_ASSERT(fixed == 1);
  MYSQL_TIME ltime;
  (void) get_arg0_date(&ltime, TIME_FUZZY_DATE);
  return (longlong) ltime.month;
}


void Item_func_monthname::fix_length_and_dec()
{
  THD* thd= current_thd;
  CHARSET_INFO *cs= thd->variables.collation_connection;
  uint32 repertoire= my_charset_repertoire(cs);
  locale= thd->variables.lc_time_names;  
  collation.set(cs, DERIVATION_COERCIBLE, repertoire);
  decimals=0;
  max_length= locale->max_month_name_length * collation.collation->mbmaxlen;
  maybe_null=1; 
}


String* Item_func_monthname::val_str(String* str)
{
  DBUG_ASSERT(fixed == 1);
  const char *month_name;
  uint month= (uint) val_int();
  uint err;

  if (null_value || !month)
  {
    null_value=1;
    return (String*) 0;
  }
  null_value=0;
  month_name= locale->month_names->type_names[month-1];
  str->copy(month_name, (uint) strlen(month_name), &my_charset_utf8_bin,
	    collation.collation, &err);
  return str;
}


/**
  Returns the quarter of the year.
*/

longlong Item_func_quarter::val_int()
{
  DBUG_ASSERT(fixed == 1);
  MYSQL_TIME ltime;
  if (get_arg0_date(&ltime, TIME_FUZZY_DATE))
    return 0;
  return (longlong) ((ltime.month+2)/3);
}

longlong Item_func_hour::val_int()
{
  DBUG_ASSERT(fixed == 1);
  MYSQL_TIME ltime;
  (void) get_arg0_time(&ltime);
  return ltime.hour;
}

longlong Item_func_minute::val_int()
{
  DBUG_ASSERT(fixed == 1);
  MYSQL_TIME ltime;
  (void) get_arg0_time(&ltime);
  return ltime.minute;
}

/**
  Returns the second in time_exp in the range of 0 - 59.
*/
longlong Item_func_second::val_int()
{
  DBUG_ASSERT(fixed == 1);
  MYSQL_TIME ltime;
  (void) get_arg0_time(&ltime);
  return ltime.second;
}


uint week_mode(uint mode)
{
  uint week_format= (mode & 7);
  if (!(week_format & WEEK_MONDAY_FIRST))
    week_format^= WEEK_FIRST_WEEKDAY;
  return week_format;
}

/**
 @verbatim
  The bits in week_format(for calc_week() function) has the following meaning:
   WEEK_MONDAY_FIRST (0)  If not set	Sunday is first day of week
      		   	  If set	Monday is first day of week
   WEEK_YEAR (1)	  If not set	Week is in range 0-53

   	Week 0 is returned for the the last week of the previous year (for
	a date at start of january) In this case one can get 53 for the
	first week of next year.  This flag ensures that the week is
	relevant for the given year. Note that this flag is only
	releveant if WEEK_JANUARY is not set.

			  If set	 Week is in range 1-53.

	In this case one may get week 53 for a date in January (when
	the week is that last week of previous year) and week 1 for a
	date in December.

  WEEK_FIRST_WEEKDAY (2)  If not set	Weeks are numbered according
			   		to ISO 8601:1988
			  If set	The week that contains the first
					'first-day-of-week' is week 1.
	
	ISO 8601:1988 means that if the week containing January 1 has
	four or more days in the new year, then it is week 1;
	Otherwise it is the last week of the previous year, and the
	next week is week 1.
 @endverbatim
*/

longlong Item_func_week::val_int()
{
  DBUG_ASSERT(fixed == 1);
  uint year;
  MYSQL_TIME ltime;
  if (get_arg0_date(&ltime, TIME_NO_ZERO_DATE))
    return 0;
  return (longlong) calc_week(&ltime,
			      week_mode((uint) args[1]->val_int()),
			      &year);
}


longlong Item_func_yearweek::val_int()
{
  DBUG_ASSERT(fixed == 1);
  uint year,week;
  MYSQL_TIME ltime;
  if (get_arg0_date(&ltime, TIME_NO_ZERO_DATE))
    return 0;
  week= calc_week(&ltime, 
		  (week_mode((uint) args[1]->val_int()) | WEEK_YEAR),
		  &year);
  return week+year*100;
}


longlong Item_func_weekday::val_int()
{
  DBUG_ASSERT(fixed == 1);
  MYSQL_TIME ltime;
  
  if (get_arg0_date(&ltime, TIME_NO_ZERO_DATE))
    return 0;

  return (longlong) calc_weekday(calc_daynr(ltime.year, ltime.month,
                                            ltime.day),
                                 odbc_type) + test(odbc_type);
}

void Item_func_dayname::fix_length_and_dec()
{
  THD* thd= current_thd;
  CHARSET_INFO *cs= thd->variables.collation_connection;
  uint32 repertoire= my_charset_repertoire(cs);
  locale= thd->variables.lc_time_names;  
  collation.set(cs, DERIVATION_COERCIBLE, repertoire);
  decimals=0;
  max_length= locale->max_day_name_length * collation.collation->mbmaxlen;
  maybe_null=1; 
}


String* Item_func_dayname::val_str(String* str)
{
  DBUG_ASSERT(fixed == 1);
  uint weekday=(uint) val_int();		// Always Item_func_daynr()
  const char *day_name;
  uint err;

  if (null_value)
    return (String*) 0;
  
  day_name= locale->day_names->type_names[weekday];
  str->copy(day_name, (uint) strlen(day_name), &my_charset_utf8_bin,
	    collation.collation, &err);
  return str;
}


longlong Item_func_year::val_int()
{
  DBUG_ASSERT(fixed == 1);
  MYSQL_TIME ltime;
  (void) get_arg0_date(&ltime, TIME_FUZZY_DATE);
  return (longlong) ltime.year;
}


/*
  Get information about this Item tree monotonicity

  SYNOPSIS
    Item_func_year::get_monotonicity_info()

  DESCRIPTION
  Get information about monotonicity of the function represented by this item
  tree.

  RETURN
    See enum_monotonicity_info.
*/

enum_monotonicity_info Item_func_year::get_monotonicity_info() const
{
  if (args[0]->type() == Item::FIELD_ITEM &&
      (args[0]->field_type() == MYSQL_TYPE_DATE ||
       args[0]->field_type() == MYSQL_TYPE_DATETIME))
    return MONOTONIC_INCREASING;
  return NON_MONOTONIC;
}


longlong Item_func_year::val_int_endpoint(bool left_endp, bool *incl_endp)
{
  DBUG_ASSERT(fixed == 1);
  MYSQL_TIME ltime;
  if (get_arg0_date(&ltime, TIME_FUZZY_DATE))
  {
    /* got NULL, leave the incl_endp intact */
    return LONGLONG_MIN;
  }

  /*
    Handle the special but practically useful case of datetime values that
    point to year bound ("strictly less" comparison stays intact) :

      col < '2007-01-01 00:00:00'  -> YEAR(col) <  2007

    which is different from the general case ("strictly less" changes to
    "less or equal"):

      col < '2007-09-15 23:00:00'  -> YEAR(col) <= 2007
  */
  if (!left_endp && ltime.day == 1 && ltime.month == 1 && 
      !(ltime.hour || ltime.minute || ltime.second || ltime.second_part))
    ; /* do nothing */
  else
    *incl_endp= TRUE;
  return ltime.year;
}


longlong Item_func_unix_timestamp::val_int()
{
  MYSQL_TIME ltime;
  my_bool not_used;
  
  DBUG_ASSERT(fixed == 1);
  if (arg_count == 0)
    return (longlong) current_thd->query_start();
  if (args[0]->type() == FIELD_ITEM)
  {						// Optimize timestamp field
    Field *field=((Item_field*) args[0])->field;
    if (field->type() == MYSQL_TYPE_TIMESTAMP)
      return ((Field_timestamp*) field)->get_timestamp(&null_value);
  }
  
  if (get_arg0_date(&ltime, 0))
  {
    /*
      We have to set null_value again because get_arg0_date will also set it
      to true if we have wrong datetime parameter (and we should return 0 in 
      this case).
    */
    null_value= args[0]->null_value;
    return 0;
  }
  
  return (longlong) TIME_to_timestamp(current_thd, &ltime, &not_used);
}


longlong Item_func_time_to_sec::val_int()
{
  DBUG_ASSERT(fixed == 1);
  MYSQL_TIME ltime;
  longlong seconds;
  (void) get_arg0_time(&ltime);
  seconds=ltime.hour*3600L+ltime.minute*60+ltime.second;
  return ltime.neg ? -seconds : seconds;
}


/**
  Convert a string to a interval value.

  To make code easy, allow interval objects without separators.
*/

bool get_interval_value(Item *args,interval_type int_type,
			       String *str_value, INTERVAL *interval)
{
  ulonglong array[5];
  longlong UNINIT_VAR(value);
  const char *UNINIT_VAR(str);
  size_t UNINIT_VAR(length);
  CHARSET_INFO *cs=str_value->charset();

  bzero((char*) interval,sizeof(*interval));
  if ((int) int_type <= INTERVAL_MICROSECOND)
  {
    value= args->val_int();
    if (args->null_value)
      return 1;
    if (value < 0)
    {
      interval->neg=1;
      value= -value;
    }
  }
  else
  {
    String *res;
    if (!(res=args->val_str(str_value)))
      return (1);

    /* record negative intervalls in interval->neg */
    str=res->ptr();
    const char *end=str+res->length();
    while (str != end && my_isspace(cs,*str))
      str++;
    if (str != end && *str == '-')
    {
      interval->neg=1;
      str++;
    }
    length= (size_t) (end-str);		// Set up pointers to new str
  }

  switch (int_type) {
  case INTERVAL_YEAR:
    interval->year= (ulong) value;
    break;
  case INTERVAL_QUARTER:
    interval->month= (ulong)(value*3);
    break;
  case INTERVAL_MONTH:
    interval->month= (ulong) value;
    break;
  case INTERVAL_WEEK:
    interval->day= (ulong)(value*7);
    break;
  case INTERVAL_DAY:
    interval->day= (ulong) value;
    break;
  case INTERVAL_HOUR:
    interval->hour= (ulong) value;
    break;
  case INTERVAL_MICROSECOND:
    interval->second_part=value;
    break;
  case INTERVAL_MINUTE:
    interval->minute=value;
    break;
  case INTERVAL_SECOND:
    interval->second=value;
    break;
  case INTERVAL_YEAR_MONTH:			// Allow YEAR-MONTH YYYYYMM
    if (get_interval_info(str,length,cs,2,array,0))
      return (1);
    interval->year=  (ulong) array[0];
    interval->month= (ulong) array[1];
    break;
  case INTERVAL_DAY_HOUR:
    if (get_interval_info(str,length,cs,2,array,0))
      return (1);
    interval->day=  (ulong) array[0];
    interval->hour= (ulong) array[1];
    break;
  case INTERVAL_DAY_MICROSECOND:
    if (get_interval_info(str,length,cs,5,array,1))
      return (1);
    interval->day=    (ulong) array[0];
    interval->hour=   (ulong) array[1];
    interval->minute= array[2];
    interval->second= array[3];
    interval->second_part= array[4];
    break;
  case INTERVAL_DAY_MINUTE:
    if (get_interval_info(str,length,cs,3,array,0))
      return (1);
    interval->day=    (ulong) array[0];
    interval->hour=   (ulong) array[1];
    interval->minute= array[2];
    break;
  case INTERVAL_DAY_SECOND:
    if (get_interval_info(str,length,cs,4,array,0))
      return (1);
    interval->day=    (ulong) array[0];
    interval->hour=   (ulong) array[1];
    interval->minute= array[2];
    interval->second= array[3];
    break;
  case INTERVAL_HOUR_MICROSECOND:
    if (get_interval_info(str,length,cs,4,array,1))
      return (1);
    interval->hour=   (ulong) array[0];
    interval->minute= array[1];
    interval->second= array[2];
    interval->second_part= array[3];
    break;
  case INTERVAL_HOUR_MINUTE:
    if (get_interval_info(str,length,cs,2,array,0))
      return (1);
    interval->hour=   (ulong) array[0];
    interval->minute= array[1];
    break;
  case INTERVAL_HOUR_SECOND:
    if (get_interval_info(str,length,cs,3,array,0))
      return (1);
    interval->hour=   (ulong) array[0];
    interval->minute= array[1];
    interval->second= array[2];
    break;
  case INTERVAL_MINUTE_MICROSECOND:
    if (get_interval_info(str,length,cs,3,array,1))
      return (1);
    interval->minute= array[0];
    interval->second= array[1];
    interval->second_part= array[2];
    break;
  case INTERVAL_MINUTE_SECOND:
    if (get_interval_info(str,length,cs,2,array,0))
      return (1);
    interval->minute= array[0];
    interval->second= array[1];
    break;
  case INTERVAL_SECOND_MICROSECOND:
    if (get_interval_info(str,length,cs,2,array,1))
      return (1);
    interval->second= array[0];
    interval->second_part= array[1];
    break;
  case INTERVAL_LAST: /* purecov: begin deadcode */
    DBUG_ASSERT(0); 
    break;            /* purecov: end */
  }
  return 0;
}


String *Item_date::val_str(String *str)
{
  DBUG_ASSERT(fixed == 1);
  MYSQL_TIME ltime;
  if (get_date(&ltime, TIME_FUZZY_DATE))
    return (String *) 0;
  if (str->alloc(MAX_DATE_STRING_REP_LENGTH))
  {
    null_value= 1;
    return (String *) 0;
  }
  make_date((DATE_TIME_FORMAT *) 0, &ltime, str);
  return str;
}


longlong Item_date::val_int()
{
  DBUG_ASSERT(fixed == 1);
  MYSQL_TIME ltime;
  if (get_date(&ltime, TIME_FUZZY_DATE))
    return 0;
  return (longlong) (ltime.year*10000L+ltime.month*100+ltime.day);
}


bool Item_func_from_days::get_date(MYSQL_TIME *ltime, uint fuzzy_date)
{
  longlong value=args[0]->val_int();
  if ((null_value=args[0]->null_value))
    return 1;
  bzero(ltime, sizeof(MYSQL_TIME));
  get_date_from_daynr((long) value, &ltime->year, &ltime->month, &ltime->day);
  ltime->time_type= MYSQL_TIMESTAMP_DATE;
  return 0;
}


void Item_func_curdate::fix_length_and_dec()
{
  collation.set(&my_charset_bin);
  decimals=0; 
  max_length=MAX_DATE_WIDTH*MY_CHARSET_BIN_MB_MAXLEN;

  store_now_in_TIME(&ltime);
  
  /* We don't need to set second_part and neg because they already 0 */
  ltime.hour= ltime.minute= ltime.second= 0;
  ltime.time_type= MYSQL_TIMESTAMP_DATE;
  value= (longlong) TIME_to_ulonglong_date(&ltime);
}

String *Item_func_curdate::val_str(String *str)
{
  DBUG_ASSERT(fixed == 1);
  if (str->alloc(MAX_DATE_STRING_REP_LENGTH))
  {
    null_value= 1;
    return (String *) 0;
  }
  make_date((DATE_TIME_FORMAT *) 0, &ltime, str);
  return str;
}

/**
    Converts current time in my_time_t to MYSQL_TIME represenatation for local
    time zone. Defines time zone (local) used for whole CURDATE function.
*/
void Item_func_curdate_local::store_now_in_TIME(MYSQL_TIME *now_time)
{
  THD *thd= current_thd;
  thd->variables.time_zone->gmt_sec_to_TIME(now_time, 
                                             (my_time_t)thd->query_start());
  thd->time_zone_used= 1;
}


/**
    Converts current time in my_time_t to MYSQL_TIME represenatation for UTC
    time zone. Defines time zone (UTC) used for whole UTC_DATE function.
*/
void Item_func_curdate_utc::store_now_in_TIME(MYSQL_TIME *now_time)
{
  my_tz_UTC->gmt_sec_to_TIME(now_time, 
                             (my_time_t)(current_thd->query_start()));
  /* 
    We are not flagging this query as using time zone, since it uses fixed
    UTC-SYSTEM time-zone.
  */
}


bool Item_func_curdate::get_date(MYSQL_TIME *res,
				 uint fuzzy_date __attribute__((unused)))
{
  *res=ltime;
  return 0;
}


String *Item_func_curtime::val_str(String *str)
{
  DBUG_ASSERT(fixed == 1);
  str_value.set(buff, buff_length, &my_charset_bin);
  return &str_value;
}


void Item_func_curtime::fix_length_and_dec()
{
  MYSQL_TIME ltime;

  decimals= DATETIME_DEC;
  collation.set(&my_charset_bin);
  store_now_in_TIME(&ltime);
  value= TIME_to_ulonglong_time(&ltime);
  buff_length= (uint) my_time_to_str(&ltime, buff);
  max_length= buff_length;
}


/**
    Converts current time in my_time_t to MYSQL_TIME represenatation for local
    time zone. Defines time zone (local) used for whole CURTIME function.
*/
void Item_func_curtime_local::store_now_in_TIME(MYSQL_TIME *now_time)
{
  THD *thd= current_thd;
  thd->variables.time_zone->gmt_sec_to_TIME(now_time, 
                                             (my_time_t)thd->query_start());
  thd->time_zone_used= 1;
}


/**
    Converts current time in my_time_t to MYSQL_TIME represenatation for UTC
    time zone. Defines time zone (UTC) used for whole UTC_TIME function.
*/
void Item_func_curtime_utc::store_now_in_TIME(MYSQL_TIME *now_time)
{
  my_tz_UTC->gmt_sec_to_TIME(now_time, 
                             (my_time_t)(current_thd->query_start()));
  /* 
    We are not flagging this query as using time zone, since it uses fixed
    UTC-SYSTEM time-zone.
  */
}


String *Item_func_now::val_str(String *str)
{
  DBUG_ASSERT(fixed == 1);
  str_value.set(buff,buff_length, &my_charset_bin);
  return &str_value;
}


void Item_func_now::fix_length_and_dec()
{
  decimals= DATETIME_DEC;
  collation.set(&my_charset_bin);

  store_now_in_TIME(&ltime);
  value= (longlong) TIME_to_ulonglong_datetime(&ltime);

  buff_length= (uint) my_datetime_to_str(&ltime, buff);
  max_length= buff_length;
}


/**
    Converts current time in my_time_t to MYSQL_TIME represenatation for local
    time zone. Defines time zone (local) used for whole NOW function.
*/
void Item_func_now_local::store_now_in_TIME(MYSQL_TIME *now_time)
{
  THD *thd= current_thd;
  thd->variables.time_zone->gmt_sec_to_TIME(now_time, 
                                             (my_time_t)thd->query_start());
  thd->time_zone_used= 1;
}


/**
    Converts current time in my_time_t to MYSQL_TIME represenatation for UTC
    time zone. Defines time zone (UTC) used for whole UTC_TIMESTAMP function.
*/
void Item_func_now_utc::store_now_in_TIME(MYSQL_TIME *now_time)
{
  my_tz_UTC->gmt_sec_to_TIME(now_time, 
                             (my_time_t)(current_thd->query_start()));
  /* 
    We are not flagging this query as using time zone, since it uses fixed
    UTC-SYSTEM time-zone.
  */
}


bool Item_func_now::get_date(MYSQL_TIME *res,
                             uint fuzzy_date __attribute__((unused)))
{
  *res= ltime;
  return 0;
}


int Item_func_now::save_in_field(Field *to, bool no_conversions)
{
  to->set_notnull();
  return to->store_time(&ltime, MYSQL_TIMESTAMP_DATETIME);
}


/**
    Converts current time in my_time_t to MYSQL_TIME represenatation for local
    time zone. Defines time zone (local) used for whole SYSDATE function.
*/
void Item_func_sysdate_local::store_now_in_TIME(MYSQL_TIME *now_time)
{
  THD *thd= current_thd;
  thd->variables.time_zone->gmt_sec_to_TIME(now_time, (my_time_t) my_time(0));
  thd->time_zone_used= 1;
}


String *Item_func_sysdate_local::val_str(String *str)
{
  DBUG_ASSERT(fixed == 1);
  store_now_in_TIME(&ltime);
  buff_length= (uint) my_datetime_to_str(&ltime, buff);
  str_value.set(buff, buff_length, &my_charset_bin);
  return &str_value;
}


longlong Item_func_sysdate_local::val_int()
{
  DBUG_ASSERT(fixed == 1);
  store_now_in_TIME(&ltime);
  return (longlong) TIME_to_ulonglong_datetime(&ltime);
}


double Item_func_sysdate_local::val_real()
{
  DBUG_ASSERT(fixed == 1);
  store_now_in_TIME(&ltime);
  return ulonglong2double(TIME_to_ulonglong_datetime(&ltime));
}


void Item_func_sysdate_local::fix_length_and_dec()
{
  decimals= 0;
  collation.set(&my_charset_bin);
  max_length= MAX_DATETIME_WIDTH*MY_CHARSET_BIN_MB_MAXLEN;
}


bool Item_func_sysdate_local::get_date(MYSQL_TIME *res,
                                       uint fuzzy_date __attribute__((unused)))
{
  store_now_in_TIME(&ltime);
  *res= ltime;
  return 0;
}


int Item_func_sysdate_local::save_in_field(Field *to, bool no_conversions)
{
  store_now_in_TIME(&ltime);
  to->set_notnull();
  to->store_time(&ltime, MYSQL_TIMESTAMP_DATETIME);
  return 0;
}


String *Item_func_sec_to_time::val_str(String *str)
{
  DBUG_ASSERT(fixed == 1);
  MYSQL_TIME ltime;
  longlong arg_val= args[0]->val_int(); 

  if ((null_value=args[0]->null_value) ||
      str->alloc(MAX_DATE_STRING_REP_LENGTH))
  {
    null_value= 1;
    return (String*) 0;
  }

  sec_to_time(arg_val, args[0]->unsigned_flag, &ltime);
  
  make_time((DATE_TIME_FORMAT *) 0, &ltime, str);
  return str;
}


longlong Item_func_sec_to_time::val_int()
{
  DBUG_ASSERT(fixed == 1);
  MYSQL_TIME ltime;
  longlong arg_val= args[0]->val_int(); 
  
  if ((null_value=args[0]->null_value))
    return 0;

  sec_to_time(arg_val, args[0]->unsigned_flag, &ltime);

  return (ltime.neg ? -1 : 1) *
    ((ltime.hour)*10000 + ltime.minute*100 + ltime.second);
}


void Item_func_date_format::fix_length_and_dec()
{
  THD* thd= current_thd;
  /*
    Must use this_item() in case it's a local SP variable
    (for ->max_length and ->str_value)
  */
  Item *arg1= args[1]->this_item();

  decimals=0;
  CHARSET_INFO *cs= thd->variables.collation_connection;
  uint32 repertoire= arg1->collation.repertoire;
  if (!thd->variables.lc_time_names->is_ascii)
    repertoire|= MY_REPERTOIRE_EXTENDED;
  collation.set(cs, arg1->collation.derivation, repertoire);
  if (arg1->type() == STRING_ITEM)
  {						// Optimize the normal case
    fixed_length=1;
    max_length= format_length(&arg1->str_value) *
                collation.collation->mbmaxlen;
  }
  else
  {
    fixed_length=0;
    max_length=min(arg1->max_length, MAX_BLOB_WIDTH) * 10 *
                   collation.collation->mbmaxlen;
    set_if_smaller(max_length,MAX_BLOB_WIDTH);
  }
  maybe_null=1;					// If wrong date
}


bool Item_func_date_format::eq(const Item *item, bool binary_cmp) const
{
  Item_func_date_format *item_func;

  if (item->type() != FUNC_ITEM)
    return 0;
  if (func_name() != ((Item_func*) item)->func_name())
    return 0;
  if (this == item)
    return 1;
  item_func= (Item_func_date_format*) item;
  if (!args[0]->eq(item_func->args[0], binary_cmp))
    return 0;
  /*
    We must compare format string case sensitive.
    This needed because format modifiers with different case,
    for example %m and %M, have different meaning.
  */
  if (!args[1]->eq(item_func->args[1], 1))
    return 0;
  return 1;
}



uint Item_func_date_format::format_length(const String *format)
{
  uint size=0;
  const char *ptr=format->ptr();
  const char *end=ptr+format->length();

  for (; ptr != end ; ptr++)
  {
    if (*ptr != '%' || ptr == end-1)
      size++;
    else
    {
      switch(*++ptr) {
      case 'M': /* month, textual */
      case 'W': /* day (of the week), textual */
	size += 64; /* large for UTF8 locale data */
	break;
      case 'D': /* day (of the month), numeric plus english suffix */
      case 'Y': /* year, numeric, 4 digits */
      case 'x': /* Year, used with 'v' */
      case 'X': /* Year, used with 'v, where week starts with Monday' */
	size += 4;
	break;
      case 'a': /* locale's abbreviated weekday name (Sun..Sat) */
      case 'b': /* locale's abbreviated month name (Jan.Dec) */
	size += 32; /* large for UTF8 locale data */
	break;
      case 'j': /* day of year (001..366) */
	size += 3;
	break;
      case 'U': /* week (00..52) */
      case 'u': /* week (00..52), where week starts with Monday */
      case 'V': /* week 1..53 used with 'x' */
      case 'v': /* week 1..53 used with 'x', where week starts with Monday */
      case 'y': /* year, numeric, 2 digits */
      case 'm': /* month, numeric */
      case 'd': /* day (of the month), numeric */
      case 'h': /* hour (01..12) */
      case 'I': /* --||-- */
      case 'i': /* minutes, numeric */
      case 'l': /* hour ( 1..12) */
      case 'p': /* locale's AM or PM */
      case 'S': /* second (00..61) */
      case 's': /* seconds, numeric */
      case 'c': /* month (0..12) */
      case 'e': /* day (0..31) */
	size += 2;
	break;
      case 'k': /* hour ( 0..23) */
      case 'H': /* hour (00..23; value > 23 OK, padding always 2-digit) */
	size += 7; /* docs allow > 23, range depends on sizeof(unsigned int) */
	break;
      case 'r': /* time, 12-hour (hh:mm:ss [AP]M) */
	size += 11;
	break;
      case 'T': /* time, 24-hour (hh:mm:ss) */
	size += 8;
	break;
      case 'f': /* microseconds */
	size += 6;
	break;
      case 'w': /* day (of the week), numeric */
      case '%':
      default:
	size++;
	break;
      }
    }
  }
  return size;
}


String *Item_func_date_format::val_str(String *str)
{
  String *format;
  MYSQL_TIME l_time;
  uint size;
  DBUG_ASSERT(fixed == 1);

  if (!is_time_format)
  {
    if (get_arg0_date(&l_time, TIME_FUZZY_DATE))
      return 0;
  }
  else
  {
    String *res;
    if (!(res=args[0]->val_str(str)) ||
	(str_to_time_with_warn(res->ptr(), res->length(), &l_time)))
      goto null_date;

    l_time.year=l_time.month=l_time.day=0;
    null_value=0;
  }

  if (!(format = args[1]->val_str(str)) || !format->length())
    goto null_date;

  if (fixed_length)
    size=max_length;
  else
    size=format_length(format);

  if (size < MAX_DATE_STRING_REP_LENGTH)
    size= MAX_DATE_STRING_REP_LENGTH;

  if (format == str)
    str= &value;				// Save result here
  if (str->alloc(size))
    goto null_date;

  DATE_TIME_FORMAT date_time_format;
  date_time_format.format.str=    (char*) format->ptr();
  date_time_format.format.length= format->length(); 

  /* Create the result string */
  str->set_charset(collation.collation);
  if (!make_date_time(&date_time_format, &l_time,
                      is_time_format ? MYSQL_TIMESTAMP_TIME :
                                       MYSQL_TIMESTAMP_DATE,
                      str))
    return str;

null_date:
  null_value=1;
  return 0;
}


void Item_func_from_unixtime::fix_length_and_dec()
{ 
  thd= current_thd;
  collation.set(&my_charset_bin);
  decimals= DATETIME_DEC;
  max_length=MAX_DATETIME_WIDTH*MY_CHARSET_BIN_MB_MAXLEN;
  maybe_null= 1;
  thd->time_zone_used= 1;
}


String *Item_func_from_unixtime::val_str(String *str)
{
  MYSQL_TIME time_tmp;

  DBUG_ASSERT(fixed == 1);

  if (get_date(&time_tmp, 0))
    return 0;

  if (str->alloc(MAX_DATE_STRING_REP_LENGTH))
  {
    null_value= 1;
    return 0;
  }

  make_datetime((DATE_TIME_FORMAT *) 0, &time_tmp, str);

  return str;
}


longlong Item_func_from_unixtime::val_int()
{
  MYSQL_TIME time_tmp;

  DBUG_ASSERT(fixed == 1);

  if (get_date(&time_tmp, 0))
    return 0;

  return (longlong) TIME_to_ulonglong_datetime(&time_tmp);
}

bool Item_func_from_unixtime::get_date(MYSQL_TIME *ltime,
				       uint fuzzy_date __attribute__((unused)))
{
  ulonglong tmp= (ulonglong)(args[0]->val_int());
  /*
    "tmp > TIMESTAMP_MAX_VALUE" check also covers case of negative
    from_unixtime() argument since tmp is unsigned.
  */
  if ((null_value= (args[0]->null_value || tmp > TIMESTAMP_MAX_VALUE)))
    return 1;

  thd->variables.time_zone->gmt_sec_to_TIME(ltime, (my_time_t)tmp);

  return 0;
}


void Item_func_convert_tz::fix_length_and_dec()
{
  collation.set(&my_charset_bin);
  decimals= 0;
  max_length= MAX_DATETIME_WIDTH*MY_CHARSET_BIN_MB_MAXLEN;
  maybe_null= 1;
}


String *Item_func_convert_tz::val_str(String *str)
{
  MYSQL_TIME time_tmp;

  if (get_date(&time_tmp, 0))
    return 0;

  if (str->alloc(MAX_DATE_STRING_REP_LENGTH))
  {
    null_value= 1;
    return 0;
  }

  make_datetime((DATE_TIME_FORMAT *) 0, &time_tmp, str);

  return str;
}


longlong Item_func_convert_tz::val_int()
{
  MYSQL_TIME time_tmp;

  if (get_date(&time_tmp, 0))
    return 0;
  
  return (longlong)TIME_to_ulonglong_datetime(&time_tmp);
}


bool Item_func_convert_tz::get_date(MYSQL_TIME *ltime,
                                    uint fuzzy_date __attribute__((unused)))
{
  my_time_t my_time_tmp;
  String str;
  THD *thd= current_thd;

  if (!from_tz_cached)
  {
    from_tz= my_tz_find(thd, args[1]->val_str(&str));
    from_tz_cached= args[1]->const_item();
  }

  if (!to_tz_cached)
  {
    to_tz= my_tz_find(thd, args[2]->val_str(&str));
    to_tz_cached= args[2]->const_item();
  }

  if (from_tz==0 || to_tz==0 || get_arg0_date(ltime, TIME_NO_ZERO_DATE))
  {
    null_value= 1;
    return 1;
  }

  {
    my_bool not_used;
    my_time_tmp= from_tz->TIME_to_gmt_sec(ltime, &not_used);
    /* my_time_tmp is guranteed to be in the allowed range */
    if (my_time_tmp)
      to_tz->gmt_sec_to_TIME(ltime, my_time_tmp);
  }

  null_value= 0;
  return 0;
}


void Item_func_convert_tz::cleanup()
{
  from_tz_cached= to_tz_cached= 0;
  Item_date_func::cleanup();
}


void Item_date_add_interval::fix_length_and_dec()
{
  enum_field_types arg0_field_type;

  collation.set(&my_charset_bin);
  maybe_null=1;
  max_length=MAX_DATETIME_FULL_WIDTH*MY_CHARSET_BIN_MB_MAXLEN;
  value.alloc(max_length);

  /*
    The field type for the result of an Item_date function is defined as
    follows:

    - If first arg is a MYSQL_TYPE_DATETIME result is MYSQL_TYPE_DATETIME
    - If first arg is a MYSQL_TYPE_DATE and the interval type uses hours,
      minutes or seconds then type is MYSQL_TYPE_DATETIME.
    - Otherwise the result is MYSQL_TYPE_STRING
      (This is because you can't know if the string contains a DATE, MYSQL_TIME or
      DATETIME argument)
  */
  cached_field_type= MYSQL_TYPE_STRING;
  arg0_field_type= args[0]->field_type();
  if (arg0_field_type == MYSQL_TYPE_DATETIME ||
      arg0_field_type == MYSQL_TYPE_TIMESTAMP)
    cached_field_type= MYSQL_TYPE_DATETIME;
  else if (arg0_field_type == MYSQL_TYPE_DATE)
  {
    if (int_type <= INTERVAL_DAY || int_type == INTERVAL_YEAR_MONTH)
      cached_field_type= arg0_field_type;
    else
      cached_field_type= MYSQL_TYPE_DATETIME;
  }
}


/* Here arg[1] is a Item_interval object */

bool Item_date_add_interval::get_date(MYSQL_TIME *ltime, uint fuzzy_date)
{
  INTERVAL interval;

  if (args[0]->get_date(ltime, TIME_NO_ZERO_DATE) ||
      get_interval_value(args[1], int_type, &value, &interval))
    return (null_value=1);

  if (date_sub_interval)
    interval.neg = !interval.neg;

  if ((null_value= date_add_interval(ltime, int_type, interval)))
    return 1;
  return 0;
}


String *Item_date_add_interval::val_str(String *str)
{
  DBUG_ASSERT(fixed == 1);
  MYSQL_TIME ltime;
  enum date_time_format_types format;

  if (Item_date_add_interval::get_date(&ltime, TIME_NO_ZERO_DATE))
    return 0;

  if (ltime.time_type == MYSQL_TIMESTAMP_DATE)
    format= DATE_ONLY;
  else if (ltime.second_part)
    format= DATE_TIME_MICROSECOND;
  else
    format= DATE_TIME;

  if (!make_datetime(format, &ltime, str))
    return str;

  null_value=1;
  return 0;
}


longlong Item_date_add_interval::val_int()
{
  DBUG_ASSERT(fixed == 1);
  MYSQL_TIME ltime;
  longlong date;
  if (Item_date_add_interval::get_date(&ltime, TIME_NO_ZERO_DATE))
    return (longlong) 0;
  date = (ltime.year*100L + ltime.month)*100L + ltime.day;
  return ltime.time_type == MYSQL_TIMESTAMP_DATE ? date :
    ((date*100L + ltime.hour)*100L+ ltime.minute)*100L + ltime.second;
}



bool Item_date_add_interval::eq(const Item *item, bool binary_cmp) const
{
  Item_date_add_interval *other= (Item_date_add_interval*) item;
  if (!Item_func::eq(item, binary_cmp))
    return 0;
  return ((int_type == other->int_type) &&
          (date_sub_interval == other->date_sub_interval));
}

/*
   'interval_names' reflects the order of the enumeration interval_type.
   See item_timefunc.h
 */

static const char *interval_names[]=
{
  "year", "quarter", "month", "week", "day",  
  "hour", "minute", "second", "microsecond",
  "year_month", "day_hour", "day_minute", 
  "day_second", "hour_minute", "hour_second",
  "minute_second", "day_microsecond",
  "hour_microsecond", "minute_microsecond",
  "second_microsecond"
};

void Item_date_add_interval::print(String *str, enum_query_type query_type)
{
  str->append('(');
  args[0]->print(str, query_type);
  str->append(date_sub_interval?" - interval ":" + interval ");
  args[1]->print(str, query_type);
  str->append(' ');
  str->append(interval_names[int_type]);
  str->append(')');
}

void Item_extract::print(String *str, enum_query_type query_type)
{
  str->append(STRING_WITH_LEN("extract("));
  str->append(interval_names[int_type]);
  str->append(STRING_WITH_LEN(" from "));
  args[0]->print(str, query_type);
  str->append(')');
}

void Item_extract::fix_length_and_dec()
{
  value.alloc(32);				// alloc buffer

  maybe_null=1;					// If wrong date
  switch (int_type) {
  case INTERVAL_YEAR:		max_length=4; date_value=1; break;
  case INTERVAL_YEAR_MONTH:	max_length=6; date_value=1; break;
  case INTERVAL_QUARTER:        max_length=2; date_value=1; break;
  case INTERVAL_MONTH:		max_length=2; date_value=1; break;
  case INTERVAL_WEEK:		max_length=2; date_value=1; break;
  case INTERVAL_DAY:		max_length=2; date_value=1; break;
  case INTERVAL_DAY_HOUR:	max_length=9; date_value=0; break;
  case INTERVAL_DAY_MINUTE:	max_length=11; date_value=0; break;
  case INTERVAL_DAY_SECOND:	max_length=13; date_value=0; break;
  case INTERVAL_HOUR:		max_length=2; date_value=0; break;
  case INTERVAL_HOUR_MINUTE:	max_length=4; date_value=0; break;
  case INTERVAL_HOUR_SECOND:	max_length=6; date_value=0; break;
  case INTERVAL_MINUTE:		max_length=2; date_value=0; break;
  case INTERVAL_MINUTE_SECOND:	max_length=4; date_value=0; break;
  case INTERVAL_SECOND:		max_length=2; date_value=0; break;
  case INTERVAL_MICROSECOND:	max_length=2; date_value=0; break;
  case INTERVAL_DAY_MICROSECOND: max_length=20; date_value=0; break;
  case INTERVAL_HOUR_MICROSECOND: max_length=13; date_value=0; break;
  case INTERVAL_MINUTE_MICROSECOND: max_length=11; date_value=0; break;
  case INTERVAL_SECOND_MICROSECOND: max_length=9; date_value=0; break;
  case INTERVAL_LAST: DBUG_ASSERT(0); break; /* purecov: deadcode */
  }
}


longlong Item_extract::val_int()
{
  DBUG_ASSERT(fixed == 1);
  MYSQL_TIME ltime;
  uint year;
  ulong week_format;
  long neg;
  if (date_value)
  {
    if (get_arg0_date(&ltime, TIME_FUZZY_DATE))
      return 0;
    neg=1;
  }
  else
  {
    String *res= args[0]->val_str(&value);
    if (!res || str_to_time_with_warn(res->ptr(), res->length(), &ltime))
    {
      null_value=1;
      return 0;
    }
    neg= ltime.neg ? -1 : 1;
    null_value=0;
  }
  switch (int_type) {
  case INTERVAL_YEAR:		return ltime.year;
  case INTERVAL_YEAR_MONTH:	return ltime.year*100L+ltime.month;
  case INTERVAL_QUARTER:	return (ltime.month+2)/3;
  case INTERVAL_MONTH:		return ltime.month;
  case INTERVAL_WEEK:
  {
    week_format= current_thd->variables.default_week_format;
    return calc_week(&ltime, week_mode(week_format), &year);
  }
  case INTERVAL_DAY:		return ltime.day;
  case INTERVAL_DAY_HOUR:	return (long) (ltime.day*100L+ltime.hour)*neg;
  case INTERVAL_DAY_MINUTE:	return (long) (ltime.day*10000L+
					       ltime.hour*100L+
					       ltime.minute)*neg;
  case INTERVAL_DAY_SECOND:	 return ((longlong) ltime.day*1000000L+
					 (longlong) (ltime.hour*10000L+
						     ltime.minute*100+
						     ltime.second))*neg;
  case INTERVAL_HOUR:		return (long) ltime.hour*neg;
  case INTERVAL_HOUR_MINUTE:	return (long) (ltime.hour*100+ltime.minute)*neg;
  case INTERVAL_HOUR_SECOND:	return (long) (ltime.hour*10000+ltime.minute*100+
					       ltime.second)*neg;
  case INTERVAL_MINUTE:		return (long) ltime.minute*neg;
  case INTERVAL_MINUTE_SECOND:	return (long) (ltime.minute*100+ltime.second)*neg;
  case INTERVAL_SECOND:		return (long) ltime.second*neg;
  case INTERVAL_MICROSECOND:	return (long) ltime.second_part*neg;
  case INTERVAL_DAY_MICROSECOND: return (((longlong)ltime.day*1000000L +
					  (longlong)ltime.hour*10000L +
					  ltime.minute*100 +
					  ltime.second)*1000000L +
					 ltime.second_part)*neg;
  case INTERVAL_HOUR_MICROSECOND: return (((longlong)ltime.hour*10000L +
					   ltime.minute*100 +
					   ltime.second)*1000000L +
					  ltime.second_part)*neg;
  case INTERVAL_MINUTE_MICROSECOND: return (((longlong)(ltime.minute*100+
							ltime.second))*1000000L+
					    ltime.second_part)*neg;
  case INTERVAL_SECOND_MICROSECOND: return ((longlong)ltime.second*1000000L+
					    ltime.second_part)*neg;
  case INTERVAL_LAST: DBUG_ASSERT(0); break;  /* purecov: deadcode */
  }
  return 0;					// Impossible
}

bool Item_extract::eq(const Item *item, bool binary_cmp) const
{
  if (this == item)
    return 1;
  if (item->type() != FUNC_ITEM ||
      functype() != ((Item_func*)item)->functype())
    return 0;

  Item_extract* ie= (Item_extract*)item;
  if (ie->int_type != int_type)
    return 0;

  if (!args[0]->eq(ie->args[0], binary_cmp))
      return 0;
  return 1;
}


bool Item_char_typecast::eq(const Item *item, bool binary_cmp) const
{
  if (this == item)
    return 1;
  if (item->type() != FUNC_ITEM ||
      functype() != ((Item_func*)item)->functype())
    return 0;

  Item_char_typecast *cast= (Item_char_typecast*)item;
  if (cast_length != cast->cast_length ||
      cast_cs     != cast->cast_cs)
    return 0;

  if (!args[0]->eq(cast->args[0], binary_cmp))
      return 0;
  return 1;
}

void Item_typecast::print(String *str, enum_query_type query_type)
{
  str->append(STRING_WITH_LEN("cast("));
  args[0]->print(str, query_type);
  str->append(STRING_WITH_LEN(" as "));
  str->append(cast_type());
  str->append(')');
}


void Item_char_typecast::print(String *str, enum_query_type query_type)
{
  str->append(STRING_WITH_LEN("cast("));
  args[0]->print(str, query_type);
  str->append(STRING_WITH_LEN(" as char"));
  if (cast_length >= 0)
  {
    str->append('(');
    char buffer[20];
    // my_charset_bin is good enough for numbers
    String st(buffer, sizeof(buffer), &my_charset_bin);
    st.set((ulonglong)cast_length, &my_charset_bin);
    str->append(st);
    str->append(')');
  }
  if (cast_cs)
  {
    str->append(STRING_WITH_LEN(" charset "));
    str->append(cast_cs->csname);
  }
  str->append(')');
}

String *Item_char_typecast::val_str(String *str)
{
  DBUG_ASSERT(fixed == 1);
  String *res;
  uint32 length;

  if (!charset_conversion)
  {
    if (!(res= args[0]->val_str(str)))
    {
      null_value= 1;
      return 0;
    }
  }
  else
  {
    // Convert character set if differ
    uint dummy_errors;
    if (!(res= args[0]->val_str(&tmp_value)) ||
        str->copy(res->ptr(), res->length(), from_cs,
        cast_cs, &dummy_errors))
    {
      null_value= 1;
      return 0;
    }
    res= str;
  }

  res->set_charset(cast_cs);

  /*
    Cut the tail if cast with length
    and the result is longer than cast length, e.g.
    CAST('string' AS CHAR(1))
  */
  if (cast_length >= 0)
  {
    if (res->length() > (length= (uint32) res->charpos(cast_length)))
    {                                           // Safe even if const arg
      char char_type[40];
      my_snprintf(char_type, sizeof(char_type), "%s(%lu)",
                  cast_cs == &my_charset_bin ? "BINARY" : "CHAR",
                  (ulong) length);

      if (!res->alloced_length())
      {                                         // Don't change const str
        str_value= *res;                        // Not malloced string
        res= &str_value;
      }
      push_warning_printf(current_thd, MYSQL_ERROR::WARN_LEVEL_WARN,
                          ER_TRUNCATED_WRONG_VALUE,
                          ER(ER_TRUNCATED_WRONG_VALUE), char_type,
                          res->c_ptr_safe());
      res->length((uint) length);
    }
    else if (cast_cs == &my_charset_bin && res->length() < (uint) cast_length)
    {
      if (res->alloced_length() < (uint) cast_length)
      {
        str->alloc(cast_length);
        str->copy(*res);
        res= str;
      }
      bzero((char*) res->ptr() + res->length(),
            (uint) cast_length - res->length());
      res->length(cast_length);
    }
  }
  null_value= 0;
  return res;
}


void Item_char_typecast::fix_length_and_dec()
{
  uint32 char_length;
  /* 
     We always force character set conversion if cast_cs
     is a multi-byte character set. It garantees that the
     result of CAST is a well-formed string.
     For single-byte character sets we allow just to copy
     from the argument. A single-byte character sets string
     is always well-formed. 
     
     There is a special trick to convert form a number to ucs2.
     As numbers have my_charset_bin as their character set,
     it wouldn't do conversion to ucs2 without an additional action.
     To force conversion, we should pretend to be non-binary.
     Let's choose from_cs this way:
     - If the argument in a number and cast_cs is ucs2 (i.e. mbminlen > 1),
       then from_cs is set to latin1, to perform latin1 -> ucs2 conversion.
     - If the argument is a number and cast_cs is ASCII-compatible
       (i.e. mbminlen == 1), then from_cs is set to cast_cs,
       which allows just to take over the args[0]->val_str() result
       and thus avoid unnecessary character set conversion.
     - If the argument is not a number, then from_cs is set to
       the argument's charset.

       Note (TODO): we could use repertoire technique here.
  */
  from_cs= (args[0]->result_type() == INT_RESULT || 
            args[0]->result_type() == DECIMAL_RESULT ||
            args[0]->result_type() == REAL_RESULT) ?
           (cast_cs->mbminlen == 1 ? cast_cs : &my_charset_latin1) :
           args[0]->collation.collation;
  charset_conversion= (cast_cs->mbmaxlen > 1) ||
                      (!my_charset_same(from_cs, cast_cs) &&
                       from_cs != &my_charset_bin &&
                       cast_cs != &my_charset_bin);
  collation.set(cast_cs, DERIVATION_IMPLICIT);
  char_length= (cast_length >= 0) ? cast_length :
                args[0]->max_length /
                (cast_cs == &my_charset_bin ? 1 : args[0]->collation.collation->mbmaxlen);
  max_length= char_length * cast_cs->mbmaxlen;
}


String *Item_datetime_typecast::val_str(String *str)
{
  DBUG_ASSERT(fixed == 1);
  MYSQL_TIME ltime;

  if (!get_arg0_date(&ltime, TIME_FUZZY_DATE) &&
      !make_datetime(ltime.second_part ? DATE_TIME_MICROSECOND : DATE_TIME, 
		     &ltime, str))
    return str;

  null_value=1;
  return 0;
}


longlong Item_datetime_typecast::val_int()
{
  DBUG_ASSERT(fixed == 1);
  MYSQL_TIME ltime;
  if (get_arg0_date(&ltime,1))
  {
    null_value= 1;
    return 0;
  }

  return TIME_to_ulonglong_datetime(&ltime);
}


bool Item_time_typecast::get_time(MYSQL_TIME *ltime)
{
  bool res= get_arg0_time(ltime);
  /*
    For MYSQL_TIMESTAMP_TIME value we can have non-zero day part,
    which we should not lose.
  */
  if (ltime->time_type == MYSQL_TIMESTAMP_DATETIME)
    ltime->year= ltime->month= ltime->day= 0;
  ltime->time_type= MYSQL_TIMESTAMP_TIME;
  return res;
}


longlong Item_time_typecast::val_int()
{
  MYSQL_TIME ltime;
  if (get_time(&ltime))
  {
    null_value= 1;
    return 0;
  }
  return ltime.hour * 10000L + ltime.minute * 100 + ltime.second;
}

String *Item_time_typecast::val_str(String *str)
{
  DBUG_ASSERT(fixed == 1);
  MYSQL_TIME ltime;

  if (!get_arg0_time(&ltime) &&
      !make_datetime(ltime.second_part ? TIME_MICROSECOND : TIME_ONLY,
		     &ltime, str))
    return str;

  null_value=1;
  return 0;
}


bool Item_date_typecast::get_date(MYSQL_TIME *ltime, uint fuzzy_date)
{
  bool res= get_arg0_date(ltime, TIME_FUZZY_DATE);
  ltime->hour= ltime->minute= ltime->second= ltime->second_part= 0;
  ltime->time_type= MYSQL_TIMESTAMP_DATE;
  return res;
}


bool Item_date_typecast::get_time(MYSQL_TIME *ltime)
{
  bzero((char *)ltime, sizeof(MYSQL_TIME));
  return args[0]->null_value;
}


String *Item_date_typecast::val_str(String *str)
{
  DBUG_ASSERT(fixed == 1);
  MYSQL_TIME ltime;

  if (!get_arg0_date(&ltime, TIME_FUZZY_DATE) &&
      !str->alloc(MAX_DATE_STRING_REP_LENGTH))
  {
    make_date((DATE_TIME_FORMAT *) 0, &ltime, str);
    return str;
  }

  null_value=1;
  return 0;
}

longlong Item_date_typecast::val_int()
{
  DBUG_ASSERT(fixed == 1);
  MYSQL_TIME ltime;
  if ((null_value= args[0]->get_date(&ltime, TIME_FUZZY_DATE)))
    return 0;
  return (longlong) (ltime.year * 10000L + ltime.month * 100 + ltime.day);
}

/**
  MAKEDATE(a,b) is a date function that creates a date value 
  from a year and day value.

  NOTES:
    As arguments are integers, we can't know if the year is a 2 digit or 4 digit year.
    In this case we treat all years < 100 as 2 digit years. Ie, this is not safe
    for dates between 0000-01-01 and 0099-12-31
*/

String *Item_func_makedate::val_str(String *str)
{
  DBUG_ASSERT(fixed == 1);
  MYSQL_TIME l_time;
  long daynr=  (long) args[1]->val_int();
  long year= (long) args[0]->val_int();
  long days;

  if (args[0]->null_value || args[1]->null_value ||
      year < 0 || daynr <= 0)
    goto err;

  if (year < 100)
    year= year_2000_handling(year);

  days= calc_daynr(year,1,1) + daynr - 1;
  /* Day number from year 0 to 9999-12-31 */
  if (days >= 0 && days <= MAX_DAY_NUMBER)
  {
    null_value=0;
    get_date_from_daynr(days,&l_time.year,&l_time.month,&l_time.day);
    if (str->alloc(MAX_DATE_STRING_REP_LENGTH))
      goto err;
    make_date((DATE_TIME_FORMAT *) 0, &l_time, str);
    return str;
  }

err:
  null_value=1;
  return 0;
}


/*
  MAKEDATE(a,b) is a date function that creates a date value 
  from a year and day value.

  NOTES:
    As arguments are integers, we can't know if the year is a 2 digit or 4 digit year.
    In this case we treat all years < 100 as 2 digit years. Ie, this is not safe
    for dates between 0000-01-01 and 0099-12-31
*/

longlong Item_func_makedate::val_int()
{
  DBUG_ASSERT(fixed == 1);
  MYSQL_TIME l_time;
  long daynr=  (long) args[1]->val_int();
  long year= (long) args[0]->val_int();
  long days;

  if (args[0]->null_value || args[1]->null_value ||
      year < 0 || daynr <= 0)
    goto err;

  if (year < 100)
    year= year_2000_handling(year);

  days= calc_daynr(year,1,1) + daynr - 1;
  /* Day number from year 0 to 9999-12-31 */
  if (days >= 0 && days < MAX_DAY_NUMBER)
  {
    null_value=0;
    get_date_from_daynr(days,&l_time.year,&l_time.month,&l_time.day);
    return (longlong) (l_time.year * 10000L + l_time.month * 100 + l_time.day);
  }

err:
  null_value= 1;
  return 0;
}


void Item_func_add_time::fix_length_and_dec()
{
  enum_field_types arg0_field_type;
  decimals=0;
  max_length=MAX_DATETIME_FULL_WIDTH*MY_CHARSET_BIN_MB_MAXLEN;
  maybe_null= 1;

  /*
    The field type for the result of an Item_func_add_time function is defined
    as follows:

    - If first arg is a MYSQL_TYPE_DATETIME or MYSQL_TYPE_TIMESTAMP 
      result is MYSQL_TYPE_DATETIME
    - If first arg is a MYSQL_TYPE_TIME result is MYSQL_TYPE_TIME
    - Otherwise the result is MYSQL_TYPE_STRING
  */

  cached_field_type= MYSQL_TYPE_STRING;
  arg0_field_type= args[0]->field_type();
  if (arg0_field_type == MYSQL_TYPE_DATE ||
      arg0_field_type == MYSQL_TYPE_DATETIME ||
      arg0_field_type == MYSQL_TYPE_TIMESTAMP)
    cached_field_type= MYSQL_TYPE_DATETIME;
  else if (arg0_field_type == MYSQL_TYPE_TIME)
    cached_field_type= MYSQL_TYPE_TIME;
}

/**
  ADDTIME(t,a) and SUBTIME(t,a) are time functions that calculate a
  time/datetime value 

  t: time_or_datetime_expression
  a: time_expression
  
  Result: Time value or datetime value
*/

String *Item_func_add_time::val_str(String *str)
{
  DBUG_ASSERT(fixed == 1);
  MYSQL_TIME l_time1, l_time2, l_time3;
  bool is_time= 0;
  long days, microseconds;
  longlong seconds;
  int l_sign= sign;

  null_value=0;
  if (is_date)                        // TIMESTAMP function
  {
    if (get_arg0_date(&l_time1, TIME_FUZZY_DATE) || 
        args[1]->get_time(&l_time2) ||
        l_time1.time_type == MYSQL_TIMESTAMP_TIME || 
        l_time2.time_type != MYSQL_TIMESTAMP_TIME)
      goto null_date;
  }
  else                                // ADDTIME function
  {
    if (args[0]->get_time(&l_time1) || 
        args[1]->get_time(&l_time2) ||
        l_time2.time_type == MYSQL_TIMESTAMP_DATETIME)
      goto null_date;
    is_time= (l_time1.time_type == MYSQL_TIMESTAMP_TIME);
  }
  if (l_time1.neg != l_time2.neg)
    l_sign= -l_sign;
  
  bzero((char *)&l_time3, sizeof(l_time3));
  
  l_time3.neg= calc_time_diff(&l_time1, &l_time2, -l_sign,
			      &seconds, &microseconds);

  /*
    If first argument was negative and diff between arguments
    is non-zero we need to swap sign to get proper result.
  */
  if (l_time1.neg && (seconds || microseconds))
    l_time3.neg= 1-l_time3.neg;         // Swap sign of result

  if (!is_time && l_time3.neg)
    goto null_date;

  days= (long)(seconds/86400L);

  calc_time_from_sec(&l_time3, (long)(seconds%86400L), microseconds);

  if (!is_time)
  {
    get_date_from_daynr(days,&l_time3.year,&l_time3.month,&l_time3.day);
    if (l_time3.day &&
	!make_datetime(l_time1.second_part || l_time2.second_part ?
		       DATE_TIME_MICROSECOND : DATE_TIME,
		       &l_time3, str))
      return str;
    goto null_date;
  }
  
  l_time3.hour+= days*24;
  if (!make_datetime_with_warn(l_time1.second_part || l_time2.second_part ?
                               TIME_MICROSECOND : TIME_ONLY,
                               &l_time3, str))
    return str;

null_date:
  null_value=1;
  return 0;
}


void Item_func_add_time::print(String *str, enum_query_type query_type)
{
  if (is_date)
  {
    DBUG_ASSERT(sign > 0);
    str->append(STRING_WITH_LEN("timestamp("));
  }
  else
  {
    if (sign > 0)
      str->append(STRING_WITH_LEN("addtime("));
    else
      str->append(STRING_WITH_LEN("subtime("));
  }
  args[0]->print(str, query_type);
  str->append(',');
  args[1]->print(str, query_type);
  str->append(')');
}


/**
  TIMEDIFF(t,s) is a time function that calculates the 
  time value between a start and end time.

  t and s: time_or_datetime_expression
  Result: Time value
*/

String *Item_func_timediff::val_str(String *str)
{
  DBUG_ASSERT(fixed == 1);
  longlong seconds;
  long microseconds;
  int l_sign= 1;
  MYSQL_TIME l_time1 ,l_time2, l_time3;

  null_value= 0;  
  if (args[0]->get_time(&l_time1) ||
      args[1]->get_time(&l_time2) ||
      l_time1.time_type != l_time2.time_type)
    goto null_date;

  if (l_time1.neg != l_time2.neg)
    l_sign= -l_sign;

  bzero((char *)&l_time3, sizeof(l_time3));
  
  l_time3.neg= calc_time_diff(&l_time1, &l_time2, l_sign,
			      &seconds, &microseconds);

  /*
    For MYSQL_TIMESTAMP_TIME only:
      If first argument was negative and diff between arguments
      is non-zero we need to swap sign to get proper result.
  */
  if (l_time1.neg && (seconds || microseconds))
    l_time3.neg= 1-l_time3.neg;         // Swap sign of result

  calc_time_from_sec(&l_time3, (long) seconds, microseconds);

  if (!make_datetime_with_warn(l_time1.second_part || l_time2.second_part ?
                               TIME_MICROSECOND : TIME_ONLY,
                               &l_time3, str))
    return str;

null_date:
  null_value=1;
  return 0;
}

/**
  MAKETIME(h,m,s) is a time function that calculates a time value 
  from the total number of hours, minutes, and seconds.
  Result: Time value
*/

String *Item_func_maketime::val_str(String *str)
{
  DBUG_ASSERT(fixed == 1);
  MYSQL_TIME ltime;
  bool overflow= 0;

  longlong hour=   args[0]->val_int();
  longlong minute= args[1]->val_int();
  longlong second= args[2]->val_int();

  if ((null_value=(args[0]->null_value || 
                   args[1]->null_value ||
                   args[2]->null_value ||
                   minute < 0 || minute > 59 ||
                   second < 0 || second > 59 ||
                   str->alloc(MAX_DATE_STRING_REP_LENGTH))))
    return 0;

  bzero((char *)&ltime, sizeof(ltime));
  ltime.neg= 0;

  /* Check for integer overflows */
  if (hour < 0)
  {
    if (args[0]->unsigned_flag)
      overflow= 1;
    else
      ltime.neg= 1;
  }
  if (-hour > UINT_MAX || hour > UINT_MAX)
    overflow= 1;

  if (!overflow)
  {
    ltime.hour=   (uint) ((hour < 0 ? -hour : hour));
    ltime.minute= (uint) minute;
    ltime.second= (uint) second;
  }
  else
  {
    ltime.hour= TIME_MAX_HOUR;
    ltime.minute= TIME_MAX_MINUTE;
    ltime.second= TIME_MAX_SECOND;
    char buf[28];
    char *ptr= longlong10_to_str(hour, buf, args[0]->unsigned_flag ? 10 : -10);
    int len = (int)(ptr - buf) +
      my_sprintf(ptr, (ptr, ":%02u:%02u", (uint)minute, (uint)second));
    make_truncated_value_warning(current_thd, MYSQL_ERROR::WARN_LEVEL_WARN,
                                 buf, len, MYSQL_TIMESTAMP_TIME,
                                 NullS);
  }
  
  if (make_time_with_warn((DATE_TIME_FORMAT *) 0, &ltime, str))
  {
    null_value= 1;
    return 0;
  }
  return str;
}


/**
  MICROSECOND(a) is a function ( extraction) that extracts the microseconds
  from a.

  a: Datetime or time value
  Result: int value
*/

longlong Item_func_microsecond::val_int()
{
  DBUG_ASSERT(fixed == 1);
  MYSQL_TIME ltime;
  if (!get_arg0_time(&ltime))
    return ltime.second_part;
  return 0;
}


longlong Item_func_timestamp_diff::val_int()
{
  MYSQL_TIME ltime1, ltime2;
  longlong seconds;
  long microseconds;
  long months= 0;
  int neg= 1;

  null_value= 0;  
  if (args[0]->get_date(&ltime1, TIME_NO_ZERO_DATE) ||
      args[1]->get_date(&ltime2, TIME_NO_ZERO_DATE))
    goto null_date;

  if (calc_time_diff(&ltime2,&ltime1, 1,
		     &seconds, &microseconds))
    neg= -1;

  if (int_type == INTERVAL_YEAR ||
      int_type == INTERVAL_QUARTER ||
      int_type == INTERVAL_MONTH)
  {
    uint year_beg, year_end, month_beg, month_end, day_beg, day_end;
    uint years= 0;
    uint second_beg, second_end, microsecond_beg, microsecond_end;

    if (neg == -1)
    {
      year_beg= ltime2.year;
      year_end= ltime1.year;
      month_beg= ltime2.month;
      month_end= ltime1.month;
      day_beg= ltime2.day;
      day_end= ltime1.day;
      second_beg= ltime2.hour * 3600 + ltime2.minute * 60 + ltime2.second;
      second_end= ltime1.hour * 3600 + ltime1.minute * 60 + ltime1.second;
      microsecond_beg= ltime2.second_part;
      microsecond_end= ltime1.second_part;
    }
    else
    {
      year_beg= ltime1.year;
      year_end= ltime2.year;
      month_beg= ltime1.month;
      month_end= ltime2.month;
      day_beg= ltime1.day;
      day_end= ltime2.day;
      second_beg= ltime1.hour * 3600 + ltime1.minute * 60 + ltime1.second;
      second_end= ltime2.hour * 3600 + ltime2.minute * 60 + ltime2.second;
      microsecond_beg= ltime1.second_part;
      microsecond_end= ltime2.second_part;
    }

    /* calc years */
    years= year_end - year_beg;
    if (month_end < month_beg || (month_end == month_beg && day_end < day_beg))
      years-= 1;

    /* calc months */
    months= 12*years;
    if (month_end < month_beg || (month_end == month_beg && day_end < day_beg))
      months+= 12 - (month_beg - month_end);
    else
      months+= (month_end - month_beg);

    if (day_end < day_beg)
      months-= 1;
    else if ((day_end == day_beg) &&
	     ((second_end < second_beg) ||
	      (second_end == second_beg && microsecond_end < microsecond_beg)))
      months-= 1;
  }

  switch (int_type) {
  case INTERVAL_YEAR:
    return months/12*neg;
  case INTERVAL_QUARTER:
    return months/3*neg;
  case INTERVAL_MONTH:
    return months*neg;
  case INTERVAL_WEEK:          
    return seconds/86400L/7L*neg;
  case INTERVAL_DAY:		
    return seconds/86400L*neg;
  case INTERVAL_HOUR:		
    return seconds/3600L*neg;
  case INTERVAL_MINUTE:		
    return seconds/60L*neg;
  case INTERVAL_SECOND:		
    return seconds*neg;
  case INTERVAL_MICROSECOND:
    /*
      In MySQL difference between any two valid datetime values
      in microseconds fits into longlong.
    */
    return (seconds*1000000L+microseconds)*neg;
  default:
    break;
  }

null_date:
  null_value=1;
  return 0;
}


void Item_func_timestamp_diff::print(String *str, enum_query_type query_type)
{
  str->append(func_name());
  str->append('(');

  switch (int_type) {
  case INTERVAL_YEAR:
    str->append(STRING_WITH_LEN("YEAR"));
    break;
  case INTERVAL_QUARTER:
    str->append(STRING_WITH_LEN("QUARTER"));
    break;
  case INTERVAL_MONTH:
    str->append(STRING_WITH_LEN("MONTH"));
    break;
  case INTERVAL_WEEK:          
    str->append(STRING_WITH_LEN("WEEK"));
    break;
  case INTERVAL_DAY:		
    str->append(STRING_WITH_LEN("DAY"));
    break;
  case INTERVAL_HOUR:
    str->append(STRING_WITH_LEN("HOUR"));
    break;
  case INTERVAL_MINUTE:		
    str->append(STRING_WITH_LEN("MINUTE"));
    break;
  case INTERVAL_SECOND:
    str->append(STRING_WITH_LEN("SECOND"));
    break;		
  case INTERVAL_MICROSECOND:
    str->append(STRING_WITH_LEN("SECOND_FRAC"));
    break;
  default:
    break;
  }

  for (uint i=0 ; i < 2 ; i++)
  {
    str->append(',');
    args[i]->print(str, query_type);
  }
  str->append(')');
}


String *Item_func_get_format::val_str(String *str)
{
  DBUG_ASSERT(fixed == 1);
  const char *format_name;
  KNOWN_DATE_TIME_FORMAT *format;
  String *val= args[0]->val_str(str);
  ulong val_len;

  if ((null_value= args[0]->null_value))
    return 0;    

  val_len= val->length();
  for (format= &known_date_time_formats[0];
       (format_name= format->format_name);
       format++)
  {
    uint format_name_len;
    format_name_len= (uint) strlen(format_name);
    if (val_len == format_name_len &&
	!my_strnncoll(&my_charset_latin1, 
		      (const uchar *) val->ptr(), val_len, 
		      (const uchar *) format_name, val_len))
    {
      const char *format_str= get_date_time_format_str(format, type);
      str->set(format_str, (uint) strlen(format_str), &my_charset_bin);
      return str;
    }
  }

  null_value= 1;
  return 0;
}


void Item_func_get_format::print(String *str, enum_query_type query_type)
{
  str->append(func_name());
  str->append('(');

  switch (type) {
  case MYSQL_TIMESTAMP_DATE:
    str->append(STRING_WITH_LEN("DATE, "));
    break;
  case MYSQL_TIMESTAMP_DATETIME:
    str->append(STRING_WITH_LEN("DATETIME, "));
    break;
  case MYSQL_TIMESTAMP_TIME:
    str->append(STRING_WITH_LEN("TIME, "));
    break;
  default:
    DBUG_ASSERT(0);
  }
  args[0]->print(str, query_type);
  str->append(')');
}


/**
  Get type of datetime value (DATE/TIME/...) which will be produced
  according to format string.

  @param format   format string
  @param length   length of format string

  @note
    We don't process day format's characters('D', 'd', 'e') because day
    may be a member of all date/time types.

  @note
    Format specifiers supported by this function should be in sync with
    specifiers supported by extract_date_time() function.

  @return
    One of date_time_format_types values:
    - DATE_TIME_MICROSECOND
    - DATE_TIME
    - DATE_ONLY
    - TIME_MICROSECOND
    - TIME_ONLY
*/

static date_time_format_types
get_date_time_result_type(const char *format, uint length)
{
  const char *time_part_frms= "HISThiklrs";
  const char *date_part_frms= "MVUXYWabcjmvuxyw";
  bool date_part_used= 0, time_part_used= 0, frac_second_used= 0;
  
  const char *val= format;
  const char *end= format + length;

  for (; val != end && val != end; val++)
  {
    if (*val == '%' && val+1 != end)
    {
      val++;
      if (*val == 'f')
        frac_second_used= time_part_used= 1;
      else if (!time_part_used && strchr(time_part_frms, *val))
	time_part_used= 1;
      else if (!date_part_used && strchr(date_part_frms, *val))
	date_part_used= 1;
      if (date_part_used && frac_second_used)
      {
        /*
          frac_second_used implies time_part_used, and thus we already
          have all types of date-time components and can end our search.
        */
	return DATE_TIME_MICROSECOND;
    }
  }
  }

  /* We don't have all three types of date-time components */
  if (frac_second_used)
    return TIME_MICROSECOND;
  if (time_part_used)
  {
    if (date_part_used)
      return DATE_TIME;
    return TIME_ONLY;
  }
  return DATE_ONLY;
}


void Item_func_str_to_date::fix_length_and_dec()
{
  maybe_null= 1;
  decimals=0;
  cached_field_type= MYSQL_TYPE_DATETIME;
  max_length= MAX_DATETIME_FULL_WIDTH*MY_CHARSET_BIN_MB_MAXLEN;
  cached_timestamp_type= MYSQL_TIMESTAMP_NONE;
  if ((const_item= args[1]->const_item()))
  {
    char format_buff[64];
    String format_str(format_buff, sizeof(format_buff), &my_charset_bin);
    String *format= args[1]->val_str(&format_str);
    if (!args[1]->null_value)
    {
      cached_format_type= get_date_time_result_type(format->ptr(),
                                                    format->length());
      switch (cached_format_type) {
      case DATE_ONLY:
        cached_timestamp_type= MYSQL_TIMESTAMP_DATE;
        cached_field_type= MYSQL_TYPE_DATE; 
        max_length= MAX_DATE_WIDTH * MY_CHARSET_BIN_MB_MAXLEN;
        break;
      case TIME_ONLY:
      case TIME_MICROSECOND:
        cached_timestamp_type= MYSQL_TIMESTAMP_TIME;
        cached_field_type= MYSQL_TYPE_TIME; 
        max_length= MAX_TIME_WIDTH * MY_CHARSET_BIN_MB_MAXLEN;
        break;
      default:
        cached_timestamp_type= MYSQL_TIMESTAMP_DATETIME;
        cached_field_type= MYSQL_TYPE_DATETIME; 
        break;
      }
    }
  }
}


bool Item_func_str_to_date::get_date(MYSQL_TIME *ltime, uint fuzzy_date)
{
  DATE_TIME_FORMAT date_time_format;
  char val_buff[64], format_buff[64];
  String val_string(val_buff, sizeof(val_buff), &my_charset_bin), *val;
  String format_str(format_buff, sizeof(format_buff), &my_charset_bin), *format;

  val=    args[0]->val_str(&val_string);
  format= args[1]->val_str(&format_str);
  if (args[0]->null_value || args[1]->null_value)
    goto null_date;

  null_value= 0;
  bzero((char*) ltime, sizeof(*ltime));
  date_time_format.format.str=    (char*) format->ptr();
  date_time_format.format.length= format->length();
  if (extract_date_time(&date_time_format, val->ptr(), val->length(),
			ltime, cached_timestamp_type, 0, "datetime") ||
      ((fuzzy_date & TIME_NO_ZERO_DATE) &&
       (ltime->year == 0 || ltime->month == 0 || ltime->day == 0)))
    goto null_date;
  if (cached_timestamp_type == MYSQL_TIMESTAMP_TIME && ltime->day)
  {
    /*
      Day part for time type can be nonzero value and so 
      we should add hours from day part to hour part to
      keep valid time value.
    */
    ltime->hour+= ltime->day*24;
    ltime->day= 0;
  }
  return 0;

null_date:
  return (null_value=1);
}


String *Item_func_str_to_date::val_str(String *str)
{
  DBUG_ASSERT(fixed == 1);
  MYSQL_TIME ltime;

  if (Item_func_str_to_date::get_date(&ltime, TIME_FUZZY_DATE))
    return 0;

  if (!make_datetime((const_item ? cached_format_type :
		     (ltime.second_part ? DATE_TIME_MICROSECOND : DATE_TIME)),
		     &ltime, str))
    return str;
  return 0;
}


bool Item_func_last_day::get_date(MYSQL_TIME *ltime, uint fuzzy_date)
{
  if (get_arg0_date(ltime, fuzzy_date & ~TIME_FUZZY_DATE) ||
      (ltime->month == 0))
  {
    null_value= 1;
    return 1;
  }
  null_value= 0;
  uint month_idx= ltime->month-1;
  ltime->day= days_in_month[month_idx];
  if ( month_idx == 1 && calc_days_in_year(ltime->year) == 366)
    ltime->day= 29;
  ltime->hour= ltime->minute= ltime->second= 0;
  ltime->second_part= 0;
  ltime->time_type= MYSQL_TIMESTAMP_DATE;
  return 0;
}<|MERGE_RESOLUTION|>--- conflicted
+++ resolved
@@ -876,11 +876,7 @@
       value= value*LL(10) + (longlong) (*str - '0');
     if (transform_msec && i == count - 1) // microseconds always last
     {
-<<<<<<< HEAD
-      int msec_length= 6 - (int)(str - start);
-=======
-      long msec_length= 6 - (int) (str - start);
->>>>>>> 4c3005c7
+      int msec_length= 6 - (int) (str - start);
       if (msec_length > 0)
         value*= (long)log_10_int[msec_length];
     }
