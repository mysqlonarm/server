--- conflicted
+++ resolved
@@ -1040,9 +1040,14 @@
 
 uint32 binlog_get_uncompress_len(const char *buf)
 {
-  DBUG_ASSERT((buf[0] & 0xe0) == 0x80);
-  uint32 lenlen = buf[0] & 0x07;
   uint32 len = 0;
+  uint32 lenlen = 0;
+
+  if ((buf == NULL) || ((buf[0] & 0xe0) != 0x80))
+    return len;
+
+  lenlen = buf[0] & 0x07;
+
   switch(lenlen)
   {
   case 1:
@@ -8795,16 +8800,12 @@
       Old events will not have this extra byte, thence,
       we keep the flags set to UNDEF_F.
     */
-<<<<<<< HEAD
     size_t bytes_read= (val + val_len) - buf_start;
-=======
-    uint bytes_read= ((val + val_len) - buf_start);
     if (bytes_read > event_len)
     {
       error= true;
       goto err;
     }
->>>>>>> cb204e11
     if ((data_written - bytes_read) > 0)
     {
       flags= (uint) *(buf + UV_VAL_IS_NULL + UV_VAL_TYPE_SIZE +
