--- conflicted
+++ resolved
@@ -1029,13 +1029,9 @@
 */
 
 int Log_event::read_log_event(IO_CACHE* file, String* packet,
-<<<<<<< HEAD
-                              mysql_mutex_t* log_lock)
-=======
-                              pthread_mutex_t* log_lock,
+                              mysql_mutex_t* log_lock,
                               const char *log_file_name_arg,
                               bool* is_binlog_active)
->>>>>>> 80699f32
 {
   ulong data_len;
   int result=0;
@@ -1043,15 +1039,11 @@
   DBUG_ENTER("Log_event::read_log_event");
 
   if (log_lock)
-<<<<<<< HEAD
     mysql_mutex_lock(log_lock);
-=======
-    pthread_mutex_lock(log_lock);
 
   if (log_file_name_arg)
     *is_binlog_active= mysql_bin_log.is_active(log_file_name_arg);
 
->>>>>>> 80699f32
   if (my_b_read(file, (uchar*) buf, sizeof(buf)))
   {
     /*
