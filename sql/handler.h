#ifndef HANDLER_INCLUDED
#define HANDLER_INCLUDED
/*
   Copyright (c) 2000, 2019, Oracle and/or its affiliates.
   Copyright (c) 2009, 2021, MariaDB

   This program is free software; you can redistribute it and/or
   modify it under the terms of the GNU General Public License
   as published by the Free Software Foundation; version 2 of
   the License.

   This program is distributed in the hope that it will be useful,
   but WITHOUT ANY WARRANTY; without even the implied warranty of
   MERCHANTABILITY or FITNESS FOR A PARTICULAR PURPOSE. See the
   GNU General Public License for more details.

   You should have received a copy of the GNU General Public License
   along with this program; if not, write to the Free Software
   Foundation, Inc., 51 Franklin St, Fifth Floor, Boston, MA 02110-1335  USA
*/

/* Definitions for parameters to do with handler-routines */

#ifdef USE_PRAGMA_INTERFACE
#pragma interface			/* gcc class implementation */
#endif

#include "sql_const.h"
#include "sql_basic_types.h"
#include "mysqld.h"                             /* server_id */
#include "sql_plugin.h"        /* plugin_ref, st_plugin_int, plugin */
#include "thr_lock.h"          /* thr_lock_type, THR_LOCK_DATA */
#include "sql_cache.h"
#include "structs.h"                            /* SHOW_COMP_OPTION */
#include "sql_array.h"          /* Dynamic_array<> */
#include "mdl.h"
#include "vers_string.h"

#include "sql_analyze_stmt.h" // for Exec_time_tracker 

#include <my_compare.h>
#include <ft_global.h>
#include <keycache.h>
#include <mysql/psi/mysql_table.h>
#include "sql_sequence.h"
#include "mem_root_array.h"

class Alter_info;
class Virtual_column_info;
class sequence_definition;
class Rowid_filter;
class Field_string;
class Field_varstring;
class Field_blob;
class Field_geom;
class Column_definition;

// the following is for checking tables

#define HA_ADMIN_ALREADY_DONE	  1
#define HA_ADMIN_OK               0
#define HA_ADMIN_NOT_IMPLEMENTED -1
#define HA_ADMIN_FAILED		 -2
#define HA_ADMIN_CORRUPT         -3
#define HA_ADMIN_INTERNAL_ERROR  -4
#define HA_ADMIN_INVALID         -5
#define HA_ADMIN_REJECT          -6
#define HA_ADMIN_TRY_ALTER       -7
#define HA_ADMIN_WRONG_CHECKSUM  -8
#define HA_ADMIN_NOT_BASE_TABLE  -9
#define HA_ADMIN_NEEDS_UPGRADE  -10
#define HA_ADMIN_NEEDS_ALTER    -11
#define HA_ADMIN_NEEDS_CHECK    -12

/**
   Return values for check_if_supported_inplace_alter().

   @see check_if_supported_inplace_alter() for description of
   the individual values.
*/
enum enum_alter_inplace_result {
  HA_ALTER_ERROR,
  HA_ALTER_INPLACE_COPY_NO_LOCK,
  HA_ALTER_INPLACE_COPY_LOCK,
  HA_ALTER_INPLACE_NOCOPY_LOCK,
  HA_ALTER_INPLACE_NOCOPY_NO_LOCK,
  HA_ALTER_INPLACE_INSTANT,
  HA_ALTER_INPLACE_NOT_SUPPORTED,
  HA_ALTER_INPLACE_EXCLUSIVE_LOCK,
  HA_ALTER_INPLACE_SHARED_LOCK,
  HA_ALTER_INPLACE_NO_LOCK
};

/* Bits in table_flags() to show what database can do */

#define HA_NO_TRANSACTIONS     (1ULL << 0) /* Doesn't support transactions */
#define HA_PARTIAL_COLUMN_READ (1ULL << 1) /* read may not return all columns */
#define HA_TABLE_SCAN_ON_INDEX (1ULL << 2) /* No separate data/index file */
/*
  The following should be set if the following is not true when scanning
  a table with rnd_next()
  - We will see all rows (including deleted ones)
  - Row positions are 'table->s->db_record_offset' apart
  If this flag is not set, filesort will do a position() call for each matched
  row to be able to find the row later.
*/
#define HA_REC_NOT_IN_SEQ      (1ULL << 3)
#define HA_CAN_GEOMETRY        (1ULL << 4)
/*
  Reading keys in random order is as fast as reading keys in sort order
  (Used in records.cc to decide if we should use a record cache and by
  filesort to decide if we should sort key + data or key + pointer-to-row
*/
#define HA_FAST_KEY_READ       (1ULL << 5)
/*
  Set the following flag if we on delete should force all key to be read
  and on update read all keys that changes
*/
#define HA_REQUIRES_KEY_COLUMNS_FOR_DELETE (1ULL << 6)
#define HA_NULL_IN_KEY         (1ULL << 7) /* One can have keys with NULL */
#define HA_DUPLICATE_POS       (1ULL << 8)    /* ha_position() gives dup row */
#define HA_NO_BLOBS            (1ULL << 9) /* Doesn't support blobs */
#define HA_CAN_INDEX_BLOBS     (1ULL << 10)
#define HA_AUTO_PART_KEY       (1ULL << 11) /* auto-increment in multi-part key */
/*
  The engine requires every table to have a user-specified PRIMARY KEY.
  Do not set the flag if the engine can generate a hidden primary key internally.
  This flag is ignored if a SEQUENCE is created (which, in turn, needs
  HA_CAN_TABLES_WITHOUT_ROLLBACK flag)
*/
#define HA_REQUIRE_PRIMARY_KEY (1ULL << 12)
#define HA_STATS_RECORDS_IS_EXACT (1ULL << 13) /* stats.records is exact */
/*
  INSERT_DELAYED only works with handlers that uses MySQL internal table
  level locks
*/
#define HA_CAN_INSERT_DELAYED  (1ULL << 14)
/*
  If we get the primary key columns for free when we do an index read
  (usually, it also implies that HA_PRIMARY_KEY_REQUIRED_FOR_POSITION
  flag is set).
*/
#define HA_PRIMARY_KEY_IN_READ_INDEX (1ULL << 15)
/*
  If HA_PRIMARY_KEY_REQUIRED_FOR_POSITION is set, it means that to position()
  uses a primary key given by the record argument.
  Without primary key, we can't call position().
  If not set, the position is returned as the current rows position
  regardless of what argument is given.
*/ 
#define HA_PRIMARY_KEY_REQUIRED_FOR_POSITION (1ULL << 16) 
#define HA_CAN_RTREEKEYS       (1ULL << 17)
#define HA_NOT_DELETE_WITH_CACHE (1ULL << 18) /* unused */
/*
  The following is we need to a primary key to delete (and update) a row.
  If there is no primary key, all columns needs to be read on update and delete
*/
#define HA_PRIMARY_KEY_REQUIRED_FOR_DELETE (1ULL << 19)
#define HA_NO_PREFIX_CHAR_KEYS (1ULL << 20)
#define HA_CAN_FULLTEXT        (1ULL << 21)
#define HA_CAN_SQL_HANDLER     (1ULL << 22)
#define HA_NO_AUTO_INCREMENT   (1ULL << 23)
/* Has automatic checksums and uses the old checksum format */
#define HA_HAS_OLD_CHECKSUM    (1ULL << 24)
/* Table data are stored in separate files (for lower_case_table_names) */
#define HA_FILE_BASED	       (1ULL << 26)
#define HA_CAN_BIT_FIELD       (1ULL << 28) /* supports bit fields */
#define HA_NEED_READ_RANGE_BUFFER (1ULL << 29) /* for read_multi_range */
#define HA_ANY_INDEX_MAY_BE_UNIQUE (1ULL << 30)
#define HA_NO_COPY_ON_ALTER    (1ULL << 31)
#define HA_HAS_RECORDS	       (1ULL << 32) /* records() gives exact count*/
/* Has it's own method of binlog logging */
#define HA_HAS_OWN_BINLOGGING  (1ULL << 33)
/*
  Engine is capable of row-format and statement-format logging,
  respectively
*/
#define HA_BINLOG_ROW_CAPABLE  (1ULL << 34)
#define HA_BINLOG_STMT_CAPABLE (1ULL << 35)

/*
    When a multiple key conflict happens in a REPLACE command mysql
    expects the conflicts to be reported in the ascending order of
    key names.

    For e.g.

    CREATE TABLE t1 (a INT, UNIQUE (a), b INT NOT NULL, UNIQUE (b), c INT NOT
                     NULL, INDEX(c));

    REPLACE INTO t1 VALUES (1,1,1),(2,2,2),(2,1,3);

    MySQL expects the conflict with 'a' to be reported before the conflict with
    'b'.

    If the underlying storage engine does not report the conflicting keys in
    ascending order, it causes unexpected errors when the REPLACE command is
    executed.

    This flag helps the underlying SE to inform the server that the keys are not
    ordered.
*/
#define HA_DUPLICATE_KEY_NOT_IN_ORDER    (1ULL << 36)

/*
  Engine supports REPAIR TABLE. Used by CHECK TABLE FOR UPGRADE if an
  incompatible table is detected. If this flag is set, CHECK TABLE FOR UPGRADE
  will report ER_TABLE_NEEDS_UPGRADE, otherwise ER_TABLE_NEED_REBUILD.
*/
#define HA_CAN_REPAIR                    (1ULL << 37)

/* Has automatic checksums and uses the new checksum format */
#define HA_HAS_NEW_CHECKSUM    (1ULL << 38)
#define HA_CAN_VIRTUAL_COLUMNS (1ULL << 39)
#define HA_MRR_CANT_SORT       (1ULL << 40)
/* All of VARCHAR is stored, including bytes after real varchar data */
#define HA_RECORD_MUST_BE_CLEAN_ON_WRITE (1ULL << 41)

/*
  This storage engine supports condition pushdown
*/
#define HA_CAN_TABLE_CONDITION_PUSHDOWN (1ULL << 42)
/* old name for the same flag */
#define HA_MUST_USE_TABLE_CONDITION_PUSHDOWN HA_CAN_TABLE_CONDITION_PUSHDOWN

/**
  The handler supports read before write removal optimization

  Read before write removal may be used for storage engines which support
  write without previous read of the row to be updated. Handler returning
  this flag must implement start_read_removal() and end_read_removal().
  The handler may return "fake" rows constructed from the key of the row
  asked for. This is used to optimize UPDATE and DELETE by reducing the
  number of roundtrips between handler and storage engine.
  
  Example:
  UPDATE a=1 WHERE pk IN (<keys>)

  mysql_update()
  {
    if (<conditions for starting read removal>)
      start_read_removal()
      -> handler returns true if read removal supported for this table/query

    while(read_record("pk=<key>"))
      -> handler returns fake row with column "pk" set to <key>

      ha_update_row()
      -> handler sends write "a=1" for row with "pk=<key>"

    end_read_removal()
    -> handler returns the number of rows actually written
  }

  @note This optimization in combination with batching may be used to
        remove even more roundtrips.
*/
#define HA_READ_BEFORE_WRITE_REMOVAL  (1ULL << 43)

/*
  Engine supports extended fulltext API
 */
#define HA_CAN_FULLTEXT_EXT              (1ULL << 44)

/*
  Storage engine supports table export using the
  FLUSH TABLE <table_list> FOR EXPORT statement
  (meaning, after this statement one can copy table files out of the
  datadir and later "import" (somehow) in another MariaDB instance)
 */
#define HA_CAN_EXPORT                 (1ULL << 45)

/*
  Storage engine does not require an exclusive metadata lock
  on the table during optimize. (TODO and repair?).
  It can allow other connections to open the table.
  (it does not necessarily mean that other connections can
  read or modify the table - this is defined by THR locks and the
  ::store_lock() method).
*/
#define HA_CONCURRENT_OPTIMIZE          (1ULL << 46)

/*
  If the storage engine support tables that will not roll back on commit
  In addition the table should not lock rows and support READ and WRITE
  UNCOMMITTED.
  This is useful for implementing things like SEQUENCE but can also in
  the future be useful to do logging that should never roll back.
*/
#define HA_CAN_TABLES_WITHOUT_ROLLBACK  (1ULL << 47)

/*
  Mainly for usage by SEQUENCE engine. Setting this flag means
  that the table will never roll back and that all operations
  for this table should stored in the non transactional log
  space that will always be written, even on rollback.
*/

#define HA_PERSISTENT_TABLE              (1ULL << 48)

/*
  Set of all binlog flags. Currently only contain the capabilities
  flags.
 */
#define HA_BINLOG_FLAGS (HA_BINLOG_ROW_CAPABLE | HA_BINLOG_STMT_CAPABLE)

/* The following are used by Spider */
#define HA_CAN_FORCE_BULK_UPDATE (1ULL << 50)
#define HA_CAN_FORCE_BULK_DELETE (1ULL << 51)
#define HA_CAN_DIRECT_UPDATE_AND_DELETE (1ULL << 52)

/* The following is for partition handler */
#define HA_CAN_MULTISTEP_MERGE (1LL << 53)

/* calling cmp_ref() on the engine is expensive */
#define HA_SLOW_CMP_REF         (1ULL << 54)
#define HA_CMP_REF_IS_EXPENSIVE HA_SLOW_CMP_REF

/**
  Some engines are unable to provide an efficient implementation for rnd_pos().
  Server will try to avoid it, if possible

  TODO better to do it with cost estimates, not with an explicit flag
*/
#define HA_SLOW_RND_POS  (1ULL << 55)

/* Safe for online backup */
#define HA_CAN_ONLINE_BACKUPS (1ULL << 56)

/* Support native hash index */
#define HA_CAN_HASH_KEYS        (1ULL << 58)
#define HA_LAST_TABLE_FLAG HA_CAN_HASH_KEYS

/* bits in index_flags(index_number) for what you can do with index */
#define HA_READ_NEXT            1       /* TODO really use this flag */
#define HA_READ_PREV            2       /* supports ::index_prev */
#define HA_READ_ORDER           4       /* index_next/prev follow sort order */
#define HA_READ_RANGE           8       /* can find all records in a range */
#define HA_ONLY_WHOLE_INDEX	16	/* Can't use part key searches */
#define HA_KEYREAD_ONLY         64	/* Support HA_EXTRA_KEYREAD */

/*
  Index scan will not return records in rowid order. Not guaranteed to be
  set for unordered (e.g. HASH) indexes.
*/
#define HA_KEY_SCAN_NOT_ROR     128 
#define HA_DO_INDEX_COND_PUSHDOWN  256 /* Supports Index Condition Pushdown */
/*
  Data is clustered on this key. This means that when you read the key
  you also get the row data without any additional disk reads.
*/
#define HA_CLUSTERED_INDEX      512

#define HA_DO_RANGE_FILTER_PUSHDOWN  1024

/*
  bits in alter_table_flags:
*/
/*
  These bits are set if different kinds of indexes can be created or dropped
  in-place without re-creating the table using a temporary table.
  NO_READ_WRITE indicates that the handler needs concurrent reads and writes
  of table data to be blocked.
  Partitioning needs both ADD and DROP to be supported by its underlying
  handlers, due to error handling, see bug#57778.
*/
#define HA_INPLACE_ADD_INDEX_NO_READ_WRITE         (1UL << 0)
#define HA_INPLACE_DROP_INDEX_NO_READ_WRITE        (1UL << 1)
#define HA_INPLACE_ADD_UNIQUE_INDEX_NO_READ_WRITE  (1UL << 2)
#define HA_INPLACE_DROP_UNIQUE_INDEX_NO_READ_WRITE (1UL << 3)
#define HA_INPLACE_ADD_PK_INDEX_NO_READ_WRITE      (1UL << 4)
#define HA_INPLACE_DROP_PK_INDEX_NO_READ_WRITE     (1UL << 5)
/*
  These are set if different kinds of indexes can be created or dropped
  in-place while still allowing concurrent reads (but not writes) of table
  data. If a handler is capable of one or more of these, it should also set
  the corresponding *_NO_READ_WRITE bit(s).
*/
#define HA_INPLACE_ADD_INDEX_NO_WRITE              (1UL << 6)
#define HA_INPLACE_DROP_INDEX_NO_WRITE             (1UL << 7)
#define HA_INPLACE_ADD_UNIQUE_INDEX_NO_WRITE       (1UL << 8)
#define HA_INPLACE_DROP_UNIQUE_INDEX_NO_WRITE      (1UL << 9)
#define HA_INPLACE_ADD_PK_INDEX_NO_WRITE           (1UL << 10)
#define HA_INPLACE_DROP_PK_INDEX_NO_WRITE          (1UL << 11)
/*
  HA_PARTITION_FUNCTION_SUPPORTED indicates that the function is
  supported at all.
  HA_FAST_CHANGE_PARTITION means that optimised variants of the changes
  exists but they are not necessarily done online.

  HA_ONLINE_DOUBLE_WRITE means that the handler supports writing to both
  the new partition and to the old partitions when updating through the
  old partitioning schema while performing a change of the partitioning.
  This means that we can support updating of the table while performing
  the copy phase of the change. For no lock at all also a double write
  from new to old must exist and this is not required when this flag is
  set.
  This is actually removed even before it was introduced the first time.
  The new idea is that handlers will handle the lock level already in
  store_lock for ALTER TABLE partitions.

  HA_PARTITION_ONE_PHASE is a flag that can be set by handlers that take
  care of changing the partitions online and in one phase. Thus all phases
  needed to handle the change are implemented inside the storage engine.
  The storage engine must also support auto-discovery since the frm file
  is changed as part of the change and this change must be controlled by
  the storage engine. A typical engine to support this is NDB (through
  WL #2498).
*/
#define HA_PARTITION_FUNCTION_SUPPORTED         (1UL << 12)
#define HA_FAST_CHANGE_PARTITION                (1UL << 13)
#define HA_PARTITION_ONE_PHASE                  (1UL << 14)

/* operations for disable/enable indexes */
#define HA_KEY_SWITCH_NONUNIQ      0
#define HA_KEY_SWITCH_ALL          1
#define HA_KEY_SWITCH_NONUNIQ_SAVE 2
#define HA_KEY_SWITCH_ALL_SAVE     3

/*
  Note: the following includes binlog and closing 0.
  TODO remove the limit, use dynarrays
*/
#define MAX_HA 64

/*
  Use this instead of 0 as the initial value for the slot number of
  handlerton, so that we can distinguish uninitialized slot number
  from slot 0.
*/
#define HA_SLOT_UNDEF ((uint)-1)

/*
  Parameters for open() (in register form->filestat)
  HA_GET_INFO does an implicit HA_ABORT_IF_LOCKED
*/

#define HA_OPEN_KEYFILE		1U
#define HA_READ_ONLY		16U	/* File opened as readonly */
/* Try readonly if can't open with read and write */
#define HA_TRY_READ_ONLY	32U

	/* Some key definitions */
#define HA_KEY_NULL_LENGTH	1
#define HA_KEY_BLOB_LENGTH	2

/* Maximum length of any index lookup key, in bytes */

#define MAX_KEY_LENGTH (MAX_DATA_LENGTH_FOR_KEY \
                         +(MAX_REF_PARTS \
                          *(HA_KEY_NULL_LENGTH + HA_KEY_BLOB_LENGTH)))

#define HA_LEX_CREATE_TMP_TABLE	1U
#define HA_CREATE_TMP_ALTER     8U
#define HA_LEX_CREATE_SEQUENCE  16U
#define HA_VERSIONED_TABLE      32U

#define HA_MAX_REC_LENGTH	65535

/* Table caching type */
#define HA_CACHE_TBL_NONTRANSACT 0
#define HA_CACHE_TBL_NOCACHE     1U
#define HA_CACHE_TBL_ASKTRANSACT 2U
#define HA_CACHE_TBL_TRANSACT    4U

/**
  Options for the START TRANSACTION statement.

  Note that READ ONLY and READ WRITE are logically mutually exclusive.
  This is enforced by the parser and depended upon by trans_begin().

  We need two flags instead of one in order to differentiate between
  situation when no READ WRITE/ONLY clause were given and thus transaction
  is implicitly READ WRITE and the case when READ WRITE clause was used
  explicitly.
*/

// WITH CONSISTENT SNAPSHOT option
static const uint MYSQL_START_TRANS_OPT_WITH_CONS_SNAPSHOT = 1;
// READ ONLY option
static const uint MYSQL_START_TRANS_OPT_READ_ONLY          = 2;
// READ WRITE option
static const uint MYSQL_START_TRANS_OPT_READ_WRITE         = 4;

/* Flags for method is_fatal_error */
#define HA_CHECK_DUP_KEY 1U
#define HA_CHECK_DUP_UNIQUE 2U
#define HA_CHECK_FK_ERROR 4U
#define HA_CHECK_DUP (HA_CHECK_DUP_KEY + HA_CHECK_DUP_UNIQUE)
#define HA_CHECK_ALL (~0U)

/* Options for info_push() */
#define INFO_KIND_UPDATE_FIELDS       101
#define INFO_KIND_UPDATE_VALUES       102
#define INFO_KIND_FORCE_LIMIT_BEGIN   103
#define INFO_KIND_FORCE_LIMIT_END     104

enum legacy_db_type
{
  /* note these numerical values are fixed and can *not* be changed */
  DB_TYPE_UNKNOWN=0,
  DB_TYPE_HEAP=6,
  DB_TYPE_MYISAM=9,
  DB_TYPE_MRG_MYISAM=10,
  DB_TYPE_INNODB=12,
  DB_TYPE_EXAMPLE_DB=15,
  DB_TYPE_ARCHIVE_DB=16,
  DB_TYPE_CSV_DB=17,
  DB_TYPE_FEDERATED_DB=18,
  DB_TYPE_BLACKHOLE_DB=19,
  DB_TYPE_PARTITION_DB=20,
  DB_TYPE_BINLOG=21,
  DB_TYPE_PBXT=23,
  DB_TYPE_PERFORMANCE_SCHEMA=28,
  DB_TYPE_ARIA=42,
  DB_TYPE_TOKUDB=43,
  DB_TYPE_SEQUENCE=44,
  DB_TYPE_FIRST_DYNAMIC=45,
  DB_TYPE_DEFAULT=127 // Must be last
};
/*
  Better name for DB_TYPE_UNKNOWN. Should be used for engines that do not have
  a hard-coded type value here.
 */
#define DB_TYPE_AUTOASSIGN DB_TYPE_UNKNOWN

enum row_type { ROW_TYPE_NOT_USED=-1, ROW_TYPE_DEFAULT, ROW_TYPE_FIXED,
		ROW_TYPE_DYNAMIC, ROW_TYPE_COMPRESSED,
		ROW_TYPE_REDUNDANT, ROW_TYPE_COMPACT, ROW_TYPE_PAGE };

/* not part of the enum, so that it shouldn't be in switch(row_type) */
#define ROW_TYPE_MAX ((uint)ROW_TYPE_PAGE + 1)

/* Specifies data storage format for individual columns */
enum column_format_type {
  COLUMN_FORMAT_TYPE_DEFAULT=   0, /* Not specified (use engine default) */
  COLUMN_FORMAT_TYPE_FIXED=     1, /* FIXED format */
  COLUMN_FORMAT_TYPE_DYNAMIC=   2  /* DYNAMIC format */
};

enum enum_binlog_func {
  BFN_RESET_LOGS=        1,
  BFN_RESET_SLAVE=       2,
  BFN_BINLOG_WAIT=       3,
  BFN_BINLOG_END=        4,
  BFN_BINLOG_PURGE_FILE= 5
};

enum enum_binlog_command {
  LOGCOM_CREATE_TABLE,
  LOGCOM_ALTER_TABLE,
  LOGCOM_RENAME_TABLE,
  LOGCOM_DROP_TABLE,
  LOGCOM_CREATE_DB,
  LOGCOM_ALTER_DB,
  LOGCOM_DROP_DB
};

/* struct to hold information about the table that should be created */

/* Bits in used_fields */
#define HA_CREATE_USED_AUTO             (1UL << 0)
#define HA_CREATE_USED_RAID             (1UL << 1) //RAID is no longer available
#define HA_CREATE_USED_UNION            (1UL << 2)
#define HA_CREATE_USED_INSERT_METHOD    (1UL << 3)
#define HA_CREATE_USED_MIN_ROWS         (1UL << 4)
#define HA_CREATE_USED_MAX_ROWS         (1UL << 5)
#define HA_CREATE_USED_AVG_ROW_LENGTH   (1UL << 6)
#define HA_CREATE_USED_PACK_KEYS        (1UL << 7)
#define HA_CREATE_USED_CHARSET          (1UL << 8)
#define HA_CREATE_USED_DEFAULT_CHARSET  (1UL << 9)
#define HA_CREATE_USED_DATADIR          (1UL << 10)
#define HA_CREATE_USED_INDEXDIR         (1UL << 11)
#define HA_CREATE_USED_ENGINE           (1UL << 12)
#define HA_CREATE_USED_CHECKSUM         (1UL << 13)
#define HA_CREATE_USED_DELAY_KEY_WRITE  (1UL << 14)
#define HA_CREATE_USED_ROW_FORMAT       (1UL << 15)
#define HA_CREATE_USED_COMMENT          (1UL << 16)
#define HA_CREATE_USED_PASSWORD         (1UL << 17)
#define HA_CREATE_USED_CONNECTION       (1UL << 18)
#define HA_CREATE_USED_KEY_BLOCK_SIZE   (1UL << 19)
/* The following two are used by Maria engine: */
#define HA_CREATE_USED_TRANSACTIONAL    (1UL << 20)
#define HA_CREATE_USED_PAGE_CHECKSUM    (1UL << 21)
/** This is set whenever STATS_PERSISTENT=0|1|default has been
specified in CREATE/ALTER TABLE. See also HA_OPTION_STATS_PERSISTENT in
include/my_base.h. It is possible to distinguish whether
STATS_PERSISTENT=default has been specified or no STATS_PERSISTENT= is
given at all. */
#define HA_CREATE_USED_STATS_PERSISTENT (1UL << 22)
/**
   This is set whenever STATS_AUTO_RECALC=0|1|default has been
   specified in CREATE/ALTER TABLE. See enum_stats_auto_recalc.
   It is possible to distinguish whether STATS_AUTO_RECALC=default
   has been specified or no STATS_AUTO_RECALC= is given at all.
*/
#define HA_CREATE_USED_STATS_AUTO_RECALC (1UL << 23)
/**
   This is set whenever STATS_SAMPLE_PAGES=N|default has been
   specified in CREATE/ALTER TABLE. It is possible to distinguish whether
   STATS_SAMPLE_PAGES=default has been specified or no STATS_SAMPLE_PAGES= is
   given at all.
*/
#define HA_CREATE_USED_STATS_SAMPLE_PAGES (1UL << 24)

/* Create a sequence */
#define HA_CREATE_USED_SEQUENCE           (1UL << 25)

typedef ulonglong alter_table_operations;

/*
  These flags are set by the parser and describes the type of
  operation(s) specified by the ALTER TABLE statement.
*/

// Set by parser for ADD [COLUMN]
#define ALTER_PARSER_ADD_COLUMN     (1ULL <<  0)
// Set by parser for DROP [COLUMN]
#define ALTER_PARSER_DROP_COLUMN    (1ULL <<  1)
// Set for CHANGE [COLUMN] | MODIFY [CHANGE] & mysql_recreate_table
#define ALTER_CHANGE_COLUMN         (1ULL <<  2)
// Set for ADD INDEX | ADD KEY | ADD PRIMARY KEY | ADD UNIQUE KEY |
//         ADD UNIQUE INDEX | ALTER ADD [COLUMN]
#define ALTER_ADD_INDEX             (1ULL <<  3)
// Set for DROP PRIMARY KEY | DROP FOREIGN KEY | DROP KEY | DROP INDEX
#define ALTER_DROP_INDEX            (1ULL <<  4)
// Set for RENAME [TO]
#define ALTER_RENAME                (1ULL <<  5)
// Set for ORDER BY
#define ALTER_ORDER                 (1ULL <<  6)
// Set for table_options, like table comment
#define ALTER_OPTIONS               (1ULL <<  7)
// Set for ALTER [COLUMN] ... SET DEFAULT ... | DROP DEFAULT
#define ALTER_CHANGE_COLUMN_DEFAULT (1ULL <<  8)
// Set for DISABLE KEYS | ENABLE KEYS
#define ALTER_KEYS_ONOFF            (1ULL <<  9)
// Set for FORCE, ENGINE(same engine), by mysql_recreate_table()
#define ALTER_RECREATE              (1ULL << 10)
// Set for CONVERT TO
#define ALTER_CONVERT_TO            (1ULL << 11)
// Set for DROP ... ADD some_index
#define ALTER_RENAME_INDEX          (1ULL << 12)
// Set for ADD FOREIGN KEY
#define ALTER_ADD_FOREIGN_KEY       (1ULL << 21)
// Set for DROP FOREIGN KEY
#define ALTER_DROP_FOREIGN_KEY      (1ULL << 22)
#define ALTER_CHANGE_INDEX_COMMENT  (1ULL << 23)
// Set for ADD [COLUMN] FIRST | AFTER
#define ALTER_COLUMN_ORDER          (1ULL << 25)
#define ALTER_ADD_CHECK_CONSTRAINT  (1ULL << 27)
#define ALTER_DROP_CHECK_CONSTRAINT (1ULL << 28)
#define ALTER_RENAME_COLUMN         (1ULL << 29)
#define ALTER_COLUMN_UNVERSIONED    (1ULL << 30)
#define ALTER_ADD_SYSTEM_VERSIONING (1ULL << 31)
#define ALTER_DROP_SYSTEM_VERSIONING (1ULL << 32)
#define ALTER_ADD_PERIOD             (1ULL << 33)
#define ALTER_DROP_PERIOD            (1ULL << 34)

/*
  Following defines are used by ALTER_INPLACE_TABLE

  They do describe in more detail the type operation(s) to be executed
  by the storage engine. For example, which type of type of index to be
  added/dropped.  These are set by fill_alter_inplace_info().
*/

#define ALTER_RECREATE_TABLE	     ALTER_RECREATE
#define ALTER_CHANGE_CREATE_OPTION   ALTER_OPTIONS
#define ALTER_ADD_COLUMN             (ALTER_ADD_VIRTUAL_COLUMN | \
                                      ALTER_ADD_STORED_BASE_COLUMN | \
                                      ALTER_ADD_STORED_GENERATED_COLUMN)
#define ALTER_DROP_COLUMN             (ALTER_DROP_VIRTUAL_COLUMN | \
                                       ALTER_DROP_STORED_COLUMN)
#define ALTER_COLUMN_DEFAULT          ALTER_CHANGE_COLUMN_DEFAULT

// Add non-unique, non-primary index
#define ALTER_ADD_NON_UNIQUE_NON_PRIM_INDEX  (1ULL << 35)

// Drop non-unique, non-primary index
#define ALTER_DROP_NON_UNIQUE_NON_PRIM_INDEX (1ULL << 36)

// Add unique, non-primary index
#define ALTER_ADD_UNIQUE_INDEX               (1ULL << 37)

// Drop unique, non-primary index
#define ALTER_DROP_UNIQUE_INDEX              (1ULL << 38)

// Add primary index
#define ALTER_ADD_PK_INDEX                   (1ULL << 39)

// Drop primary index
#define ALTER_DROP_PK_INDEX                  (1ULL << 40)

// Virtual generated column
#define ALTER_ADD_VIRTUAL_COLUMN             (1ULL << 41)
// Stored base (non-generated) column
#define ALTER_ADD_STORED_BASE_COLUMN         (1ULL << 42)
// Stored generated column
#define ALTER_ADD_STORED_GENERATED_COLUMN    (1ULL << 43)

// Drop column
#define ALTER_DROP_VIRTUAL_COLUMN            (1ULL << 44)
#define ALTER_DROP_STORED_COLUMN             (1ULL << 45)

// Rename column (verified; ALTER_RENAME_COLUMN may use original name)
#define ALTER_COLUMN_NAME          	     (1ULL << 46)

// Change column datatype
#define ALTER_VIRTUAL_COLUMN_TYPE            (1ULL << 47)
#define ALTER_STORED_COLUMN_TYPE             (1ULL << 48)


// Engine can handle type change by itself in ALGORITHM=INPLACE
#define ALTER_COLUMN_TYPE_CHANGE_BY_ENGINE       (1ULL << 49)

// Reorder column
#define ALTER_STORED_COLUMN_ORDER            (1ULL << 50)

// Reorder column
#define ALTER_VIRTUAL_COLUMN_ORDER           (1ULL << 51)

// Change column from NOT NULL to NULL
#define ALTER_COLUMN_NULLABLE                (1ULL << 52)

// Change column from NULL to NOT NULL
#define ALTER_COLUMN_NOT_NULLABLE            (1ULL << 53)

// Change column generation expression
#define ALTER_VIRTUAL_GCOL_EXPR              (1ULL << 54)
#define ALTER_STORED_GCOL_EXPR               (1ULL << 55)

// column's engine options changed, something in field->option_struct
#define ALTER_COLUMN_OPTION                  (1ULL << 56)

// MySQL alias for the same thing:
#define ALTER_COLUMN_STORAGE_TYPE            ALTER_COLUMN_OPTION

// Change the column format of column
#define ALTER_COLUMN_COLUMN_FORMAT           (1ULL << 57)

/**
  Changes in generated columns that affect storage,
  for example, when a vcol type or expression changes
  and this vcol is indexed or used in a partitioning expression
*/
#define ALTER_COLUMN_VCOL                    (1ULL << 58)

/**
  ALTER TABLE for a partitioned table. The engine needs to commit
  online alter of all partitions atomically (using group_commit_ctx)
*/
#define ALTER_PARTITIONED                    (1ULL << 59)

/**
   Change in index length such that it doesn't require index rebuild.
*/
#define ALTER_COLUMN_INDEX_LENGTH            (1ULL << 60)

/*
  Flags set in partition_flags when altering partitions
*/

// Set for ADD PARTITION
#define ALTER_PARTITION_ADD         (1ULL << 1)
// Set for DROP PARTITION
#define ALTER_PARTITION_DROP        (1ULL << 2)
// Set for COALESCE PARTITION
#define ALTER_PARTITION_COALESCE    (1ULL << 3)
// Set for REORGANIZE PARTITION ... INTO
#define ALTER_PARTITION_REORGANIZE  (1ULL << 4)
// Set for partition_options
#define ALTER_PARTITION_INFO        (1ULL << 5)
// Set for LOAD INDEX INTO CACHE ... PARTITION
// Set for CACHE INDEX ... PARTITION
#define ALTER_PARTITION_ADMIN       (1ULL << 6)
// Set for REBUILD PARTITION
#define ALTER_PARTITION_REBUILD     (1ULL << 7)
// Set for partitioning operations specifying ALL keyword
#define ALTER_PARTITION_ALL         (1ULL << 8)
// Set for REMOVE PARTITIONING
#define ALTER_PARTITION_REMOVE      (1ULL << 9)
// Set for EXCHANGE PARITION
#define ALTER_PARTITION_EXCHANGE    (1ULL << 10)
// Set by Sql_cmd_alter_table_truncate_partition::execute()
#define ALTER_PARTITION_TRUNCATE    (1ULL << 11)
// Set for REORGANIZE PARTITION
#define ALTER_PARTITION_TABLE_REORG           (1ULL << 12)

/*
  This is master database for most of system tables. However there
  can be other databases which can hold system tables. Respective
  storage engines define their own system database names.
*/
extern const char *mysqld_system_database;

/*
  Structure to hold list of system_database.system_table.
  This is used at both mysqld and storage engine layer.
*/
struct st_system_tablename
{
  const char *db;
  const char *tablename;
};


typedef ulonglong my_xid; // this line is the same as in log_event.h
#define MYSQL_XID_PREFIX "MySQLXid"
#define MYSQL_XID_PREFIX_LEN 8 // must be a multiple of 8
#define MYSQL_XID_OFFSET (MYSQL_XID_PREFIX_LEN+sizeof(server_id))
#define MYSQL_XID_GTRID_LEN (MYSQL_XID_OFFSET+sizeof(my_xid))

#define XIDDATASIZE MYSQL_XIDDATASIZE
#define MAXGTRIDSIZE 64
#define MAXBQUALSIZE 64

#define COMPATIBLE_DATA_YES 0
#define COMPATIBLE_DATA_NO  1

/**
  struct xid_t is binary compatible with the XID structure as
  in the X/Open CAE Specification, Distributed Transaction Processing:
  The XA Specification, X/Open Company Ltd., 1991.
  http://www.opengroup.org/bookstore/catalog/c193.htm

  @see MYSQL_XID in mysql/plugin.h
*/
struct xid_t {
  long formatID;
  long gtrid_length;
  long bqual_length;
  char data[XIDDATASIZE];  // not \0-terminated !

  xid_t() {}                                /* Remove gcc warning */
  bool eq(struct xid_t *xid) const
  { return !xid->is_null() && eq(xid->gtrid_length, xid->bqual_length, xid->data); }
  bool eq(long g, long b, const char *d) const
  { return !is_null() && g == gtrid_length && b == bqual_length && !memcmp(d, data, g+b); }
  void set(struct xid_t *xid)
  { memcpy(this, xid, xid->length()); }
  void set(long f, const char *g, long gl, const char *b, long bl)
  {
    formatID= f;
    if ((gtrid_length= gl))
      memcpy(data, g, gl);
    if ((bqual_length= bl))
      memcpy(data+gl, b, bl);
  }
  void set(ulonglong xid)
  {
    my_xid tmp;
    formatID= 1;
    set(MYSQL_XID_PREFIX_LEN, 0, MYSQL_XID_PREFIX);
    memcpy(data+MYSQL_XID_PREFIX_LEN, &server_id, sizeof(server_id));
    tmp= xid;
    memcpy(data+MYSQL_XID_OFFSET, &tmp, sizeof(tmp));
    gtrid_length=MYSQL_XID_GTRID_LEN;
  }
  void set(long g, long b, const char *d)
  {
    formatID= 1;
    gtrid_length= g;
    bqual_length= b;
    memcpy(data, d, g+b);
  }
  bool is_null() const { return formatID == -1; }
  void null() { formatID= -1; }
  my_xid quick_get_my_xid()
  {
    my_xid tmp;
    memcpy(&tmp, data+MYSQL_XID_OFFSET, sizeof(tmp));
    return tmp;
  }
  my_xid get_my_xid()
  {
    return gtrid_length == MYSQL_XID_GTRID_LEN && bqual_length == 0 &&
           !memcmp(data, MYSQL_XID_PREFIX, MYSQL_XID_PREFIX_LEN) ?
           quick_get_my_xid() : 0;
  }
  uint length()
  {
    return static_cast<uint>(sizeof(formatID)) + key_length();
  }
  uchar *key() const
  {
    return (uchar *)&gtrid_length;
  }
  uint key_length() const
  {
    return static_cast<uint>(sizeof(gtrid_length)+sizeof(bqual_length)+
                             gtrid_length+bqual_length);
  }
};
typedef struct xid_t XID;

/* for recover() handlerton call */
#define MIN_XID_LIST_SIZE  128
#define MAX_XID_LIST_SIZE  (1024*128)

/*
  These structures are used to pass information from a set of SQL commands
  on add/drop/change tablespace definitions to the proper hton.
*/
#define UNDEF_NODEGROUP 65535
enum ts_command_type
{
  TS_CMD_NOT_DEFINED = -1,
  CREATE_TABLESPACE = 0,
  ALTER_TABLESPACE = 1,
  CREATE_LOGFILE_GROUP = 2,
  ALTER_LOGFILE_GROUP = 3,
  DROP_TABLESPACE = 4,
  DROP_LOGFILE_GROUP = 5,
  CHANGE_FILE_TABLESPACE = 6,
  ALTER_ACCESS_MODE_TABLESPACE = 7
};

enum ts_alter_tablespace_type
{
  TS_ALTER_TABLESPACE_TYPE_NOT_DEFINED = -1,
  ALTER_TABLESPACE_ADD_FILE = 1,
  ALTER_TABLESPACE_DROP_FILE = 2
};

enum tablespace_access_mode
{
  TS_NOT_DEFINED= -1,
  TS_READ_ONLY = 0,
  TS_READ_WRITE = 1,
  TS_NOT_ACCESSIBLE = 2
};

/* Statistics about batch operations like bulk_insert */
struct ha_copy_info
{
  ha_rows records;        /* Used to check if rest of variables can be used */
  ha_rows touched;
  ha_rows copied;
  ha_rows deleted;
  ha_rows updated;
};

struct handlerton;
class st_alter_tablespace : public Sql_alloc
{
  public:
  const char *tablespace_name;
  const char *logfile_group_name;
  enum ts_command_type ts_cmd_type;
  enum ts_alter_tablespace_type ts_alter_tablespace_type;
  const char *data_file_name;
  const char *undo_file_name;
  const char *redo_file_name;
  ulonglong extent_size;
  ulonglong undo_buffer_size;
  ulonglong redo_buffer_size;
  ulonglong initial_size;
  ulonglong autoextend_size;
  ulonglong max_size;
  uint nodegroup_id;
  handlerton *storage_engine;
  bool wait_until_completed;
  const char *ts_comment;
  enum tablespace_access_mode ts_access_mode;
  st_alter_tablespace()
  {
    tablespace_name= NULL;
    logfile_group_name= "DEFAULT_LG"; //Default log file group
    ts_cmd_type= TS_CMD_NOT_DEFINED;
    data_file_name= NULL;
    undo_file_name= NULL;
    redo_file_name= NULL;
    extent_size= 1024*1024;        //Default 1 MByte
    undo_buffer_size= 8*1024*1024; //Default 8 MByte
    redo_buffer_size= 8*1024*1024; //Default 8 MByte
    initial_size= 128*1024*1024;   //Default 128 MByte
    autoextend_size= 0;            //No autoextension as default
    max_size= 0;                   //Max size == initial size => no extension
    storage_engine= NULL;
    nodegroup_id= UNDEF_NODEGROUP;
    wait_until_completed= TRUE;
    ts_comment= NULL;
    ts_access_mode= TS_NOT_DEFINED;
  }
};

/* The handler for a table type.  Will be included in the TABLE structure */

struct TABLE;

/*
  Make sure that the order of schema_tables and enum_schema_tables are the same.
*/
enum enum_schema_tables
{
  SCH_ALL_PLUGINS,
  SCH_APPLICABLE_ROLES,
  SCH_CHARSETS,
  SCH_CHECK_CONSTRAINTS,
  SCH_COLLATIONS,
  SCH_COLLATION_CHARACTER_SET_APPLICABILITY,
  SCH_COLUMNS,
  SCH_COLUMN_PRIVILEGES,
  SCH_ENABLED_ROLES,
  SCH_ENGINES,
  SCH_EVENTS,
  SCH_EXPLAIN,
  SCH_FILES,
  SCH_GLOBAL_STATUS,
  SCH_GLOBAL_VARIABLES,
  SCH_KEY_CACHES,
  SCH_KEY_COLUMN_USAGE,
  SCH_OPEN_TABLES,
  SCH_OPT_TRACE,
  SCH_PARAMETERS,
  SCH_PARTITIONS,
  SCH_PLUGINS,
  SCH_PROCESSLIST,
  SCH_PROFILES,
  SCH_REFERENTIAL_CONSTRAINTS,
  SCH_PROCEDURES,
  SCH_SCHEMATA,
  SCH_SCHEMA_PRIVILEGES,
  SCH_SESSION_STATUS,
  SCH_SESSION_VARIABLES,
  SCH_STATISTICS,
  SCH_SYSTEM_VARIABLES,
  SCH_TABLES,
  SCH_TABLESPACES,
  SCH_TABLE_CONSTRAINTS,
  SCH_TABLE_NAMES,
  SCH_TABLE_PRIVILEGES,
  SCH_TRIGGERS,
  SCH_USER_PRIVILEGES,
  SCH_VIEWS,
#ifdef HAVE_SPATIAL
  SCH_GEOMETRY_COLUMNS,
  SCH_SPATIAL_REF_SYS,
#endif /*HAVE_SPATIAL*/
};

struct TABLE_SHARE;
struct HA_CREATE_INFO;
struct st_foreign_key_info;
typedef struct st_foreign_key_info FOREIGN_KEY_INFO;
typedef bool (stat_print_fn)(THD *thd, const char *type, size_t type_len,
                             const char *file, size_t file_len,
                             const char *status, size_t status_len);
enum ha_stat_type { HA_ENGINE_STATUS, HA_ENGINE_LOGS, HA_ENGINE_MUTEX };
extern MYSQL_PLUGIN_IMPORT st_plugin_int *hton2plugin[MAX_HA];

/* Transaction log maintains type definitions */
enum log_status
{
  HA_LOG_STATUS_FREE= 0,      /* log is free and can be deleted */
  HA_LOG_STATUS_INUSE= 1,     /* log can't be deleted because it is in use */
  HA_LOG_STATUS_NOSUCHLOG= 2  /* no such log (can't be returned by
                                the log iterator status) */
};
/*
  Function for signaling that the log file changed its state from
  LOG_STATUS_INUSE to LOG_STATUS_FREE

  Now it do nothing, will be implemented as part of new transaction
  log management for engines.
  TODO: implement the function.
*/
void signal_log_not_needed(struct handlerton, char *log_file);
/*
  Data of transaction log iterator.
*/
struct handler_log_file_data {
  LEX_STRING filename;
  enum log_status status;
};

/*
  Definitions for engine-specific table/field/index options in the CREATE TABLE.

  Options are declared with HA_*OPTION_* macros (HA_TOPTION_NUMBER,
  HA_FOPTION_ENUM, HA_IOPTION_STRING, etc).

  Every macros takes the option name, and the name of the underlying field of
  the appropriate C structure. The "appropriate C structure" is
  ha_table_option_struct for table level options,
  ha_field_option_struct for field level options,
  ha_index_option_struct for key level options. The engine either
  defines a structure of this name, or uses #define's to map
  these "appropriate" names to the actual structure type name.

  ULL options use a ulonglong as the backing store.
  HA_*OPTION_NUMBER() takes the option name, the structure field name,
  the default value for the option, min, max, and blk_siz values.

  STRING options use a char* as a backing store.
  HA_*OPTION_STRING takes the option name and the structure field name.
  The default value will be 0.

  ENUM options use a uint as a backing store (not enum!!!).
  HA_*OPTION_ENUM takes the option name, the structure field name,
  the default value for the option as a number, and a string with the
  permitted values for this enum - one string with comma separated values,
  for example: "gzip,bzip2,lzma"

  BOOL options use a bool as a backing store.
  HA_*OPTION_BOOL takes the option name, the structure field name,
  and the default value for the option.
  From the SQL, BOOL options accept YES/NO, ON/OFF, and 1/0.

  The name of the option is limited to 255 bytes,
  the value (for string options) - to the 32767 bytes.

  See ha_example.cc for an example.
*/

struct ha_table_option_struct;
struct ha_field_option_struct;
struct ha_index_option_struct;

enum ha_option_type { HA_OPTION_TYPE_ULL,    /* unsigned long long */
                      HA_OPTION_TYPE_STRING, /* char * */
                      HA_OPTION_TYPE_ENUM,   /* uint */
                      HA_OPTION_TYPE_BOOL,   /* bool */
                      HA_OPTION_TYPE_SYSVAR};/* type of the sysval */

#define HA_xOPTION_NUMBER(name, struc, field, def, min, max, blk_siz)   \
  { HA_OPTION_TYPE_ULL, name, sizeof(name)-1,                        \
    offsetof(struc, field), def, min, max, blk_siz, 0, 0 }
#define HA_xOPTION_STRING(name, struc, field)                        \
  { HA_OPTION_TYPE_STRING, name, sizeof(name)-1,                     \
    offsetof(struc, field), 0, 0, 0, 0, 0, 0}
#define HA_xOPTION_ENUM(name, struc, field, values, def)             \
  { HA_OPTION_TYPE_ENUM, name, sizeof(name)-1,                       \
    offsetof(struc, field), def, 0,                                  \
    sizeof(values)-1, 0, values, 0 }
#define HA_xOPTION_BOOL(name, struc, field, def)                     \
  { HA_OPTION_TYPE_BOOL, name, sizeof(name)-1,                       \
    offsetof(struc, field), def, 0, 1, 0, 0, 0 }
#define HA_xOPTION_SYSVAR(name, struc, field, sysvar)                \
  { HA_OPTION_TYPE_SYSVAR, name, sizeof(name)-1,                     \
    offsetof(struc, field), 0, 0, 0, 0, 0, MYSQL_SYSVAR(sysvar) }
#define HA_xOPTION_END { HA_OPTION_TYPE_ULL, 0, 0, 0, 0, 0, 0, 0, 0, 0 }

#define HA_TOPTION_NUMBER(name, field, def, min, max, blk_siz)          \
  HA_xOPTION_NUMBER(name, ha_table_option_struct, field, def, min, max, blk_siz)
#define HA_TOPTION_STRING(name, field)                               \
  HA_xOPTION_STRING(name, ha_table_option_struct, field)
#define HA_TOPTION_ENUM(name, field, values, def)                    \
  HA_xOPTION_ENUM(name, ha_table_option_struct, field, values, def)
#define HA_TOPTION_BOOL(name, field, def)                            \
  HA_xOPTION_BOOL(name, ha_table_option_struct, field, def)
#define HA_TOPTION_SYSVAR(name, field, sysvar)                       \
  HA_xOPTION_SYSVAR(name, ha_table_option_struct, field, sysvar)
#define HA_TOPTION_END HA_xOPTION_END

#define HA_FOPTION_NUMBER(name, field, def, min, max, blk_siz)          \
  HA_xOPTION_NUMBER(name, ha_field_option_struct, field, def, min, max, blk_siz)
#define HA_FOPTION_STRING(name, field)                               \
  HA_xOPTION_STRING(name, ha_field_option_struct, field)
#define HA_FOPTION_ENUM(name, field, values, def)                    \
  HA_xOPTION_ENUM(name, ha_field_option_struct, field, values, def)
#define HA_FOPTION_BOOL(name, field, def)                            \
  HA_xOPTION_BOOL(name, ha_field_option_struct, field, def)
#define HA_FOPTION_SYSVAR(name, field, sysvar)                       \
  HA_xOPTION_SYSVAR(name, ha_field_option_struct, field, sysvar)
#define HA_FOPTION_END HA_xOPTION_END

#define HA_IOPTION_NUMBER(name, field, def, min, max, blk_siz)          \
  HA_xOPTION_NUMBER(name, ha_index_option_struct, field, def, min, max, blk_siz)
#define HA_IOPTION_STRING(name, field)                               \
  HA_xOPTION_STRING(name, ha_index_option_struct, field)
#define HA_IOPTION_ENUM(name, field, values, def)                    \
  HA_xOPTION_ENUM(name, ha_index_option_struct, field, values, def)
#define HA_IOPTION_BOOL(name, field, def)                            \
  HA_xOPTION_BOOL(name, ha_index_option_struct, field, def)
#define HA_IOPTION_SYSVAR(name, field, sysvar)                       \
  HA_xOPTION_SYSVAR(name, ha_index_option_struct, field, sysvar)
#define HA_IOPTION_END HA_xOPTION_END

typedef struct st_ha_create_table_option {
  enum ha_option_type type;
  const char *name;
  size_t name_length;
  ptrdiff_t offset;
  ulonglong def_value;
  ulonglong min_value, max_value, block_size;
  const char *values;
  struct st_mysql_sys_var *var;
} ha_create_table_option;

enum handler_iterator_type
{
  /* request of transaction log iterator */
  HA_TRANSACTLOG_ITERATOR= 1
};
enum handler_create_iterator_result
{
  HA_ITERATOR_OK,          /* iterator created */
  HA_ITERATOR_UNSUPPORTED, /* such type of iterator is not supported */
  HA_ITERATOR_ERROR        /* error during iterator creation */
};

/*
  Iterator structure. Can be used by handler/handlerton for different purposes.

  Iterator should be created in the way to point "before" the first object
  it iterate, so next() call move it to the first object or return !=0 if
  there is nothing to iterate through.
*/
struct handler_iterator {
  /*
    Moves iterator to next record and return 0 or return !=0
    if there is no records.
    iterator_object will be filled by this function if next() returns 0.
    Content of the iterator_object depend on iterator type.
  */
  int (*next)(struct handler_iterator *, void *iterator_object);
  /*
    Free resources allocated by iterator, after this call iterator
    is not usable.
  */
  void (*destroy)(struct handler_iterator *);
  /*
    Pointer to buffer for the iterator to use.
    Should be allocated by function which created the iterator and
    destroyed by freed by above "destroy" call
  */
  void *buffer;
};

class handler;
class group_by_handler;
class derived_handler;
class select_handler;
struct Query;
typedef class st_select_lex SELECT_LEX;
typedef struct st_order ORDER;

/*
  handlerton is a singleton structure - one instance per storage engine -
  to provide access to storage engine functionality that works on the
  "global" level (unlike handler class that works on a per-table basis)

  usually handlerton instance is defined statically in ha_xxx.cc as

  static handlerton { ... } xxx_hton;

  savepoint_*, prepare, recover, and *_by_xid pointers can be 0.
*/
struct handlerton
{
  /*
    Historical marker for if the engine is available of not
  */
  SHOW_COMP_OPTION state;

  /*
    Historical number used for frm file to determine the correct
    storage engine.  This is going away and new engines will just use
    "name" for this.
  */
  enum legacy_db_type db_type;
  /*
    each storage engine has it's own memory area (actually a pointer)
    in the thd, for storing per-connection information.
    It is accessed as

      thd->ha_data[xxx_hton.slot]

   slot number is initialized by MySQL after xxx_init() is called.
   */
   uint slot;
   /*
     to store per-savepoint data storage engine is provided with an area
     of a requested size (0 is ok here).
     savepoint_offset must be initialized statically to the size of
     the needed memory to store per-savepoint information.
     After xxx_init it is changed to be an offset to savepoint storage
     area and need not be used by storage engine.
     see binlog_hton and binlog_savepoint_set/rollback for an example.
   */
   uint savepoint_offset;
   /*
     handlerton methods:

     close_connection is only called if
     thd->ha_data[xxx_hton.slot] is non-zero, so even if you don't need
     this storage area - set it to something, so that MySQL would know
     this storage engine was accessed in this connection
   */
   int  (*close_connection)(handlerton *hton, THD *thd);
   /*
     Tell handler that query has been killed.
   */
   void (*kill_query)(handlerton *hton, THD *thd, enum thd_kill_levels level);
   /*
     sv points to an uninitialized storage area of requested size
     (see savepoint_offset description)
   */
   int  (*savepoint_set)(handlerton *hton, THD *thd, void *sv);
   /*
     sv points to a storage area, that was earlier passed
     to the savepoint_set call
   */
   int  (*savepoint_rollback)(handlerton *hton, THD *thd, void *sv);
   /**
     Check if storage engine allows to release metadata locks which were
     acquired after the savepoint if rollback to savepoint is done.
     @return true  - If it is safe to release MDL locks.
             false - If it is not.
   */
   bool (*savepoint_rollback_can_release_mdl)(handlerton *hton, THD *thd);
   int  (*savepoint_release)(handlerton *hton, THD *thd, void *sv);
   /*
     'all' is true if it's a real commit, that makes persistent changes
     'all' is false if it's not in fact a commit but an end of the
     statement that is part of the transaction.
     NOTE 'all' is also false in auto-commit mode where 'end of statement'
     and 'real commit' mean the same event.
   */
   int (*commit)(handlerton *hton, THD *thd, bool all);
   /*
     The commit_ordered() method is called prior to the commit() method, after
     the transaction manager has decided to commit (not rollback) the
     transaction. Unlike commit(), commit_ordered() is called only when the
     full transaction is committed, not for each commit of statement
     transaction in a multi-statement transaction.

     Not that like prepare(), commit_ordered() is only called when 2-phase
     commit takes place. Ie. when no binary log and only a single engine
     participates in a transaction, one commit() is called, no
     commit_ordered(). So engines must be prepared for this.

     The calls to commit_ordered() in multiple parallel transactions is
     guaranteed to happen in the same order in every participating
     handler. This can be used to ensure the same commit order among multiple
     handlers (eg. in table handler and binlog). So if transaction T1 calls
     into commit_ordered() of handler A before T2, then T1 will also call
     commit_ordered() of handler B before T2.

     Engines that implement this method should during this call make the
     transaction visible to other transactions, thereby making the order of
     transaction commits be defined by the order of commit_ordered() calls.

     The intention is that commit_ordered() should do the minimal amount of
     work that needs to happen in consistent commit order among handlers. To
     preserve ordering, calls need to be serialised on a global mutex, so
     doing any time-consuming or blocking operations in commit_ordered() will
     limit scalability.

     Handlers can rely on commit_ordered() calls to be serialised (no two
     calls can run in parallel, so no extra locking on the handler part is
     required to ensure this).

     Note that commit_ordered() can be called from a different thread than the
     one handling the transaction! So it can not do anything that depends on
     thread local storage, in particular it can not call my_error() and
     friends (instead it can store the error code and delay the call of
     my_error() to the commit() method).

     Similarly, since commit_ordered() returns void, any return error code
     must be saved and returned from the commit() method instead.

     The commit_ordered method is optional, and can be left unset if not
     needed in a particular handler (then there will be no ordering guarantees
     wrt. other engines and binary log).
   */
   void (*commit_ordered)(handlerton *hton, THD *thd, bool all);
   int  (*rollback)(handlerton *hton, THD *thd, bool all);
   int  (*prepare)(handlerton *hton, THD *thd, bool all);
   /*
     The prepare_ordered method is optional. If set, it will be called after
     successful prepare() in all handlers participating in 2-phase
     commit. Like commit_ordered(), it is called only when the full
     transaction is committed, not for each commit of statement transaction.

     The calls to prepare_ordered() among multiple parallel transactions are
     ordered consistently with calls to commit_ordered(). This means that
     calls to prepare_ordered() effectively define the commit order, and that
     each handler will see the same sequence of transactions calling into
     prepare_ordered() and commit_ordered().

     Thus, prepare_ordered() can be used to define commit order for handlers
     that need to do this in the prepare step (like binlog). It can also be
     used to release transaction's locks early in an order consistent with the
     order transactions will be eventually committed.

     Like commit_ordered(), prepare_ordered() calls are serialised to maintain
     ordering, so the intention is that they should execute fast, with only
     the minimal amount of work needed to define commit order. Handlers can
     rely on this serialisation, and do not need to do any extra locking to
     avoid two prepare_ordered() calls running in parallel.

     Like commit_ordered(), prepare_ordered() is not guaranteed to be called
     in the context of the thread handling the rest of the transaction. So it
     cannot invoke code that relies on thread local storage, in particular it
     cannot call my_error().

     prepare_ordered() cannot cause a rollback by returning an error, all
     possible errors must be handled in prepare() (the prepare_ordered()
     method returns void). In case of some fatal error, a record of the error
     must be made internally by the engine and returned from commit() later.

     Note that for user-level XA SQL commands, no consistent ordering among
     prepare_ordered() and commit_ordered() is guaranteed (as that would
     require blocking all other commits for an indefinite time).

     When 2-phase commit is not used (eg. only one engine (and no binlog) in
     transaction), neither prepare() nor prepare_ordered() is called.
   */
   void (*prepare_ordered)(handlerton *hton, THD *thd, bool all);
   int  (*recover)(handlerton *hton, XID *xid_list, uint len);
   int  (*commit_by_xid)(handlerton *hton, XID *xid);
   int  (*rollback_by_xid)(handlerton *hton, XID *xid);
   /*
     The commit_checkpoint_request() handlerton method is used to checkpoint
     the XA recovery process for storage engines that support two-phase
     commit.

     The method is optional - an engine that does not implemented is expected
     to work the traditional way, where every commit() durably flushes the
     transaction to disk in the engine before completion, so XA recovery will
     no longer be needed for that transaction.

     An engine that does implement commit_checkpoint_request() is also
     expected to implement commit_ordered(), so that ordering of commits is
     consistent between 2pc participants. Such engine is no longer required to
     durably flush to disk transactions in commit(), provided that the
     transaction has been successfully prepare()d and commit_ordered(); thus
     potentionally saving one fsync() call. (Engine must still durably flush
     to disk in commit() when no prepare()/commit_ordered() steps took place,
     at least if durable commits are wanted; this happens eg. if binlog is
     disabled).

     The TC will periodically (eg. once per binlog rotation) call
     commit_checkpoint_request(). When this happens, the engine must arrange
     for all transaction that have completed commit_ordered() to be durably
     flushed to disk (this does not include transactions that might be in the
     middle of executing commit_ordered()). When such flush has completed, the
     engine must call commit_checkpoint_notify_ha(), passing back the opaque
     "cookie".

     The flush and call of commit_checkpoint_notify_ha() need not happen
     immediately - it can be scheduled and performed asynchronously (ie. as
     part of next prepare(), or sync every second, or whatever), but should
     not be postponed indefinitely. It is however also permissible to do it
     immediately, before returning from commit_checkpoint_request().

     When commit_checkpoint_notify_ha() is called, the TC will know that the
     transactions are durably committed, and thus no longer require XA
     recovery. It uses that to reduce the work needed for any subsequent XA
     recovery process.
   */
   void (*commit_checkpoint_request)(handlerton *hton, void *cookie);
  /*
    "Disable or enable checkpointing internal to the storage engine. This is
    used for FLUSH TABLES WITH READ LOCK AND DISABLE CHECKPOINT to ensure that
    the engine will never start any recovery from a time between
    FLUSH TABLES ... ; UNLOCK TABLES.

    While checkpointing is disabled, the engine should pause any background
    write activity (such as tablespace checkpointing) that require consistency
    between different files (such as transaction log and tablespace files) for
    crash recovery to succeed. The idea is to use this to make safe
    multi-volume LVM snapshot backups.
  */
   int  (*checkpoint_state)(handlerton *hton, bool disabled);
   void *(*create_cursor_read_view)(handlerton *hton, THD *thd);
   void (*set_cursor_read_view)(handlerton *hton, THD *thd, void *read_view);
   void (*close_cursor_read_view)(handlerton *hton, THD *thd, void *read_view);
   handler *(*create)(handlerton *hton, TABLE_SHARE *table, MEM_ROOT *mem_root);
   void (*drop_database)(handlerton *hton, char* path);
   int (*panic)(handlerton *hton, enum ha_panic_function flag);
   int (*start_consistent_snapshot)(handlerton *hton, THD *thd);
   bool (*flush_logs)(handlerton *hton);
   bool (*show_status)(handlerton *hton, THD *thd, stat_print_fn *print, enum ha_stat_type stat);
   uint (*partition_flags)();
   alter_table_operations (*alter_table_flags)(alter_table_operations flags);
   int (*alter_tablespace)(handlerton *hton, THD *thd, st_alter_tablespace *ts_info);
   int (*fill_is_table)(handlerton *hton, THD *thd, TABLE_LIST *tables, 
                        class Item *cond, 
                        enum enum_schema_tables);
   uint32 flags;                                /* global handler flags */
   /*
      Those handlerton functions below are properly initialized at handler
      init.
   */
   int (*binlog_func)(handlerton *hton, THD *thd, enum_binlog_func fn, void *arg);
   void (*binlog_log_query)(handlerton *hton, THD *thd, 
                            enum_binlog_command binlog_command,
                            const char *query, uint query_length,
                            const char *db, const char *table_name);

   /*
     Get log status.
     If log_status is null then the handler do not support transaction
     log information (i.e. log iterator can't be created).
     (see example of implementation in handler.cc, TRANS_LOG_MGM_EXAMPLE_CODE)

   */
   enum log_status (*get_log_status)(handlerton *hton, char *log);

   /*
     Iterators creator.
     Presence of the pointer should be checked before using
   */
   enum handler_create_iterator_result
     (*create_iterator)(handlerton *hton, enum handler_iterator_type type,
                        struct handler_iterator *fill_this_in);
   void (*abort_transaction)(handlerton *hton, THD *bf_thd,
			    THD *victim_thd, my_bool signal);
   int (*set_checkpoint)(handlerton *hton, const XID* xid);
   int (*get_checkpoint)(handlerton *hton, XID* xid);
   /*
     Optional clauses in the CREATE/ALTER TABLE
   */
   ha_create_table_option *table_options; // table level options
   ha_create_table_option *field_options; // these are specified per field
   ha_create_table_option *index_options; // these are specified per index

   /**
     The list of extensions of files created for a single table in the
     database directory (datadir/db_name/).

     Used by open_table_error(), by the default rename_table and delete_table
     handler methods, and by the default discovery implementation.
  
     For engines that have more than one file name extensions (separate
     metadata, index, and/or data files), the order of elements is relevant.
     First element of engine file name extensions array should be metadata
     file extention. This is implied by the open_table_error()
     and the default discovery implementation.
     
     Second element - data file extension. This is implied
     assumed by REPAIR TABLE ... USE_FRM implementation.
   */
   const char **tablefile_extensions; // by default - empty list

  /**********************************************************************
   Functions to intercept queries
  **********************************************************************/

  /*
    Create and return a group_by_handler, if the storage engine can execute
    the summary / group by query.
    If the storage engine can't do that, return NULL.

    The server guaranteeds that all tables in the list belong to this
    storage engine.
  */
  group_by_handler *(*create_group_by)(THD *thd, Query *query);

  /*
    Create and return a derived_handler if the storage engine can execute
    the derived table 'derived', otherwise return NULL.
    In a general case 'derived' may contain tables not from the engine.
    If the engine cannot handle or does not want to handle such pushed derived
    the function create_group_by has to return NULL.
  */
  derived_handler *(*create_derived)(THD *thd, TABLE_LIST *derived);

  /*
    Create and return a select_handler if the storage engine can execute
    the select statement 'select, otherwise return NULL
  */
  select_handler *(*create_select) (THD *thd, SELECT_LEX *select);
   
   /*********************************************************************
     Table discovery API.
     It allows the server to "discover" tables that exist in the storage
     engine, without user issuing an explicit CREATE TABLE statement.
   **********************************************************************/

   /*
     This method is required for any engine that supports automatic table
     discovery, there is no default implementation.

     Given a TABLE_SHARE discover_table() fills it in with a correct table
     structure using one of the TABLE_SHARE::init_from_* methods.

     Returns HA_ERR_NO_SUCH_TABLE if the table did not exist in the engine,
     zero if the table was discovered successfully, or any other
     HA_ERR_* error code as appropriate if the table existed, but the
     discovery failed.
   */
   int (*discover_table)(handlerton *hton, THD* thd, TABLE_SHARE *share);

   /*
     The discover_table_names method tells the server
     about all tables in the specified database that the engine
     knows about. Tables (or file names of tables) are added to
     the provided discovered_list collector object using
     add_table() or add_file() methods.
   */
   class discovered_list
   {
     public:
     virtual bool add_table(const char *tname, size_t tlen) = 0;
     virtual bool add_file(const char *fname) = 0;
     protected: virtual ~discovered_list() {}
   };

   /*
     By default (if not implemented by the engine, but the discover_table() is
     implemented) it will perform a file-based discovery:

     - if tablefile_extensions[0] is not null, this will discovers all tables
       with the tablefile_extensions[0] extension.

     Returns 0 on success and 1 on error.
   */
   int (*discover_table_names)(handlerton *hton, LEX_CSTRING *db, MY_DIR *dir,
                               discovered_list *result);

   /*
     This is a method that allows to server to check if a table exists without
     an overhead of the complete discovery.

     By default (if not implemented by the engine, but the discovery_table() is
     implemented) it will try to perform a file-based discovery:

     - if tablefile_extensions[0] is not null this will look for a file name
       with the tablefile_extensions[0] extension.

     - if tablefile_extensions[0] is null, this will resort to discover_table().

     Note that resorting to discover_table() is slow and the engine
     should probably implement its own discover_table_existence() method,
     if its tablefile_extensions[0] is null.

     Returns 1 if the table exists and 0 if it does not.
   */
   int (*discover_table_existence)(handlerton *hton, const char *db,
                                   const char *table_name);

   /*
     This is the assisted table discovery method. Unlike the fully
     automatic discovery as above, here a user is expected to issue an
     explicit CREATE TABLE with the appropriate table attributes to
     "assist" the discovery of a table. But this "discovering" CREATE TABLE
     statement will not specify the table structure - the engine discovers
     it using this method. For example, FederatedX uses it in

      CREATE TABLE t1 ENGINE=FEDERATED CONNECTION="mysql://foo/bar/t1";

     Given a TABLE_SHARE discover_table_structure() fills it in with a correct
     table structure using one of the TABLE_SHARE::init_from_* methods.

     Assisted discovery works independently from the automatic discover.
     An engine is allowed to support only assisted discovery and not
     support automatic one. Or vice versa.
   */
   int (*discover_table_structure)(handlerton *hton, THD* thd,
                                   TABLE_SHARE *share, HA_CREATE_INFO *info);

   /*
     System Versioning
   */
   /** Determine if system-versioned data was modified by the transaction.
   @param[in,out] thd          current session
   @param[out]    trx_id       transaction start ID
   @return transaction commit ID
   @retval 0 if no system-versioned data was affected by the transaction */
   ulonglong (*prepare_commit_versioned)(THD *thd, ulonglong *trx_id);

  /* backup */
  void (*prepare_for_backup)(void);
  void (*end_backup)(void);
};


static inline LEX_CSTRING *hton_name(const handlerton *hton)
{
  return &(hton2plugin[hton->slot]->name);
}

static inline handlerton *plugin_hton(plugin_ref plugin)
{
  return plugin_data(plugin, handlerton *);
}

static inline sys_var *find_hton_sysvar(handlerton *hton, st_mysql_sys_var *var)
{
  return find_plugin_sysvar(hton2plugin[hton->slot], var);
}

handlerton *ha_default_handlerton(THD *thd);
handlerton *ha_default_tmp_handlerton(THD *thd);

/* Possible flags of a handlerton (there can be 32 of them) */
#define HTON_NO_FLAGS                 0
#define HTON_CLOSE_CURSORS_AT_COMMIT (1 << 0)
#define HTON_ALTER_NOT_SUPPORTED     (1 << 1) //Engine does not support alter
#define HTON_CAN_RECREATE            (1 << 2) //Delete all is used for truncate
#define HTON_HIDDEN                  (1 << 3) //Engine does not appear in lists
#define HTON_NOT_USER_SELECTABLE     (1 << 5)
#define HTON_TEMPORARY_NOT_SUPPORTED (1 << 6) //Having temporary tables not supported
#define HTON_SUPPORT_LOG_TABLES      (1 << 7) //Engine supports log tables
#define HTON_NO_PARTITION            (1 << 8) //Not partition of these tables

/*
  This flag should be set when deciding that the engine does not allow
  row based binary logging (RBL) optimizations.

  Currently, setting this flag, means that table's read/write_set will
  be left untouched when logging changes to tables in this engine. In
  practice this means that the server will not mess around with
  table->write_set and/or table->read_set when using RBL and deciding
  whether to log full or minimal rows.

  It's valuable for instance for virtual tables, eg: Performance
  Schema which have no meaning for replication.
*/
#define HTON_NO_BINLOG_ROW_OPT       (1 << 9)
#define HTON_SUPPORTS_EXTENDED_KEYS  (1 <<10) //supports extended keys
#define HTON_NATIVE_SYS_VERSIONING (1 << 11) //Engine supports System Versioning

// MySQL compatibility. Unused.
#define HTON_SUPPORTS_FOREIGN_KEYS   (1 << 0) //Foreign key constraint supported.

#define HTON_CAN_MERGE               (1 <<11) //Merge type table
// Engine needs to access the main connect string in partitions
#define HTON_CAN_READ_CONNECT_STRING_IN_PARTITION (1 <<12)

<<<<<<< HEAD
/* can be replicated by wsrep replication provider plugin */
#define HTON_WSREP_REPLICATION (1 << 13)
=======
/*
  Table requires and close and reopen after truncate
  If the handler has HTON_CAN_RECREATE, this flag is not used
*/
#define HTON_REQUIRES_CLOSE_AFTER_TRUNCATE (1 << 18)
>>>>>>> 5bd994b0

class Ha_trx_info;

struct THD_TRANS
{
  /* true is not all entries in the ht[] support 2pc */
  bool        no_2pc;
  /* storage engines that registered in this transaction */
  Ha_trx_info *ha_list;
  /* 
    The purpose of this flag is to keep track of non-transactional
    tables that were modified in scope of:
    - transaction, when the variable is a member of
    THD::transaction.all
    - top-level statement or sub-statement, when the variable is a
    member of THD::transaction.stmt
    This member has the following life cycle:
    * stmt.modified_non_trans_table is used to keep track of
    modified non-transactional tables of top-level statements. At
    the end of the previous statement and at the beginning of the session,
    it is reset to FALSE.  If such functions
    as mysql_insert, mysql_update, mysql_delete etc modify a
    non-transactional table, they set this flag to TRUE.  At the
    end of the statement, the value of stmt.modified_non_trans_table 
    is merged with all.modified_non_trans_table and gets reset.
    * all.modified_non_trans_table is reset at the end of transaction
    
    * Since we do not have a dedicated context for execution of a
    sub-statement, to keep track of non-transactional changes in a
    sub-statement, we re-use stmt.modified_non_trans_table. 
    At entrance into a sub-statement, a copy of the value of
    stmt.modified_non_trans_table (containing the changes of the
    outer statement) is saved on stack. Then 
    stmt.modified_non_trans_table is reset to FALSE and the
    substatement is executed. Then the new value is merged with the
    saved value.
  */
  bool modified_non_trans_table;

  void reset() {
    no_2pc= FALSE;
    modified_non_trans_table= FALSE;
    m_unsafe_rollback_flags= 0;
  }
  bool is_empty() const { return ha_list == NULL; }
  THD_TRANS() {}                        /* Remove gcc warning */

  unsigned int m_unsafe_rollback_flags;
 /*
    Define the type of statements which cannot be rolled back safely.
    Each type occupies one bit in m_unsafe_rollback_flags.
  */
  enum unsafe_statement_types
  {
    CREATED_TEMP_TABLE= 2,
    DROPPED_TEMP_TABLE= 4,
    DID_WAIT= 8,
    DID_DDL= 0x10
  };

  void mark_created_temp_table()
  {
    DBUG_PRINT("debug", ("mark_created_temp_table"));
    m_unsafe_rollback_flags|= CREATED_TEMP_TABLE;
  }
  void mark_dropped_temp_table()
  {
    DBUG_PRINT("debug", ("mark_dropped_temp_table"));
    m_unsafe_rollback_flags|= DROPPED_TEMP_TABLE;
  }
  bool has_created_dropped_temp_table() const {
    return
      (m_unsafe_rollback_flags & (CREATED_TEMP_TABLE|DROPPED_TEMP_TABLE)) != 0;
  }
  void mark_trans_did_wait() { m_unsafe_rollback_flags|= DID_WAIT; }
  bool trans_did_wait() const {
    return (m_unsafe_rollback_flags & DID_WAIT) != 0;
  }
  bool is_trx_read_write() const;
  void mark_trans_did_ddl() { m_unsafe_rollback_flags|= DID_DDL; }
  bool trans_did_ddl() const {
    return (m_unsafe_rollback_flags & DID_DDL) != 0;
  }

};


/**
  Either statement transaction or normal transaction - related
  thread-specific storage engine data.

  If a storage engine participates in a statement/transaction,
  an instance of this class is present in
  thd->transaction.{stmt|all}.ha_list. The addition to
  {stmt|all}.ha_list is made by trans_register_ha().

  When it's time to commit or rollback, each element of ha_list
  is used to access storage engine's prepare()/commit()/rollback()
  methods, and also to evaluate if a full two phase commit is
  necessary.

  @sa General description of transaction handling in handler.cc.
*/

class Ha_trx_info
{
public:
  /** Register this storage engine in the given transaction context. */
  void register_ha(THD_TRANS *trans, handlerton *ht_arg)
  {
    DBUG_ASSERT(m_flags == 0);
    DBUG_ASSERT(m_ht == NULL);
    DBUG_ASSERT(m_next == NULL);

    m_ht= ht_arg;
    m_flags= (int) TRX_READ_ONLY; /* Assume read-only at start. */

    m_next= trans->ha_list;
    trans->ha_list= this;
  }

  /** Clear, prepare for reuse. */
  void reset()
  {
    m_next= NULL;
    m_ht= NULL;
    m_flags= 0;
  }

  Ha_trx_info() { reset(); }

  void set_trx_read_write()
  {
    DBUG_ASSERT(is_started());
    m_flags|= (int) TRX_READ_WRITE;
  }
  bool is_trx_read_write() const
  {
    DBUG_ASSERT(is_started());
    return m_flags & (int) TRX_READ_WRITE;
  }
  bool is_started() const { return m_ht != NULL; }
  /** Mark this transaction read-write if the argument is read-write. */
  void coalesce_trx_with(const Ha_trx_info *stmt_trx)
  {
    /*
      Must be called only after the transaction has been started.
      Can be called many times, e.g. when we have many
      read-write statements in a transaction.
    */
    DBUG_ASSERT(is_started());
    if (stmt_trx->is_trx_read_write())
      set_trx_read_write();
  }
  Ha_trx_info *next() const
  {
    DBUG_ASSERT(is_started());
    return m_next;
  }
  handlerton *ht() const
  {
    DBUG_ASSERT(is_started());
    return m_ht;
  }
private:
  enum { TRX_READ_ONLY= 0, TRX_READ_WRITE= 1 };
  /** Auxiliary, used for ha_list management */
  Ha_trx_info *m_next;
  /**
    Although a given Ha_trx_info instance is currently always used
    for the same storage engine, 'ht' is not-NULL only when the
    corresponding storage is a part of a transaction.
  */
  handlerton *m_ht;
  /**
    Transaction flags related to this engine.
    Not-null only if this instance is a part of transaction.
    May assume a combination of enum values above.
  */
  uchar       m_flags;
};


inline bool THD_TRANS::is_trx_read_write() const
{
  Ha_trx_info *ha_info;
  for (ha_info= ha_list; ha_info; ha_info= ha_info->next())
    if (ha_info->is_trx_read_write())
      return TRUE;
  return FALSE;
}


enum enum_tx_isolation { ISO_READ_UNCOMMITTED, ISO_READ_COMMITTED,
			 ISO_REPEATABLE_READ, ISO_SERIALIZABLE};


typedef struct {
  ulonglong data_file_length;
  ulonglong max_data_file_length;
  ulonglong index_file_length;
  ulonglong max_index_file_length;
  ulonglong delete_length;
  ha_rows records;
  ulong mean_rec_length;
  time_t create_time;
  time_t check_time;
  time_t update_time;
  ulonglong check_sum;
  bool check_sum_null;
} PARTITION_STATS;

#define UNDEF_NODEGROUP 65535
class Item;
struct st_table_log_memory_entry;

class partition_info;

struct st_partition_iter;

enum ha_choice { HA_CHOICE_UNDEF, HA_CHOICE_NO, HA_CHOICE_YES, HA_CHOICE_MAX };

enum enum_stats_auto_recalc { HA_STATS_AUTO_RECALC_DEFAULT= 0,
                              HA_STATS_AUTO_RECALC_ON,
                              HA_STATS_AUTO_RECALC_OFF };

/**
  A helper struct for schema DDL statements:
    CREATE SCHEMA [IF NOT EXISTS] name [ schema_specification... ]
    ALTER SCHEMA name [ schema_specification... ]

  It stores the "schema_specification" part of the CREATE/ALTER statements and
  is passed to mysql_create_db() and  mysql_alter_db().
  Currently consists only of the schema default character set and collation.
*/
struct Schema_specification_st
{
  CHARSET_INFO *default_table_charset;
  void init()
  {
    bzero(this, sizeof(*this));
  }
};

class Create_field;

enum vers_sys_type_t
{
  VERS_UNDEFINED= 0,
  VERS_TIMESTAMP,
  VERS_TRX_ID
};

struct Table_period_info: Sql_alloc
{
  Table_period_info() :
    create_if_not_exists(false),
    constr(NULL) {}
  Table_period_info(const char *name_arg, size_t size) :
    name(name_arg, size),
    create_if_not_exists(false),
    constr(NULL) {}

  Lex_ident name;

  struct start_end_t
  {
    start_end_t() {};
    start_end_t(const LEX_CSTRING& _start, const LEX_CSTRING& _end) :
      start(_start),
      end(_end) {}
    Lex_ident start;
    Lex_ident end;
  };
  start_end_t period;
  bool create_if_not_exists;
  Virtual_column_info *constr;

  bool is_set() const
  {
    DBUG_ASSERT(bool(period.start) == bool(period.end));
    return period.start;
  }

  void set_period(const Lex_ident& start, const Lex_ident& end)
  {
    period.start= start;
    period.end= end;
  }
  bool check_field(const Create_field* f, const Lex_ident& f_name) const;
};

struct Vers_parse_info: public Table_period_info
{
  Vers_parse_info() :
    Table_period_info(STRING_WITH_LEN("SYSTEM_TIME")),
    versioned_fields(false),
    unversioned_fields(false)
  {}

  Table_period_info::start_end_t as_row;

protected:
  friend struct Table_scope_and_contents_source_st;
  void set_start(const LEX_CSTRING field_name)
  {
    as_row.start= field_name;
    period.start= field_name;
  }
  void set_end(const LEX_CSTRING field_name)
  {
    as_row.end= field_name;
    period.end= field_name;
  }
  bool is_start(const char *name) const;
  bool is_end(const char *name) const;
  bool is_start(const Create_field &f) const;
  bool is_end(const Create_field &f) const;
  bool fix_implicit(THD *thd, Alter_info *alter_info);
  operator bool() const
  {
    return as_row.start || as_row.end || period.start || period.end;
  }
  bool need_check(const Alter_info *alter_info) const;
  bool check_conditions(const Lex_table_name &table_name,
                        const Lex_table_name &db) const;
public:
  static const Lex_ident default_start;
  static const Lex_ident default_end;

  bool fix_alter_info(THD *thd, Alter_info *alter_info,
                       HA_CREATE_INFO *create_info, TABLE *table);
  bool fix_create_like(Alter_info &alter_info, HA_CREATE_INFO &create_info,
                       TABLE_LIST &src_table, TABLE_LIST &table);
  bool check_sys_fields(const Lex_table_name &table_name,
                        const Lex_table_name &db, Alter_info *alter_info,
                        bool can_native) const;

  /**
     At least one field was specified 'WITH/WITHOUT SYSTEM VERSIONING'.
     Useful for error handling.
  */
  bool versioned_fields : 1;
  bool unversioned_fields : 1;
};

/**
  A helper struct for table DDL statements, e.g.:
  CREATE [OR REPLACE] [TEMPORARY]
    TABLE [IF NOT EXISTS] tbl_name table_contents_source;

  Represents a combinations of:
  1. The scope, i.e. TEMPORARY or not TEMPORARY
  2. The "table_contents_source" part of the table DDL statements,
     which can be initialized from either of these:
     - table_element_list ...      // Explicit definition (column and key list)
     - LIKE another_table_name ... // Copy structure from another table
     - [AS] SELECT ...             // Copy structure from a subquery
*/

struct Table_scope_and_contents_source_pod_st // For trivial members
{
  CHARSET_INFO *table_charset;
  LEX_CUSTRING tabledef_version;
  LEX_CSTRING connect_string;
  LEX_CSTRING comment;
  LEX_CSTRING alias;
  const char *password, *tablespace;
  const char *data_file_name, *index_file_name;
  ulonglong max_rows,min_rows;
  ulonglong auto_increment_value;
  ulong table_options;                  ///< HA_OPTION_ values
  ulong avg_row_length;
  ulong used_fields;
  ulong key_block_size;
  ulong expression_length;
  ulong field_check_constraints;
  /*
    number of pages to sample during
    stats estimation, if used, otherwise 0.
  */
  uint stats_sample_pages;
  uint null_bits;                       /* NULL bits at start of record */
  uint options;				/* OR of HA_CREATE_ options */
  uint merge_insert_method;
  uint extra_size;                      /* length of extra data segment */
  handlerton *db_type;
  /**
    Row type of the table definition.

    Defaults to ROW_TYPE_DEFAULT for all non-ALTER statements.
    For ALTER TABLE defaults to ROW_TYPE_NOT_USED (means "keep the current").

    Can be changed either explicitly by the parser.
    If nothing specified inherits the value of the original table (if present).
  */
  enum row_type row_type;
  enum ha_choice transactional;
  enum ha_storage_media storage_media;  ///< DEFAULT, DISK or MEMORY
  enum ha_choice page_checksum;         ///< If we have page_checksums
  engine_option_value *option_list;     ///< list of table create options
  enum_stats_auto_recalc stats_auto_recalc;
  bool varchar;                         ///< 1 if table has a VARCHAR
  bool sequence;                        // If SEQUENCE=1 was used

  List<Virtual_column_info> *check_constraint_list;

  /* the following three are only for ALTER TABLE, check_if_incompatible_data() */
  ha_table_option_struct *option_struct;           ///< structure with parsed table options
  ha_field_option_struct **fields_option_struct;   ///< array of field option structures
  ha_index_option_struct **indexes_option_struct;  ///< array of index option structures

  /* The following is used to remember the old state for CREATE OR REPLACE */
  TABLE *table;
  TABLE_LIST *pos_in_locked_tables;
  TABLE_LIST *merge_list;
  MDL_ticket *mdl_ticket;
  bool table_was_deleted;
  sequence_definition *seq_create_info;

  void init()
  {
    bzero(this, sizeof(*this));
  }
  bool tmp_table() const { return options & HA_LEX_CREATE_TMP_TABLE; }
  void use_default_db_type(THD *thd)
  {
    db_type= tmp_table() ? ha_default_tmp_handlerton(thd)
                         : ha_default_handlerton(thd);
  }

  bool versioned() const
  {
    return options & HA_VERSIONED_TABLE;
  }
};


struct Table_scope_and_contents_source_st:
         public Table_scope_and_contents_source_pod_st
{
  Vers_parse_info vers_info;
  Table_period_info period_info;

  void init()
  {
    Table_scope_and_contents_source_pod_st::init();
    vers_info= {};
    period_info= {};
  }

  bool fix_create_fields(THD *thd, Alter_info *alter_info,
                         const TABLE_LIST &create_table);
  bool fix_period_fields(THD *thd, Alter_info *alter_info);
  bool check_fields(THD *thd, Alter_info *alter_info,
                    const Lex_table_name &table_name,
                    const Lex_table_name &db,
                    int select_count= 0);
  bool check_period_fields(THD *thd, Alter_info *alter_info);

  bool vers_fix_system_fields(THD *thd, Alter_info *alter_info,
                              const TABLE_LIST &create_table);

  bool vers_check_system_fields(THD *thd, Alter_info *alter_info,
                                const Lex_table_name &table_name,
                                const Lex_table_name &db,
                                int select_count= 0);

};


/**
  This struct is passed to handler table routines, e.g. ha_create().
  It does not include the "OR REPLACE" and "IF NOT EXISTS" parts, as these
  parts are handled on the SQL level and are not needed on the handler level.
*/
struct HA_CREATE_INFO: public Table_scope_and_contents_source_st,
                       public Schema_specification_st
{
  void init()
  {
    Table_scope_and_contents_source_st::init();
    Schema_specification_st::init();
  }
  bool check_conflicting_charset_declarations(CHARSET_INFO *cs);
  bool add_table_option_default_charset(CHARSET_INFO *cs)
  {
    // cs can be NULL, e.g.:  CREATE TABLE t1 (..) CHARACTER SET DEFAULT;
    if (check_conflicting_charset_declarations(cs))
      return true;
    default_table_charset= cs;
    used_fields|= HA_CREATE_USED_DEFAULT_CHARSET;
    return false;
  }
  bool add_alter_list_item_convert_to_charset(CHARSET_INFO *cs)
  {
    /* 
      cs cannot be NULL, as sql_yacc.yy translates
         CONVERT TO CHARACTER SET DEFAULT
      to
         CONVERT TO CHARACTER SET <character-set-of-the-current-database>
      TODO: Shouldn't we postpone resolution of DEFAULT until the
      character set of the table owner database is loaded from its db.opt?
    */
    DBUG_ASSERT(cs);
    if (check_conflicting_charset_declarations(cs))
      return true;
    table_charset= default_table_charset= cs;
    used_fields|= (HA_CREATE_USED_CHARSET | HA_CREATE_USED_DEFAULT_CHARSET);  
    return false;
  }
  ulong table_options_with_row_type()
  {
    if (row_type == ROW_TYPE_DYNAMIC || row_type == ROW_TYPE_PAGE)
      return table_options | HA_OPTION_PACK_RECORD;
    else
      return table_options;
  }
};


/**
  This struct is passed to mysql_create_table() and similar creation functions,
  as well as to show_create_table().
*/
struct Table_specification_st: public HA_CREATE_INFO,
                               public DDL_options_st
{
  // Deep initialization
  void init()
  {
    HA_CREATE_INFO::init();
    DDL_options_st::init();
  }
  void init(DDL_options_st::Options options_arg)
  {
    HA_CREATE_INFO::init();
    DDL_options_st::init(options_arg);
  }
  /*
    Quick initialization, for parser.
    Most of the HA_CREATE_INFO is left uninitialized.
    It gets fully initialized in sql_yacc.yy, only when the parser
    scans a related keyword (e.g. CREATE, ALTER).
  */
  void lex_start()
  {
    HA_CREATE_INFO::options= 0;
    DDL_options_st::init();
  }
};


/**
  In-place alter handler context.

  This is a superclass intended to be subclassed by individual handlers
  in order to store handler unique context between in-place alter API calls.

  The handler is responsible for creating the object. This can be done
  as early as during check_if_supported_inplace_alter().

  The SQL layer is responsible for destroying the object.
  The class extends Sql_alloc so the memory will be mem root allocated.

  @see Alter_inplace_info
*/

class inplace_alter_handler_ctx : public Sql_alloc
{
public:
  inplace_alter_handler_ctx() {}

  virtual ~inplace_alter_handler_ctx() {}
  virtual void set_shared_data(const inplace_alter_handler_ctx& ctx) {}
};


/**
  Class describing changes to be done by ALTER TABLE.
  Instance of this class is passed to storage engine in order
  to determine if this ALTER TABLE can be done using in-place
  algorithm. It is also used for executing the ALTER TABLE
  using in-place algorithm.
*/

class Alter_inplace_info
{
public:

  /**
    Create options (like MAX_ROWS) for the new version of table.

    @note The referenced instance of HA_CREATE_INFO object was already
          used to create new .FRM file for table being altered. So it
          has been processed by mysql_prepare_create_table() already.
          For example, this means that it has HA_OPTION_PACK_RECORD
          flag in HA_CREATE_INFO::table_options member correctly set.
  */
  HA_CREATE_INFO *create_info;

  /**
    Alter options, fields and keys for the new version of table.

    @note The referenced instance of Alter_info object was already
          used to create new .FRM file for table being altered. So it
          has been processed by mysql_prepare_create_table() already.
          In particular, this means that in Create_field objects for
          fields which were present in some form in the old version
          of table, Create_field::field member points to corresponding
          Field instance for old version of table.
  */
  Alter_info *alter_info;

  /**
    Array of KEYs for new version of table - including KEYs to be added.

    @note Currently this array is produced as result of
          mysql_prepare_create_table() call.
          This means that it follows different convention for
          KEY_PART_INFO::fieldnr values than objects in TABLE::key_info
          array.

    @todo This is mainly due to the fact that we need to keep compatibility
          with removed handler::add_index() call. We plan to switch to
          TABLE::key_info numbering later.

    KEYs are sorted - see sort_keys().
  */
  KEY  *key_info_buffer;

  /** Size of key_info_buffer array. */
  uint key_count;

  /** Size of index_drop_buffer array. */
  uint index_drop_count;

  /**
     Array of pointers to KEYs to be dropped belonging to the TABLE instance
     for the old version of the table.
  */
  KEY  **index_drop_buffer;

  /** Size of index_add_buffer array. */
  uint index_add_count;

  /**
     Array of indexes into key_info_buffer for KEYs to be added,
     sorted in increasing order.
  */
  uint *index_add_buffer;

  /**
     Old and new index names. Used for index rename.
  */
  struct Rename_key_pair
  {
    Rename_key_pair(const KEY *old_key, const KEY *new_key)
        : old_key(old_key), new_key(new_key)
    {
    }
    const KEY *old_key;
    const KEY *new_key;
  };
  /**
     Vector of key pairs from DROP/ADD index which can be renamed.
  */
  typedef Mem_root_array<Rename_key_pair, true> Rename_keys_vector;

  /**
     A list of indexes which should be renamed.
     Index definitions stays the same.
  */
  Rename_keys_vector rename_keys;

  /**
     Context information to allow handlers to keep context between in-place
     alter API calls.

     @see inplace_alter_handler_ctx for information about object lifecycle.
  */
  inplace_alter_handler_ctx *handler_ctx;

  /**
    If the table uses several handlers, like ha_partition uses one handler
    per partition, this contains a Null terminated array of ctx pointers
    that should all be committed together.
    Or NULL if only handler_ctx should be committed.
    Set to NULL if the low level handler::commit_inplace_alter_table uses it,
    to signal to the main handler that everything was committed as atomically.

    @see inplace_alter_handler_ctx for information about object lifecycle.
  */
  inplace_alter_handler_ctx **group_commit_ctx;

  /**
     Flags describing in detail which operations the storage engine is to
     execute. Flags are defined in sql_alter.h
  */
  alter_table_operations handler_flags;

  /* Alter operations involving parititons are strored here */
  ulong partition_flags;

  /**
     Partition_info taking into account the partition changes to be performed.
     Contains all partitions which are present in the old version of the table
     with partitions to be dropped or changed marked as such + all partitions
     to be added in the new version of table marked as such.
  */
  partition_info *modified_part_info;

  /** true for ALTER IGNORE TABLE ... */
  const bool ignore;

  /** true for online operation (LOCK=NONE) */
  bool online;

  /** which ALGORITHM and LOCK are supported by the storage engine */
  enum_alter_inplace_result inplace_supported;

  /**
     Can be set by handler to describe why a given operation cannot be done
     in-place (HA_ALTER_INPLACE_NOT_SUPPORTED) or why it cannot be done
     online (HA_ALTER_INPLACE_NO_LOCK or HA_ALTER_INPLACE_COPY_NO_LOCK)
     If set, it will be used with ER_ALTER_OPERATION_NOT_SUPPORTED_REASON if
     results from handler::check_if_supported_inplace_alter() doesn't match
     requirements set by user. If not set, the more generic
     ER_ALTER_OPERATION_NOT_SUPPORTED will be used.

     Please set to a properly localized string, for example using
     my_get_err_msg(), so that the error message as a whole is localized.
  */
  const char *unsupported_reason;

  /** true when InnoDB should abort the alter when table is not empty */
  bool error_if_not_empty;

  Alter_inplace_info(HA_CREATE_INFO *create_info_arg,
                     Alter_info *alter_info_arg,
                     KEY *key_info_arg, uint key_count_arg,
                     partition_info *modified_part_info_arg,
                     bool ignore_arg, bool error_non_empty);

  ~Alter_inplace_info()
  {
    delete handler_ctx;
  }

  /**
    Used after check_if_supported_inplace_alter() to report
    error if the result does not match the LOCK/ALGORITHM
    requirements set by the user.

    @param not_supported  Part of statement that was not supported.
    @param try_instead    Suggestion as to what the user should
                          replace not_supported with.
  */
  void report_unsupported_error(const char *not_supported,
                                const char *try_instead) const;
};


typedef struct st_key_create_information
{
  enum ha_key_alg algorithm;
  ulong block_size;
  uint flags;                                   /* HA_USE.. flags */
  LEX_CSTRING parser_name;
  LEX_CSTRING comment;
  /**
    A flag to determine if we will check for duplicate indexes.
    This typically means that the key information was specified
    directly by the user (set by the parser).
  */
  bool check_for_duplicate_indexes;
} KEY_CREATE_INFO;


/*
  Class for maintaining hooks used inside operations on tables such
  as: create table functions, delete table functions, and alter table
  functions.

  Class is using the Template Method pattern to separate the public
  usage interface from the private inheritance interface.  This
  imposes no overhead, since the public non-virtual function is small
  enough to be inlined.

  The hooks are usually used for functions that does several things,
  e.g., create_table_from_items(), which both create a table and lock
  it.
 */
class TABLEOP_HOOKS
{
public:
  TABLEOP_HOOKS() {}
  virtual ~TABLEOP_HOOKS() {}

  inline void prelock(TABLE **tables, uint count)
  {
    do_prelock(tables, count);
  }

  inline int postlock(TABLE **tables, uint count)
  {
    return do_postlock(tables, count);
  }
private:
  /* Function primitive that is called prior to locking tables */
  virtual void do_prelock(TABLE **tables, uint count)
  {
    /* Default is to do nothing */
  }

  /**
     Primitive called after tables are locked.

     If an error is returned, the tables will be unlocked and error
     handling start.

     @return Error code or zero.
   */
  virtual int do_postlock(TABLE **tables, uint count)
  {
    return 0;                           /* Default is to do nothing */
  }
};

typedef struct st_savepoint SAVEPOINT;
extern ulong savepoint_alloc_size;
extern KEY_CREATE_INFO default_key_create_info;

/* Forward declaration for condition pushdown to storage engine */
typedef class Item COND;

typedef struct st_ha_check_opt
{
  st_ha_check_opt() {}                        /* Remove gcc warning */
  uint flags;       /* isam layer flags (e.g. for myisamchk) */
  uint sql_flags;   /* sql layer flags - for something myisamchk cannot do */
  time_t start_time;   /* When check/repair starts */
  KEY_CACHE *key_cache; /* new key cache when changing key cache */
  void init();
} HA_CHECK_OPT;


/********************************************************************************
 * MRR
 ********************************************************************************/

typedef void *range_seq_t;

typedef struct st_range_seq_if
{
  /*
    Get key information
 
    SYNOPSIS
      get_key_info()
        init_params  The seq_init_param parameter 
        length       OUT length of the keys in this range sequence
        map          OUT key_part_map of the keys in this range sequence

    DESCRIPTION
      This function is set only when using HA_MRR_FIXED_KEY mode. In that mode, 
      all ranges are single-point equality ranges that use the same set of key
      parts. This function allows the MRR implementation to get the length of
      a key, and which keyparts it uses.
  */
  void (*get_key_info)(void *init_params, uint *length, key_part_map *map);

  /*
    Initialize the traversal of range sequence
    
    SYNOPSIS
      init()
        init_params  The seq_init_param parameter 
        n_ranges     The number of ranges obtained 
        flags        A combination of HA_MRR_SINGLE_POINT, HA_MRR_FIXED_KEY

    RETURN
      An opaque value to be used as RANGE_SEQ_IF::next() parameter
  */
  range_seq_t (*init)(void *init_params, uint n_ranges, uint flags);


  /*
    Get the next range in the range sequence

    SYNOPSIS
      next()
        seq    The value returned by RANGE_SEQ_IF::init()
        range  OUT Information about the next range
    
    RETURN
      FALSE - Ok, the range structure filled with info about the next range
      TRUE  - No more ranges
  */
  bool (*next) (range_seq_t seq, KEY_MULTI_RANGE *range);

  /*
    Check whether range_info orders to skip the next record

    SYNOPSIS
      skip_record()
        seq         The value returned by RANGE_SEQ_IF::init()
        range_info  Information about the next range 
                    (Ignored if MRR_NO_ASSOCIATION is set)
        rowid       Rowid of the record to be checked (ignored if set to 0)
    
    RETURN
      1 - Record with this range_info and/or this rowid shall be filtered
          out from the stream of records returned by multi_range_read_next()
      0 - The record shall be left in the stream
  */ 
  bool (*skip_record) (range_seq_t seq, range_id_t range_info, uchar *rowid);

  /*
    Check if the record combination matches the index condition
    SYNOPSIS
      skip_index_tuple()
        seq         The value returned by RANGE_SEQ_IF::init()
        range_info  Information about the next range 
    
    RETURN
      0 - The record combination satisfies the index condition
      1 - Otherwise
  */ 
  bool (*skip_index_tuple) (range_seq_t seq, range_id_t range_info);
} RANGE_SEQ_IF;

typedef bool (*SKIP_INDEX_TUPLE_FUNC) (range_seq_t seq, range_id_t range_info);

class Cost_estimate
{ 
public:
  double io_count;        /* number of I/O to fetch records                */
  double avg_io_cost;     /* cost of an average I/O oper. to fetch records */
  double idx_io_count;    /* number of I/O to read keys                    */
  double idx_avg_io_cost; /* cost of an average I/O oper. to fetch records */
  double cpu_cost;        /* total cost of operations in CPU               */
  double idx_cpu_cost;    /* cost of operations in CPU for index           */
  double import_cost;     /* cost of remote operations     */
  double mem_cost;        /* cost of used memory           */
  
  enum { IO_COEFF=1 };
  enum { CPU_COEFF=1 };
  enum { MEM_COEFF=1 };
  enum { IMPORT_COEFF=1 };

  Cost_estimate()
  {
    reset();
  }

  double total_cost() 
  {
    return IO_COEFF*io_count*avg_io_cost +
           IO_COEFF*idx_io_count*idx_avg_io_cost +
           CPU_COEFF*cpu_cost + 
           MEM_COEFF*mem_cost + IMPORT_COEFF*import_cost;
  }

  double index_only_cost()
  {
    return IO_COEFF*idx_io_count*idx_avg_io_cost +
           CPU_COEFF*idx_cpu_cost;
  }

  /**
    Whether or not all costs in the object are zero

    @return true if all costs are zero, false otherwise
  */
  bool is_zero() const
  {
    return io_count == 0.0 && idx_io_count && cpu_cost == 0.0 &&
      import_cost == 0.0 && mem_cost == 0.0;
  }

  void reset()
  {
    avg_io_cost= 1.0;
    idx_avg_io_cost= 1.0;
    io_count= idx_io_count= cpu_cost= idx_cpu_cost= mem_cost= import_cost= 0.0;
  }

  void multiply(double m)
  {
    io_count *= m;
    cpu_cost *= m;
    idx_io_count *= m;
    idx_cpu_cost *= m;
    import_cost *= m;
    /* Don't multiply mem_cost */
  }

  void add(const Cost_estimate* cost)
  {
    if (cost->io_count)
    {
      double io_count_sum= io_count + cost->io_count;
      avg_io_cost= (io_count * avg_io_cost +
                    cost->io_count * cost->avg_io_cost)
	            /io_count_sum;
      io_count= io_count_sum;
    }
    if (cost->idx_io_count)
    {
      double idx_io_count_sum= idx_io_count + cost->idx_io_count;
      idx_avg_io_cost= (idx_io_count * idx_avg_io_cost +
                        cost->idx_io_count * cost->idx_avg_io_cost)
	               /idx_io_count_sum;
      idx_io_count= idx_io_count_sum;
    }
    cpu_cost += cost->cpu_cost;
    idx_cpu_cost += cost->idx_cpu_cost;
    import_cost += cost->import_cost;
  }

  void add_io(double add_io_cnt, double add_avg_cost)
  {
    /* In edge cases add_io_cnt may be zero */
    if (add_io_cnt > 0)
    {
      double io_count_sum= io_count + add_io_cnt;
      avg_io_cost= (io_count * avg_io_cost + 
                    add_io_cnt * add_avg_cost) / io_count_sum;
      io_count= io_count_sum;
    }
  }

  /// Add to CPU cost
  void add_cpu(double add_cpu_cost) { cpu_cost+= add_cpu_cost; }

  /// Add to import cost
  void add_import(double add_import_cost) { import_cost+= add_import_cost; }

  /// Add to memory cost
  void add_mem(double add_mem_cost) { mem_cost+= add_mem_cost; }

  /*
    To be used when we go from old single value-based cost calculations to
    the new Cost_estimate-based.
  */
  void convert_from_cost(double cost)
  {
    reset();
    io_count= cost;
  }
};

void get_sweep_read_cost(TABLE *table, ha_rows nrows, bool interrupted, 
                         Cost_estimate *cost);

/*
  Indicates that all scanned ranges will be singlepoint (aka equality) ranges.
  The ranges may not use the full key but all of them will use the same number
  of key parts.
*/
#define HA_MRR_SINGLE_POINT 1U
#define HA_MRR_FIXED_KEY  2U

/* 
  Indicates that RANGE_SEQ_IF::next(&range) doesn't need to fill in the
  'range' parameter.
*/
#define HA_MRR_NO_ASSOCIATION 4U

/* 
  The MRR user will provide ranges in key order, and MRR implementation
  must return rows in key order.
*/
#define HA_MRR_SORTED 8U

/* MRR implementation doesn't have to retrieve full records */
#define HA_MRR_INDEX_ONLY 16U

/* 
  The passed memory buffer is of maximum possible size, the caller can't
  assume larger buffer.
*/
#define HA_MRR_LIMITS 32U


/*
  Flag set <=> default MRR implementation is used
  (The choice is made by **_info[_const]() function which may set this
   flag. SQL layer remembers the flag value and then passes it to
   multi_read_range_init().
*/
#define HA_MRR_USE_DEFAULT_IMPL 64U

/*
  Used only as parameter to multi_range_read_info():
  Flag set <=> the caller guarantees that the bounds of the scanned ranges
  will not have NULL values.
*/
#define HA_MRR_NO_NULL_ENDPOINTS 128U

/*
  The MRR user has materialized range keys somewhere in the user's buffer.
  This can be used for optimization of the procedure that sorts these keys
  since in this case key values don't have to be copied into the MRR buffer.

  In other words, it is guaranteed that after RANGE_SEQ_IF::next() call the 
  pointer in range->start_key.key will point to a key value that will remain 
  there until the end of the MRR scan.
*/
#define HA_MRR_MATERIALIZED_KEYS 256U

/*
  The following bits are reserved for use by MRR implementation. The intended
  use scenario:

  * sql layer calls handler->multi_range_read_info[_const]() 
    - MRR implementation figures out what kind of scan it will perform, saves
      the result in *mrr_mode parameter.
  * sql layer remembers what was returned in *mrr_mode

  * the optimizer picks the query plan (which may or may not include the MRR 
    scan that was estimated by the multi_range_read_info[_const] call)

  * if the query is an EXPLAIN statement, sql layer will call 
    handler->multi_range_read_explain_info(mrr_mode) to get a text description
    of the picked MRR scan; the description will be a part of EXPLAIN output.
*/
#define HA_MRR_IMPLEMENTATION_FLAG1 512U
#define HA_MRR_IMPLEMENTATION_FLAG2 1024U
#define HA_MRR_IMPLEMENTATION_FLAG3 2048U
#define HA_MRR_IMPLEMENTATION_FLAG4 4096U
#define HA_MRR_IMPLEMENTATION_FLAG5 8192U
#define HA_MRR_IMPLEMENTATION_FLAG6 16384U

#define HA_MRR_IMPLEMENTATION_FLAGS \
  (512U | 1024U | 2048U | 4096U | 8192U | 16384U)

/*
  This is a buffer area that the handler can use to store rows.
  'end_of_used_area' should be kept updated after calls to
  read-functions so that other parts of the code can use the
  remaining area (until next read calls is issued).
*/

typedef struct st_handler_buffer
{
  /* const? */uchar *buffer;         /* Buffer one can start using */
  /* const? */uchar *buffer_end;     /* End of buffer */
  uchar *end_of_used_area;     /* End of area that was used by handler */
} HANDLER_BUFFER;

typedef struct system_status_var SSV;

class ha_statistics
{
public:
  ulonglong data_file_length;		/* Length off data file */
  ulonglong max_data_file_length;	/* Length off data file */
  ulonglong index_file_length;
  ulonglong max_index_file_length;
  ulonglong delete_length;		/* Free bytes */
  ulonglong auto_increment_value;
  /*
    The number of records in the table. 
      0    - means the table has exactly 0 rows
    other  - if (table_flags() & HA_STATS_RECORDS_IS_EXACT)
               the value is the exact number of records in the table
             else
               it is an estimate
  */
  ha_rows records;
  ha_rows deleted;			/* Deleted records */
  ulong mean_rec_length;		/* physical reclength */
  time_t create_time;			/* When table was created */
  time_t check_time;
  time_t update_time;
  uint block_size;			/* index block size */
  ha_checksum checksum;
  bool checksum_null;

  /*
    number of buffer bytes that native mrr implementation needs,
  */
  uint mrr_length_per_rec; 

  ha_statistics():
    data_file_length(0), max_data_file_length(0),
    index_file_length(0), max_index_file_length(0), delete_length(0),
    auto_increment_value(0), records(0), deleted(0), mean_rec_length(0),
    create_time(0), check_time(0), update_time(0), block_size(8192),
    checksum(0), checksum_null(FALSE), mrr_length_per_rec(0)
  {}
};

extern "C" check_result_t handler_index_cond_check(void* h_arg);

extern "C" check_result_t handler_rowid_filter_check(void* h_arg);
extern "C" int handler_rowid_filter_is_active(void* h_arg);

uint calculate_key_len(TABLE *, uint, const uchar *, key_part_map);
/*
  bitmap with first N+1 bits set
  (keypart_map for a key prefix of [0..N] keyparts)
*/
#define make_keypart_map(N) (((key_part_map)2 << (N)) - 1)
/*
  bitmap with first N bits set
  (keypart_map for a key prefix of [0..N-1] keyparts)
*/
#define make_prev_keypart_map(N) (((key_part_map)1 << (N)) - 1)


/** Base class to be used by handlers different shares */
class Handler_share
{
public:
  Handler_share() {}
  virtual ~Handler_share() {}
};

enum class Compare_keys : uint32_t
{
  Equal,
  EqualButKeyPartLength,
  EqualButComment,
  NotEqual
};

/**
  The handler class is the interface for dynamically loadable
  storage engines. Do not add ifdefs and take care when adding or
  changing virtual functions to avoid vtable confusion

  Functions in this class accept and return table columns data. Two data
  representation formats are used:
  1. TableRecordFormat - Used to pass [partial] table records to/from
     storage engine

  2. KeyTupleFormat - used to pass index search tuples (aka "keys") to
     storage engine. See opt_range.cc for description of this format.

  TableRecordFormat
  =================
  [Warning: this description is work in progress and may be incomplete]
  The table record is stored in a fixed-size buffer:
   
    record: null_bytes, column1_data, column2_data, ...
  
  The offsets of the parts of the buffer are also fixed: every column has 
  an offset to its column{i}_data, and if it is nullable it also has its own
  bit in null_bytes. 

  The record buffer only includes data about columns that are marked in the
  relevant column set (table->read_set and/or table->write_set, depending on
  the situation). 
  <not-sure>It could be that it is required that null bits of non-present
  columns are set to 1</not-sure>

  VARIOUS EXCEPTIONS AND SPECIAL CASES

  If the table has no nullable columns, then null_bytes is still 
  present, its length is one byte <not-sure> which must be set to 0xFF 
  at all times. </not-sure>
  
  If the table has columns of type BIT, then certain bits from those columns
  may be stored in null_bytes as well. Grep around for Field_bit for
  details.

  For blob columns (see Field_blob), the record buffer stores length of the 
  data, following by memory pointer to the blob data. The pointer is owned 
  by the storage engine and is valid until the next operation.

  If a blob column has NULL value, then its length and blob data pointer
  must be set to 0.
*/

class handler :public Sql_alloc
{
public:
  typedef ulonglong Table_flags;
protected:
  TABLE_SHARE *table_share;   /* The table definition */
  TABLE *table;               /* The current open table */
  Table_flags cached_table_flags;       /* Set on init() and open() */

  ha_rows estimation_rows_to_insert;
public:
  handlerton *ht;                 /* storage engine of this handler */
  uchar *ref;				/* Pointer to current row */
  uchar *dup_ref;			/* Pointer to duplicate row */

  ha_statistics stats;

  /** MultiRangeRead-related members: */
  range_seq_t mrr_iter;    /* Iterator to traverse the range sequence */
  RANGE_SEQ_IF mrr_funcs;  /* Range sequence traversal functions */
  HANDLER_BUFFER *multi_range_buffer; /* MRR buffer info */
  uint ranges_in_seq; /* Total number of ranges in the traversed sequence */
  /** Current range (the one we're now returning rows from) */
  KEY_MULTI_RANGE mrr_cur_range;

  /** The following are for read_range() */
  key_range save_end_range, *end_range;
  KEY_PART_INFO *range_key_part;
  int key_compare_result_on_equal;

  /* TRUE <=> source MRR ranges and the output are ordered */
  bool mrr_is_output_sorted;
  /** TRUE <=> we're currently traversing a range in mrr_cur_range. */
  bool mrr_have_range;
  bool eq_range;
  bool internal_tmp_table;                 /* If internal tmp table */
  bool implicit_emptied;                   /* Can be !=0 only if HEAP */
  bool mark_trx_read_write_done;           /* mark_trx_read_write was called */
  bool check_table_binlog_row_based_done; /* check_table_binlog.. was called */
  bool check_table_binlog_row_based_result; /* cached check_table_binlog... */
  /* Set to 1 if handler logged last insert/update/delete operation */
  bool row_already_logged;
  /* 
    TRUE <=> the engine guarantees that returned records are within the range
    being scanned.
  */
  bool in_range_check_pushed_down;

  uint errkey;                             /* Last dup key */
  uint key_used_on_scan;
  uint active_index, keyread;

  /** Length of ref (1-8 or the clustered key length) */
  uint ref_length;
  FT_INFO *ft_handler;
  enum init_stat { NONE=0, INDEX, RND };
  init_stat inited, pre_inited;

  const COND *pushed_cond;
  /**
    next_insert_id is the next value which should be inserted into the
    auto_increment column: in a inserting-multi-row statement (like INSERT
    SELECT), for the first row where the autoinc value is not specified by the
    statement, get_auto_increment() called and asked to generate a value,
    next_insert_id is set to the next value, then for all other rows
    next_insert_id is used (and increased each time) without calling
    get_auto_increment().
  */
  ulonglong next_insert_id;
  /**
    insert id for the current row (*autogenerated*; if not
    autogenerated, it's 0).
    At first successful insertion, this variable is stored into
    THD::first_successful_insert_id_in_cur_stmt.
  */
  ulonglong insert_id_for_cur_row;
  /**
    Interval returned by get_auto_increment() and being consumed by the
    inserter.
  */
  /* Statistics  variables */
  ulonglong rows_read;
  ulonglong rows_tmp_read;
  ulonglong rows_changed;
  /* One bigger than needed to avoid to test if key == MAX_KEY */
  ulonglong index_rows_read[MAX_KEY+1];
  ha_copy_info copy_info;

private:
  /* ANALYZE time tracker, if present */
  Exec_time_tracker *tracker;
public:
  void set_time_tracker(Exec_time_tracker *tracker_arg) { tracker=tracker_arg;}
  Exec_time_tracker *get_time_tracker() { return tracker; }

  Item *pushed_idx_cond;
  uint pushed_idx_cond_keyno;  /* The index which the above condition is for */

  /* Rowid filter pushed into the engine */
  Rowid_filter *pushed_rowid_filter;
  /* true when the pushed rowid filter has been already filled */
  bool rowid_filter_is_active;

  Discrete_interval auto_inc_interval_for_cur_row;
  /**
     Number of reserved auto-increment intervals. Serves as a heuristic
     when we have no estimation of how many records the statement will insert:
     the more intervals we have reserved, the bigger the next one. Reset in
     handler::ha_release_auto_increment().
  */
  uint auto_inc_intervals_count;

  /**
    Instrumented table associated with this handler.
    This member should be set to NULL when no instrumentation is in place,
    so that linking an instrumented/non instrumented server/plugin works.
    For example:
    - the server is compiled with the instrumentation.
    The server expects either NULL or valid pointers in m_psi.
    - an engine plugin is compiled without instrumentation.
    The plugin can not leave this pointer uninitialized,
    or can not leave a trash value on purpose in this pointer,
    as this would crash the server.
  */
  PSI_table *m_psi;

  virtual void unbind_psi();
  virtual void rebind_psi();

  bool set_top_table_fields;
  struct TABLE *top_table;
  Field **top_table_field;
  uint top_table_fields;

private:
  /**
    The lock type set by when calling::ha_external_lock(). This is 
    propagated down to the storage engine. The reason for also storing 
    it here, is that when doing MRR we need to create/clone a second handler
    object. This cloned handler object needs to know about the lock_type used.
  */
  int m_lock_type;
  /**
    Pointer where to store/retrieve the Handler_share pointer.
    For non partitioned handlers this is &TABLE_SHARE::ha_share.
  */
  Handler_share **ha_share;

public:
  handler(handlerton *ht_arg, TABLE_SHARE *share_arg)
    :table_share(share_arg), table(0),
    estimation_rows_to_insert(0), ht(ht_arg),
    ref(0), end_range(NULL),
    implicit_emptied(0),
    mark_trx_read_write_done(0),
    check_table_binlog_row_based_done(0),
    check_table_binlog_row_based_result(0),
    row_already_logged(0),
    in_range_check_pushed_down(FALSE), errkey(-1),
    key_used_on_scan(MAX_KEY),
    active_index(MAX_KEY), keyread(MAX_KEY),
    ref_length(sizeof(my_off_t)),
    ft_handler(0), inited(NONE), pre_inited(NONE),
    pushed_cond(0), next_insert_id(0), insert_id_for_cur_row(0),
    tracker(NULL),
    pushed_idx_cond(NULL),
    pushed_idx_cond_keyno(MAX_KEY),
    pushed_rowid_filter(NULL),
    rowid_filter_is_active(0),
    auto_inc_intervals_count(0),
    m_psi(NULL), set_top_table_fields(FALSE), top_table(0),
    top_table_field(0), top_table_fields(0),
    m_lock_type(F_UNLCK), ha_share(NULL)
  {
    DBUG_PRINT("info",
               ("handler created F_UNLCK %d F_RDLCK %d F_WRLCK %d",
                F_UNLCK, F_RDLCK, F_WRLCK));
    reset_statistics();
  }
  virtual ~handler(void)
  {
    DBUG_ASSERT(m_lock_type == F_UNLCK);
    DBUG_ASSERT(inited == NONE);
  }
  virtual handler *clone(const char *name, MEM_ROOT *mem_root);
  /** This is called after create to allow us to set up cached variables */
  void init()
  {
    cached_table_flags= table_flags();
  }
  /* ha_ methods: public wrappers for private virtual API */
  
  int ha_open(TABLE *table, const char *name, int mode, uint test_if_locked,
              MEM_ROOT *mem_root= 0, List<String> *partitions_to_open=NULL);
  int ha_index_init(uint idx, bool sorted)
  {
    DBUG_EXECUTE_IF("ha_index_init_fail", return HA_ERR_TABLE_DEF_CHANGED;);
    int result;
    DBUG_ENTER("ha_index_init");
    DBUG_ASSERT(inited==NONE);
    if (!(result= index_init(idx, sorted)))
    {
      inited=       INDEX;
      active_index= idx;
      end_range= NULL;
    }
    DBUG_RETURN(result);
  }
  int ha_index_end()
  {
    DBUG_ENTER("ha_index_end");
    DBUG_ASSERT(inited==INDEX);
    inited=       NONE;
    active_index= MAX_KEY;
    end_range=    NULL;
    DBUG_RETURN(index_end());
  }
  /* This is called after index_init() if we need to do a index scan */
  virtual int prepare_index_scan() { return 0; }
  virtual int prepare_index_key_scan_map(const uchar * key, key_part_map keypart_map)
  {
    uint key_len= calculate_key_len(table, active_index, key, keypart_map);
    return  prepare_index_key_scan(key, key_len);
  }
  virtual int prepare_index_key_scan( const uchar * key, uint key_len )
  { return 0; }
  virtual int prepare_range_scan(const key_range *start_key, const key_range *end_key)
  { return 0; }

  int ha_rnd_init(bool scan) __attribute__ ((warn_unused_result))
  {
    DBUG_EXECUTE_IF("ha_rnd_init_fail", return HA_ERR_TABLE_DEF_CHANGED;);
    int result;
    DBUG_ENTER("ha_rnd_init");
    DBUG_ASSERT(inited==NONE || (inited==RND && scan));
    inited= (result= rnd_init(scan)) ? NONE: RND;
    end_range= NULL;
    DBUG_RETURN(result);
  }
  int ha_rnd_end()
  {
    DBUG_ENTER("ha_rnd_end");
    DBUG_ASSERT(inited==RND);
    inited=NONE;
    end_range= NULL;
    DBUG_RETURN(rnd_end());
  }
  int ha_rnd_init_with_error(bool scan) __attribute__ ((warn_unused_result));
  int ha_reset();
  /* this is necessary in many places, e.g. in HANDLER command */
  int ha_index_or_rnd_end()
  {
    return inited == INDEX ? ha_index_end() : inited == RND ? ha_rnd_end() : 0;
  }
  /**
    The cached_table_flags is set at ha_open and ha_external_lock
  */
  Table_flags ha_table_flags() const
  {
    DBUG_ASSERT(cached_table_flags < (HA_LAST_TABLE_FLAG << 1));
    return cached_table_flags;
  }
  /**
    These functions represent the public interface to *users* of the
    handler class, hence they are *not* virtual. For the inheritance
    interface, see the (private) functions write_row(), update_row(),
    and delete_row() below.
  */
  int ha_external_lock(THD *thd, int lock_type);
  int ha_write_row(const uchar * buf);
  int ha_update_row(const uchar * old_data, const uchar * new_data);
  int ha_delete_row(const uchar * buf);
  void ha_release_auto_increment();

  bool keyread_enabled() { return keyread < MAX_KEY; }
  int ha_start_keyread(uint idx)
  {
    int res= keyread_enabled() ? 0 : extra_opt(HA_EXTRA_KEYREAD, idx);
    keyread= idx;
    return res;
  }
  int ha_end_keyread()
  {
    if (!keyread_enabled())
      return 0;
    keyread= MAX_KEY;
    return extra(HA_EXTRA_NO_KEYREAD);
  }

  int check_collation_compatibility();
  int ha_check_for_upgrade(HA_CHECK_OPT *check_opt);
  /** to be actually called to get 'check()' functionality*/
  int ha_check(THD *thd, HA_CHECK_OPT *check_opt);
  int ha_repair(THD* thd, HA_CHECK_OPT* check_opt);
  void ha_start_bulk_insert(ha_rows rows, uint flags= 0)
  {
    DBUG_ENTER("handler::ha_start_bulk_insert");
    estimation_rows_to_insert= rows;
    bzero(&copy_info,sizeof(copy_info));
    start_bulk_insert(rows, flags);
    DBUG_VOID_RETURN;
  }
  int ha_end_bulk_insert();
  int ha_bulk_update_row(const uchar *old_data, const uchar *new_data,
                         ha_rows *dup_key_found);
  int ha_delete_all_rows();
  int ha_truncate();
  int ha_reset_auto_increment(ulonglong value);
  int ha_optimize(THD* thd, HA_CHECK_OPT* check_opt);
  int ha_analyze(THD* thd, HA_CHECK_OPT* check_opt);
  bool ha_check_and_repair(THD *thd);
  int ha_disable_indexes(uint mode);
  int ha_enable_indexes(uint mode);
  int ha_discard_or_import_tablespace(my_bool discard);
  int ha_rename_table(const char *from, const char *to);
  int ha_delete_table(const char *name);
  void ha_drop_table(const char *name);

  int ha_create(const char *name, TABLE *form, HA_CREATE_INFO *info);

  int ha_create_partitioning_metadata(const char *name, const char *old_name,
                                      int action_flag);

  int ha_change_partitions(HA_CREATE_INFO *create_info,
                           const char *path,
                           ulonglong * const copied,
                           ulonglong * const deleted,
                           const uchar *pack_frm_data,
                           size_t pack_frm_len);
  int ha_drop_partitions(const char *path);
  int ha_rename_partitions(const char *path);

  void adjust_next_insert_id_after_explicit_value(ulonglong nr);
  int update_auto_increment();
  virtual void print_error(int error, myf errflag);
  virtual bool get_error_message(int error, String *buf);
  uint get_dup_key(int error);
  /**
    Retrieves the names of the table and the key for which there was a
    duplicate entry in the case of HA_ERR_FOREIGN_DUPLICATE_KEY.

    If any of the table or key name is not available this method will return
    false and will not change any of child_table_name or child_key_name.

    @param child_table_name[out]    Table name
    @param child_table_name_len[in] Table name buffer size
    @param child_key_name[out]      Key name
    @param child_key_name_len[in]   Key name buffer size

    @retval  true                  table and key names were available
                                   and were written into the corresponding
                                   out parameters.
    @retval  false                 table and key names were not available,
                                   the out parameters were not touched.
  */
  virtual bool get_foreign_dup_key(char *child_table_name,
                                   uint child_table_name_len,
                                   char *child_key_name,
                                   uint child_key_name_len)
  { DBUG_ASSERT(false); return(false); }
  void reset_statistics()
  {
    rows_read= rows_changed= rows_tmp_read= 0;
    bzero(index_rows_read, sizeof(index_rows_read));
    bzero(&copy_info, sizeof(copy_info));
  }
  virtual void reset_copy_info() {}
  void ha_reset_copy_info()
  {
    bzero(&copy_info, sizeof(copy_info));
    reset_copy_info();
  }
  virtual void change_table_ptr(TABLE *table_arg, TABLE_SHARE *share)
  {
    table= table_arg;
    table_share= share;
    reset_statistics();
  }
  virtual double scan_time()
  { return ulonglong2double(stats.data_file_length) / IO_SIZE + 2; }

  virtual double key_scan_time(uint index)
  {
    return keyread_time(index, 1, records());
  }

  /**
     The cost of reading a set of ranges from the table using an index
     to access it.
     
     @param index  The index number.
     @param ranges The number of ranges to be read.
     @param rows   Total number of rows to be read.
     
     This method can be used to calculate the total cost of scanning a table
     using an index by calling it using read_time(index, 1, table_size).
  */
  virtual double read_time(uint index, uint ranges, ha_rows rows)
  { return rows2double(ranges+rows); }

  /**
    Calculate cost of 'keyread' scan for given index and number of records.

     @param index    index to read
     @param ranges   #of ranges to read
     @param rows     #of records to read
  */
  virtual double keyread_time(uint index, uint ranges, ha_rows rows);

  virtual const key_map *keys_to_use_for_scanning() { return &key_map_empty; }

  /*
    True if changes to the table is persistent (no rollback)
    This is mainly used to decide how to log changes to the table in
    the binary log.
  */
  bool has_transactions()
  {
    return ((ha_table_flags() & (HA_NO_TRANSACTIONS | HA_PERSISTENT_TABLE))
            == 0);
  }
  /*
    True if the underlaying table doesn't support transactions
  */
  bool has_transaction_manager()
  {
    return ((ha_table_flags() & HA_NO_TRANSACTIONS) == 0);
  }

  /**
    This method is used to analyse the error to see whether the error
    is ignorable or not, certain handlers can have more error that are
    ignorable than others. E.g. the partition handler can get inserts
    into a range where there is no partition and this is an ignorable
    error.
    HA_ERR_FOUND_DUP_UNIQUE is a special case in MyISAM that means the
    same thing as HA_ERR_FOUND_DUP_KEY but can in some cases lead to
    a slightly different error message.
  */
  virtual bool is_fatal_error(int error, uint flags)
  {
    if (!error ||
        ((flags & HA_CHECK_DUP_KEY) &&
         (error == HA_ERR_FOUND_DUPP_KEY ||
          error == HA_ERR_FOUND_DUPP_UNIQUE)) ||
        error == HA_ERR_AUTOINC_ERANGE ||
        ((flags & HA_CHECK_FK_ERROR) &&
         (error == HA_ERR_ROW_IS_REFERENCED ||
          error == HA_ERR_NO_REFERENCED_ROW)))
      return FALSE;
    return TRUE;
  }

  /**
    Number of rows in table. It will only be called if
    (table_flags() & (HA_HAS_RECORDS | HA_STATS_RECORDS_IS_EXACT)) != 0
  */
  virtual int pre_records() { return 0; }
  virtual ha_rows records() { return stats.records; }
  /**
    Return upper bound of current number of records in the table
    (max. of how many records one will retrieve when doing a full table scan)
    If upper bound is not known, HA_POS_ERROR should be returned as a max
    possible upper bound.
  */
  virtual ha_rows estimate_rows_upper_bound()
  { return stats.records+EXTRA_RECORDS; }

  /**
    Get the row type from the storage engine.  If this method returns
    ROW_TYPE_NOT_USED, the information in HA_CREATE_INFO should be used.
  */
  virtual enum row_type get_row_type() const { return ROW_TYPE_NOT_USED; }

  virtual const char *index_type(uint key_number) { DBUG_ASSERT(0); return "";}


  /**
    Signal that the table->read_set and table->write_set table maps changed
    The handler is allowed to set additional bits in the above map in this
    call. Normally the handler should ignore all calls until we have done
    a ha_rnd_init() or ha_index_init(), write_row(), update_row or delete_row()
    as there may be several calls to this routine.
  */
  virtual void column_bitmaps_signal();
  /*
    We have to check for inited as some engines, like innodb, sets
    active_index during table scan.
  */
  uint get_index(void) const
  { return inited == INDEX ? active_index : MAX_KEY; }
  int ha_close(void);

  /**
    @retval  0   Bulk update used by handler
    @retval  1   Bulk update not used, normal operation used
  */
  virtual bool start_bulk_update() { return 1; }
  /**
    @retval  0   Bulk delete used by handler
    @retval  1   Bulk delete not used, normal operation used
  */
  virtual bool start_bulk_delete() { return 1; }
  /**
    After this call all outstanding updates must be performed. The number
    of duplicate key errors are reported in the duplicate key parameter.
    It is allowed to continue to the batched update after this call, the
    handler has to wait until end_bulk_update with changing state.

    @param    dup_key_found       Number of duplicate keys found

    @retval  0           Success
    @retval  >0          Error code
  */
  virtual int exec_bulk_update(ha_rows *dup_key_found)
  {
    DBUG_ASSERT(FALSE);
    return HA_ERR_WRONG_COMMAND;
  }
  /**
    Perform any needed clean-up, no outstanding updates are there at the
    moment.
  */
  virtual int end_bulk_update() { return 0; }
  /**
    Execute all outstanding deletes and close down the bulk delete.

    @retval 0             Success
    @retval >0            Error code
  */
  virtual int end_bulk_delete()
  {
    DBUG_ASSERT(FALSE);
    return HA_ERR_WRONG_COMMAND;
  }
  virtual int pre_index_read_map(const uchar *key,
                                 key_part_map keypart_map,
                                 enum ha_rkey_function find_flag,
                                 bool use_parallel)
   { return 0; }
  virtual int pre_index_first(bool use_parallel)
   { return 0; }
  virtual int pre_index_last(bool use_parallel)
   { return 0; }
  virtual int pre_index_read_last_map(const uchar *key,
                                      key_part_map keypart_map,
                                      bool use_parallel)
   { return 0; }
/*
  virtual int pre_read_multi_range_first(KEY_MULTI_RANGE **found_range_p,
                                         KEY_MULTI_RANGE *ranges,
                                         uint range_count,
                                         bool sorted, HANDLER_BUFFER *buffer,
                                         bool use_parallel);
*/
  virtual int pre_multi_range_read_next(bool use_parallel)
  { return 0; }
  virtual int pre_read_range_first(const key_range *start_key,
                                   const key_range *end_key,
                                   bool eq_range, bool sorted,
                                   bool use_parallel)
   { return 0; }
  virtual int pre_ft_read(bool use_parallel)
   { return 0; }
  virtual int pre_rnd_next(bool use_parallel)
   { return 0; }
  int ha_pre_rnd_init(bool scan)
  {
    int result;
    DBUG_ENTER("ha_pre_rnd_init");
    DBUG_ASSERT(pre_inited==NONE || (pre_inited==RND && scan));
    pre_inited= (result= pre_rnd_init(scan)) ? NONE: RND;
    DBUG_RETURN(result);
  }
  int ha_pre_rnd_end()
  {
    DBUG_ENTER("ha_pre_rnd_end");
    DBUG_ASSERT(pre_inited==RND);
    pre_inited=NONE;
    DBUG_RETURN(pre_rnd_end());
  }
  virtual int pre_rnd_init(bool scan) { return 0; }
  virtual int pre_rnd_end() { return 0; }
  virtual int pre_index_init(uint idx, bool sorted) { return 0; }
  virtual int pre_index_end() { return 0; }
  int ha_pre_index_init(uint idx, bool sorted)
  {
    int result;
    DBUG_ENTER("ha_pre_index_init");
    DBUG_ASSERT(pre_inited==NONE);
    if (!(result= pre_index_init(idx, sorted)))
      pre_inited=INDEX;
    DBUG_RETURN(result);
  }
  int ha_pre_index_end()
  {
    DBUG_ENTER("ha_pre_index_end");
    DBUG_ASSERT(pre_inited==INDEX);
    pre_inited=NONE;
    DBUG_RETURN(pre_index_end());
  }
  int ha_pre_index_or_rnd_end()
  {
    return (pre_inited == INDEX ?
            ha_pre_index_end() :
            pre_inited == RND ? ha_pre_rnd_end() : 0 );
  }
  virtual bool vers_can_native(THD *thd)
  {
    return ht->flags & HTON_NATIVE_SYS_VERSIONING;
  }

  /**
     @brief
     Positions an index cursor to the index specified in the
     handle. Fetches the row if available. If the key value is null,
     begin at the first key of the index.
  */
protected:
  virtual int index_read_map(uchar * buf, const uchar * key,
                             key_part_map keypart_map,
                             enum ha_rkey_function find_flag)
  {
    uint key_len= calculate_key_len(table, active_index, key, keypart_map);
    return index_read(buf, key, key_len, find_flag);
  }
  /**
     @brief
     Positions an index cursor to the index specified in the
     handle. Fetches the row if available. If the key value is null,
     begin at the first key of the index.
  */
  virtual int index_read_idx_map(uchar * buf, uint index, const uchar * key,
                                 key_part_map keypart_map,
                                 enum ha_rkey_function find_flag);
  virtual int index_next(uchar * buf)
   { return  HA_ERR_WRONG_COMMAND; }
  virtual int index_prev(uchar * buf)
   { return  HA_ERR_WRONG_COMMAND; }
  virtual int index_first(uchar * buf)
   { return  HA_ERR_WRONG_COMMAND; }
  virtual int index_last(uchar * buf)
   { return  HA_ERR_WRONG_COMMAND; }
  virtual int index_next_same(uchar *buf, const uchar *key, uint keylen);
  /**
     @brief
     The following functions works like index_read, but it find the last
     row with the current key value or prefix.
     @returns @see index_read_map().
  */
  virtual int index_read_last_map(uchar * buf, const uchar * key,
                                  key_part_map keypart_map)
  {
    uint key_len= calculate_key_len(table, active_index, key, keypart_map);
    return index_read_last(buf, key, key_len);
  }
  virtual int close(void)=0;
  inline void update_rows_read()
  {
    if (likely(!internal_tmp_table))
      rows_read++;
    else
      rows_tmp_read++;
  }
  inline void update_index_statistics()
  {
    index_rows_read[active_index]++;
    update_rows_read();
  }
public:

  int ha_index_read_map(uchar * buf, const uchar * key,
                        key_part_map keypart_map,
                        enum ha_rkey_function find_flag);
  int ha_index_read_idx_map(uchar * buf, uint index, const uchar * key,
                            key_part_map keypart_map,
                            enum ha_rkey_function find_flag);
  int ha_index_next(uchar * buf);
  int ha_index_prev(uchar * buf);
  int ha_index_first(uchar * buf);
  int ha_index_last(uchar * buf);
  int ha_index_next_same(uchar *buf, const uchar *key, uint keylen);
  /*
    TODO: should we make for those functions non-virtual ha_func_name wrappers,
    too?
  */
  virtual ha_rows multi_range_read_info_const(uint keyno, RANGE_SEQ_IF *seq,
                                              void *seq_init_param, 
                                              uint n_ranges, uint *bufsz,
                                              uint *mrr_mode,
                                              Cost_estimate *cost);
  virtual ha_rows multi_range_read_info(uint keyno, uint n_ranges, uint keys,
                                        uint key_parts, uint *bufsz, 
                                        uint *mrr_mode, Cost_estimate *cost);
  virtual int multi_range_read_init(RANGE_SEQ_IF *seq, void *seq_init_param,
                                    uint n_ranges, uint mrr_mode, 
                                    HANDLER_BUFFER *buf);
  virtual int multi_range_read_next(range_id_t *range_info);
  /*
    Return string representation of the MRR plan.

    This is intended to be used for EXPLAIN, via the following scenario:
    1. SQL layer calls handler->multi_range_read_info().
    1.1. Storage engine figures out whether it will use some non-default
         MRR strategy, sets appropritate bits in *mrr_mode, and returns 
         control to SQL layer
    2. SQL layer remembers the returned mrr_mode
    3. SQL layer compares various options and choses the final query plan. As
       a part of that, it makes a choice of whether to use the MRR strategy
       picked in 1.1
    4. EXPLAIN code converts the query plan to its text representation. If MRR
       strategy is part of the plan, it calls
       multi_range_read_explain_info(mrr_mode) to get a text representation of
       the picked MRR strategy.

    @param mrr_mode   Mode which was returned by multi_range_read_info[_const]
    @param str        INOUT string to be printed for EXPLAIN
    @param str_end    End of the string buffer. The function is free to put the 
                      string into [str..str_end] memory range.
  */
  virtual int multi_range_read_explain_info(uint mrr_mode, char *str, 
                                            size_t size)
  { return 0; }

  virtual int read_range_first(const key_range *start_key,
                               const key_range *end_key,
                               bool eq_range, bool sorted);
  virtual int read_range_next();
  void set_end_range(const key_range *end_key);
  int compare_key(key_range *range);
  int compare_key2(key_range *range) const;
  virtual int ft_init() { return HA_ERR_WRONG_COMMAND; }
  virtual int pre_ft_init() { return HA_ERR_WRONG_COMMAND; }
  virtual void ft_end() {}
  virtual int pre_ft_end() { return 0; }
  virtual FT_INFO *ft_init_ext(uint flags, uint inx,String *key)
    { return NULL; }
public:
  virtual int ft_read(uchar *buf) { return HA_ERR_WRONG_COMMAND; }
  virtual int rnd_next(uchar *buf)=0;
  virtual int rnd_pos(uchar * buf, uchar *pos)=0;
  /**
    This function only works for handlers having
    HA_PRIMARY_KEY_REQUIRED_FOR_POSITION set.
    It will return the row with the PK given in the record argument.
  */
  virtual int rnd_pos_by_record(uchar *record)
  {
    int error;
    DBUG_ASSERT(table_flags() & HA_PRIMARY_KEY_REQUIRED_FOR_POSITION);

    error = ha_rnd_init(false);
    if (error != 0)
      return error;

    position(record);
    error = ha_rnd_pos(record, ref);
    ha_rnd_end();
    return error;
  }
  virtual int read_first_row(uchar *buf, uint primary_key);
public:

  /* Same as above, but with statistics */
  inline int ha_ft_read(uchar *buf);
  inline void ha_ft_end() { ft_end(); ft_handler=NULL; }
  int ha_rnd_next(uchar *buf);
  int ha_rnd_pos(uchar *buf, uchar *pos);
  inline int ha_rnd_pos_by_record(uchar *buf);
  inline int ha_read_first_row(uchar *buf, uint primary_key);

  /**
    The following 3 function is only needed for tables that may be
    internal temporary tables during joins.
  */
  virtual int remember_rnd_pos()
    { return HA_ERR_WRONG_COMMAND; }
  virtual int restart_rnd_next(uchar *buf)
    { return HA_ERR_WRONG_COMMAND; }
  virtual int rnd_same(uchar *buf, uint inx)
    { return HA_ERR_WRONG_COMMAND; }

  virtual ha_rows records_in_range(uint inx, key_range *min_key,
                                   key_range *max_key)
    { return (ha_rows) 10; }
  /*
    If HA_PRIMARY_KEY_REQUIRED_FOR_POSITION is set, then it sets ref
    (reference to the row, aka position, with the primary key given in
    the record).
    Otherwise it set ref to the current row.
  */
  virtual void position(const uchar *record)=0;
  virtual int info(uint)=0; // see my_base.h for full description
  virtual void get_dynamic_partition_info(PARTITION_STATS *stat_info,
                                          uint part_id);
  virtual void set_partitions_to_open(List<String> *partition_names) {}
  virtual int change_partitions_to_open(List<String> *partition_names)
  { return 0; }
  virtual int extra(enum ha_extra_function operation)
  { return 0; }
  virtual int extra_opt(enum ha_extra_function operation, ulong arg)
  { return extra(operation); }

  /**
    In an UPDATE or DELETE, if the row under the cursor was locked by another
    transaction, and the engine used an optimistic read of the last
    committed row value under the cursor, then the engine returns 1 from this
    function. MySQL must NOT try to update this optimistic value. If the
    optimistic value does not match the WHERE condition, MySQL can decide to
    skip over this row. Currently only works for InnoDB. This can be used to
    avoid unnecessary lock waits.

    If this method returns nonzero, it will also signal the storage
    engine that the next read will be a locking re-read of the row.
  */
  bool ha_was_semi_consistent_read();
  virtual bool was_semi_consistent_read() { return 0; }
  /**
    Tell the engine whether it should avoid unnecessary lock waits.
    If yes, in an UPDATE or DELETE, if the row under the cursor was locked
    by another transaction, the engine may try an optimistic read of
    the last committed row value under the cursor.
  */
  virtual void try_semi_consistent_read(bool) {}
  virtual void unlock_row() {}
  virtual int start_stmt(THD *thd, thr_lock_type lock_type) {return 0;}
  virtual bool need_info_for_auto_inc() { return 0; }
  virtual bool can_use_for_auto_inc_init() { return 1; }
  virtual void get_auto_increment(ulonglong offset, ulonglong increment,
                                  ulonglong nb_desired_values,
                                  ulonglong *first_value,
                                  ulonglong *nb_reserved_values);
  void set_next_insert_id(ulonglong id)
  {
    DBUG_PRINT("info",("auto_increment: next value %lu", (ulong)id));
    next_insert_id= id;
  }
  virtual void restore_auto_increment(ulonglong prev_insert_id)
  {
    /*
      Insertion of a row failed, re-use the lastly generated auto_increment
      id, for the next row. This is achieved by resetting next_insert_id to
      what it was before the failed insertion (that old value is provided by
      the caller). If that value was 0, it was the first row of the INSERT;
      then if insert_id_for_cur_row contains 0 it means no id was generated
      for this first row, so no id was generated since the INSERT started, so
      we should set next_insert_id to 0; if insert_id_for_cur_row is not 0, it
      is the generated id of the first and failed row, so we use it.
    */
    next_insert_id= (prev_insert_id > 0) ? prev_insert_id :
      insert_id_for_cur_row;
  }

  virtual void update_create_info(HA_CREATE_INFO *create_info) {}
  int check_old_types();
  virtual int assign_to_keycache(THD* thd, HA_CHECK_OPT* check_opt)
  { return HA_ADMIN_NOT_IMPLEMENTED; }
  virtual int preload_keys(THD* thd, HA_CHECK_OPT* check_opt)
  { return HA_ADMIN_NOT_IMPLEMENTED; }
  /* end of the list of admin commands */

  virtual int indexes_are_disabled(void) {return 0;}
  virtual char *update_table_comment(const char * comment)
  { return (char*) comment;}
  virtual void append_create_info(String *packet) {}
  /**
    If index == MAX_KEY then a check for table is made and if index <
    MAX_KEY then a check is made if the table has foreign keys and if
    a foreign key uses this index (and thus the index cannot be dropped).

    @param  index            Index to check if foreign key uses it

    @retval   TRUE            Foreign key defined on table or index
    @retval   FALSE           No foreign key defined
  */
  virtual bool is_fk_defined_on_table_or_index(uint index)
  { return FALSE; }
  virtual char* get_foreign_key_create_info()
  { return(NULL);}  /* gets foreign key create string from InnoDB */
  /**
    Used in ALTER TABLE to check if changing storage engine is allowed.

    @note Called without holding thr_lock.c lock.

    @retval true   Changing storage engine is allowed.
    @retval false  Changing storage engine not allowed.
  */
  virtual bool can_switch_engines() { return true; }
  virtual int can_continue_handler_scan() { return 0; }
  /**
    Get the list of foreign keys in this table.

    @remark Returns the set of foreign keys where this table is the
            dependent or child table.

    @param thd  The thread handle.
    @param f_key_list[out]  The list of foreign keys.

    @return The handler error code or zero for success.
  */
  virtual int
  get_foreign_key_list(THD *thd, List<FOREIGN_KEY_INFO> *f_key_list)
  { return 0; }
  /**
    Get the list of foreign keys referencing this table.

    @remark Returns the set of foreign keys where this table is the
            referenced or parent table.

    @param thd  The thread handle.
    @param f_key_list[out]  The list of foreign keys.

    @return The handler error code or zero for success.
  */
  virtual int
  get_parent_foreign_key_list(THD *thd, List<FOREIGN_KEY_INFO> *f_key_list)
  { return 0; }
  virtual uint referenced_by_foreign_key() { return 0;}
  virtual void init_table_handle_for_HANDLER()
  { return; }       /* prepare InnoDB for HANDLER */
  virtual void free_foreign_key_create_info(char* str) {}
  /** The following can be called without an open handler */
  const char *table_type() const { return hton_name(ht)->str; }
  const char **bas_ext() const { return ht->tablefile_extensions; }

  virtual int get_default_no_partitions(HA_CREATE_INFO *create_info)
  { return 1;}
  virtual void set_auto_partitions(partition_info *part_info) { return; }
  virtual bool get_no_parts(const char *name,
                            uint *no_parts)
  {
    *no_parts= 0;
    return 0;
  }
  virtual void set_part_info(partition_info *part_info) {return;}
  virtual void return_record_by_parent() { return; }

  virtual ulong index_flags(uint idx, uint part, bool all_parts) const =0;

  uint max_record_length() const
  { return MY_MIN(HA_MAX_REC_LENGTH, max_supported_record_length()); }
  uint max_keys() const
  { return MY_MIN(MAX_KEY, max_supported_keys()); }
  uint max_key_parts() const
  { return MY_MIN(MAX_REF_PARTS, max_supported_key_parts()); }
  uint max_key_length() const
  { return MY_MIN(MAX_DATA_LENGTH_FOR_KEY, max_supported_key_length()); }
  uint max_key_part_length() const
  { return MY_MIN(MAX_DATA_LENGTH_FOR_KEY, max_supported_key_part_length()); }

  virtual uint max_supported_record_length() const { return HA_MAX_REC_LENGTH; }
  virtual uint max_supported_keys() const { return 0; }
  virtual uint max_supported_key_parts() const { return MAX_REF_PARTS; }
  virtual uint max_supported_key_length() const { return MAX_DATA_LENGTH_FOR_KEY; }
  virtual uint max_supported_key_part_length() const { return 255; }
  virtual uint min_record_length(uint options) const { return 1; }

  virtual int pre_calculate_checksum() { return 0; }
  virtual int calculate_checksum();
  virtual bool is_crashed() const  { return 0; }
  virtual bool auto_repair(int error) const { return 0; }

  void update_global_table_stats();
  void update_global_index_stats();

#define CHF_CREATE_FLAG 0
#define CHF_DELETE_FLAG 1
#define CHF_RENAME_FLAG 2
#define CHF_INDEX_FLAG  3

  /**
    @note lock_count() can return > 1 if the table is MERGE or partitioned.
  */
  virtual uint lock_count(void) const { return 1; }
  /**
    Is not invoked for non-transactional temporary tables.

    @note store_lock() can return more than one lock if the table is MERGE
    or partitioned.

    @note that one can NOT rely on table->in_use in store_lock().  It may
    refer to a different thread if called from mysql_lock_abort_for_thread().

    @note If the table is MERGE, store_lock() can return less locks
    than lock_count() claimed. This can happen when the MERGE children
    are not attached when this is called from another thread.
  */
  virtual THR_LOCK_DATA **store_lock(THD *thd,
				     THR_LOCK_DATA **to,
				     enum thr_lock_type lock_type)=0;

  /** Type of table for caching query */
  virtual uint8 table_cache_type() { return HA_CACHE_TBL_NONTRANSACT; }


  /**
    @brief Register a named table with a call back function to the query cache.

    @param thd The thread handle
    @param table_key A pointer to the table name in the table cache
    @param key_length The length of the table name
    @param[out] engine_callback The pointer to the storage engine call back
      function
    @param[out] engine_data Storage engine specific data which could be
      anything

    This method offers the storage engine, the possibility to store a reference
    to a table name which is going to be used with query cache. 
    The method is called each time a statement is written to the cache and can
    be used to verify if a specific statement is cacheable. It also offers
    the possibility to register a generic (but static) call back function which
    is called each time a statement is matched against the query cache.

    @note If engine_data supplied with this function is different from
      engine_data supplied with the callback function, and the callback returns
      FALSE, a table invalidation on the current table will occur.

    @return Upon success the engine_callback will point to the storage engine
      call back function, if any, and engine_data will point to any storage
      engine data used in the specific implementation.
      @retval TRUE Success
      @retval FALSE The specified table or current statement should not be
        cached
  */

  virtual my_bool register_query_cache_table(THD *thd, const char *table_key,
                                             uint key_length,
                                             qc_engine_callback
                                             *engine_callback,
                                             ulonglong *engine_data)
  {
    *engine_callback= 0;
    return TRUE;
  }

  /*
    Count tables invisible from all tables list on which current one built
    (like myisammrg and partitioned tables)

    tables_type          mask for the tables should be added herdde

    returns number of such tables
  */

  virtual uint count_query_cache_dependant_tables(uint8 *tables_type
                                                  __attribute__((unused)))
  {
    return 0;
  }

  /*
    register tables invisible from all tables list on which current one built
    (like myisammrg and partitioned tables).

    @note they should be counted by method above

    cache                Query cache pointer
    block                Query cache block to write the table
    n                    Number of the table

    @retval FALSE - OK
    @retval TRUE  - Error
  */

  virtual my_bool
    register_query_cache_dependant_tables(THD *thd
                                          __attribute__((unused)),
                                          Query_cache *cache
                                          __attribute__((unused)),
                                          Query_cache_block_table **block
                                          __attribute__((unused)),
                                          uint *n __attribute__((unused)))
  {
    return FALSE;
  }

 /*
   Check if the primary key (if there is one) is a clustered and a
   reference key. This means:

   - Data is stored together with the primary key (no secondary lookup
     needed to find the row data). The optimizer uses this to find out
     the cost of fetching data.
   - The primary key is part of each secondary key and is used
     to find the row data in the primary index when reading trough
     secondary indexes.
   - When doing a HA_KEYREAD_ONLY we get also all the primary key parts
     into the row. This is critical property used by index_merge.

   All the above is usually true for engines that store the row
   data in the primary key index (e.g. in a b-tree), and use the primary
   key value as a position().  InnoDB is an example of such an engine.

   For such a clustered primary key, the following should also hold:
   index_flags() should contain HA_CLUSTERED_INDEX
   table_flags() should contain HA_TABLE_SCAN_ON_INDEX

   @retval TRUE   yes
   @retval FALSE  No.
 */
 virtual bool primary_key_is_clustered() { return FALSE; }
 virtual int cmp_ref(const uchar *ref1, const uchar *ref2)
 {
   return memcmp(ref1, ref2, ref_length);
 }

 /*
   Condition pushdown to storage engines
 */

 /**
   Push condition down to the table handler.

   @param  cond   Condition to be pushed. The condition tree must not be
                  modified by the by the caller.

   @return
     The 'remainder' condition that caller must use to filter out records.
     NULL means the handler will not return rows that do not match the
     passed condition.

   @note
   The pushed conditions form a stack (from which one can remove the
   last pushed condition using cond_pop).
   The table handler filters out rows using (pushed_cond1 AND pushed_cond2 
   AND ... AND pushed_condN)
   or less restrictive condition, depending on handler's capabilities.

   handler->ha_reset() call empties the condition stack.
   Calls to rnd_init/rnd_end, index_init/index_end etc do not affect the
   condition stack.
 */ 
 virtual const COND *cond_push(const COND *cond) { return cond; };
 /**
   Pop the top condition from the condition stack of the handler instance.

   Pops the top if condition stack, if stack is not empty.
 */
 virtual void cond_pop() { return; };

 /**
   Push metadata for the current operation down to the table handler.
 */
 virtual int info_push(uint info_type, void *info) { return 0; };

 /**
    This function is used to get correlating of a parent (table/column)
    and children (table/column). When conditions are pushed down to child
    table (like child of myisam_merge), child table needs to know about
    which table/column is my parent for understanding conditions.
 */
 virtual int set_top_table_and_fields(TABLE *top_table,
                                      Field **top_table_field,
                                      uint top_table_fields)
 {
   if (!set_top_table_fields)
   {
     set_top_table_fields= TRUE;
     this->top_table= top_table;
     this->top_table_field= top_table_field;
     this->top_table_fields= top_table_fields;
   }
   return 0;
 }
 virtual void clear_top_table_fields()
 {
   if (set_top_table_fields)
   {
     set_top_table_fields= FALSE;
     top_table= NULL;
     top_table_field= NULL;
     top_table_fields= 0;
   }
 }

 /**
   Push down an index condition to the handler.

   The server will use this method to push down a condition it wants
   the handler to evaluate when retrieving records using a specified
   index. The pushed index condition will only refer to fields from
   this handler that is contained in the index (but it may also refer
   to fields in other handlers). Before the handler evaluates the
   condition it must read the content of the index entry into the 
   record buffer.

   The handler is free to decide if and how much of the condition it
   will take responsibility for evaluating. Based on this evaluation
   it should return the part of the condition it will not evaluate.
   If it decides to evaluate the entire condition it should return
   NULL. If it decides not to evaluate any part of the condition it
   should return a pointer to the same condition as given as argument.

   @param keyno    the index number to evaluate the condition on
   @param idx_cond the condition to be evaluated by the handler

   @return The part of the pushed condition that the handler decides
           not to evaluate
 */
 virtual Item *idx_cond_push(uint keyno, Item* idx_cond) { return idx_cond; }

 /** Reset information about pushed index conditions */
 virtual void cancel_pushed_idx_cond()
 {
   pushed_idx_cond= NULL;
   pushed_idx_cond_keyno= MAX_KEY;
   in_range_check_pushed_down= false;
 }

 virtual void cancel_pushed_rowid_filter()
 {
   pushed_rowid_filter= NULL;
   rowid_filter_is_active= false;
 }

 virtual bool rowid_filter_push(Rowid_filter *rowid_filter) { return true; }

 /* Needed for partition / spider */
  virtual TABLE_LIST *get_next_global_for_child() { return NULL; }

 /**
   Part of old, deprecated in-place ALTER API.
 */
 virtual bool check_if_incompatible_data(HA_CREATE_INFO *create_info,
					 uint table_changes)
 { return COMPATIBLE_DATA_NO; }

 /* On-line/in-place ALTER TABLE interface. */

 /*
   Here is an outline of on-line/in-place ALTER TABLE execution through
   this interface.

   Phase 1 : Initialization
   ========================
   During this phase we determine which algorithm should be used
   for execution of ALTER TABLE and what level concurrency it will
   require.

   *) This phase starts by opening the table and preparing description
      of the new version of the table.
   *) Then we check if it is impossible even in theory to carry out
      this ALTER TABLE using the in-place algorithm. For example, because
      we need to change storage engine or the user has explicitly requested
      usage of the "copy" algorithm.
   *) If in-place ALTER TABLE is theoretically possible, we continue
      by compiling differences between old and new versions of the table
      in the form of HA_ALTER_FLAGS bitmap. We also build a few
      auxiliary structures describing requested changes and store
      all these data in the Alter_inplace_info object.
   *) Then the handler::check_if_supported_inplace_alter() method is called
      in order to find if the storage engine can carry out changes requested
      by this ALTER TABLE using the in-place algorithm. To determine this,
      the engine can rely on data in HA_ALTER_FLAGS/Alter_inplace_info
      passed to it as well as on its own checks. If the in-place algorithm
      can be used for this ALTER TABLE, the level of required concurrency for
      its execution is also returned.
      If any errors occur during the handler call, ALTER TABLE is aborted
      and no further handler functions are called.
   *) Locking requirements of the in-place algorithm are compared to any
      concurrency requirements specified by user. If there is a conflict
      between them, we either switch to the copy algorithm or emit an error.

   Phase 2 : Execution
   ===================

   In this phase the operations are executed.

   *) As the first step, we acquire a lock corresponding to the concurrency
      level which was returned by handler::check_if_supported_inplace_alter()
      and requested by the user. This lock is held for most of the
      duration of in-place ALTER (if HA_ALTER_INPLACE_COPY_LOCK
      or HA_ALTER_INPLACE_COPY_NO_LOCK were returned we acquire an
      exclusive lock for duration of the next step only).
   *) After that we call handler::ha_prepare_inplace_alter_table() to give the
      storage engine a chance to update its internal structures with a higher
      lock level than the one that will be used for the main step of algorithm.
      After that we downgrade the lock if it is necessary.
   *) After that, the main step of this phase and algorithm is executed.
      We call the handler::ha_inplace_alter_table() method, which carries out the
      changes requested by ALTER TABLE but does not makes them visible to other
      connections yet.
   *) We ensure that no other connection uses the table by upgrading our
      lock on it to exclusive.
   *) a) If the previous step succeeds, handler::ha_commit_inplace_alter_table() is
         called to allow the storage engine to do any final updates to its structures,
         to make all earlier changes durable and visible to other connections.
      b) If we have failed to upgrade lock or any errors have occurred during the
         handler functions calls (including commit), we call
         handler::ha_commit_inplace_alter_table()
         to rollback all changes which were done during previous steps.

  Phase 3 : Final
  ===============

  In this phase we:

  *) Update SQL-layer data-dictionary by installing .FRM file for the new version
     of the table.
  *) Inform the storage engine about this change by calling the
     handler::ha_notify_table_changed() method.
  *) Destroy the Alter_inplace_info and handler_ctx objects.

 */

 /**
    Check if a storage engine supports a particular alter table in-place

    @param    altered_table     TABLE object for new version of table.
    @param    ha_alter_info     Structure describing changes to be done
                                by ALTER TABLE and holding data used
                                during in-place alter.

    @retval   HA_ALTER_ERROR                  Unexpected error.
    @retval   HA_ALTER_INPLACE_NOT_SUPPORTED  Not supported, must use copy.
    @retval   HA_ALTER_INPLACE_EXCLUSIVE_LOCK Supported, but requires X lock.
    @retval   HA_ALTER_INPLACE_COPY_LOCK
                                              Supported, but requires SNW lock
                                              during main phase. Prepare phase
                                              requires X lock.
    @retval   HA_ALTER_INPLACE_SHARED_LOCK    Supported, but requires SNW lock.
    @retval   HA_ALTER_INPLACE_COPY_NO_LOCK
                                              Supported, concurrent reads/writes
                                              allowed. However, prepare phase
                                              requires X lock.
    @retval   HA_ALTER_INPLACE_NO_LOCK        Supported, concurrent
                                              reads/writes allowed.

    @note The default implementation uses the old in-place ALTER API
    to determine if the storage engine supports in-place ALTER or not.

    @note Called without holding thr_lock.c lock.
 */
 virtual enum_alter_inplace_result
 check_if_supported_inplace_alter(TABLE *altered_table,
                                  Alter_inplace_info *ha_alter_info);


 /**
    Public functions wrapping the actual handler call.
    @see prepare_inplace_alter_table()
 */
 bool ha_prepare_inplace_alter_table(TABLE *altered_table,
                                     Alter_inplace_info *ha_alter_info);


 /**
    Public function wrapping the actual handler call.
    @see inplace_alter_table()
 */
 bool ha_inplace_alter_table(TABLE *altered_table,
                             Alter_inplace_info *ha_alter_info)
 {
   return inplace_alter_table(altered_table, ha_alter_info);
 }


 /**
    Public function wrapping the actual handler call.
    Allows us to enforce asserts regardless of handler implementation.
    @see commit_inplace_alter_table()
 */
 bool ha_commit_inplace_alter_table(TABLE *altered_table,
                                    Alter_inplace_info *ha_alter_info,
                                    bool commit);


 /**
    Public function wrapping the actual handler call.
    @see notify_table_changed()
 */
 void ha_notify_table_changed()
 {
   notify_table_changed();
 }


protected:
 /**
    Allows the storage engine to update internal structures with concurrent
    writes blocked. If check_if_supported_inplace_alter() returns
    HA_ALTER_INPLACE_COPY_NO_LOCK or HA_ALTER_INPLACE_COPY_LOCK,
    this function is called with exclusive lock otherwise the same level
    of locking as for inplace_alter_table() will be used.

    @note Storage engines are responsible for reporting any errors by
    calling my_error()/print_error()

    @note If this function reports error, commit_inplace_alter_table()
    will be called with commit= false.

    @note For partitioning, failing to prepare one partition, means that
    commit_inplace_alter_table() will be called to roll back changes for
    all partitions. This means that commit_inplace_alter_table() might be
    called without prepare_inplace_alter_table() having been called first
    for a given partition.

    @param    altered_table     TABLE object for new version of table.
    @param    ha_alter_info     Structure describing changes to be done
                                by ALTER TABLE and holding data used
                                during in-place alter.

    @retval   true              Error
    @retval   false             Success
 */
 virtual bool prepare_inplace_alter_table(TABLE *altered_table,
                                          Alter_inplace_info *ha_alter_info)
 { return false; }


 /**
    Alter the table structure in-place with operations specified using HA_ALTER_FLAGS
    and Alter_inplace_info. The level of concurrency allowed during this
    operation depends on the return value from check_if_supported_inplace_alter().

    @note Storage engines are responsible for reporting any errors by
    calling my_error()/print_error()

    @note If this function reports error, commit_inplace_alter_table()
    will be called with commit= false.

    @param    altered_table     TABLE object for new version of table.
    @param    ha_alter_info     Structure describing changes to be done
                                by ALTER TABLE and holding data used
                                during in-place alter.

    @retval   true              Error
    @retval   false             Success
 */
 virtual bool inplace_alter_table(TABLE *altered_table,
                                  Alter_inplace_info *ha_alter_info)
 { return false; }


 /**
    Commit or rollback the changes made during prepare_inplace_alter_table()
    and inplace_alter_table() inside the storage engine.
    Note that in case of rollback the allowed level of concurrency during
    this operation will be the same as for inplace_alter_table() and thus
    might be higher than during prepare_inplace_alter_table(). (For example,
    concurrent writes were blocked during prepare, but might not be during
    rollback).

    @note Storage engines are responsible for reporting any errors by
    calling my_error()/print_error()

    @note If this function with commit= true reports error, it will be called
    again with commit= false.

    @note In case of partitioning, this function might be called for rollback
    without prepare_inplace_alter_table() having been called first.
    Also partitioned tables sets ha_alter_info->group_commit_ctx to a NULL
    terminated array of the partitions handlers and if all of them are
    committed as one, then group_commit_ctx should be set to NULL to indicate
    to the partitioning handler that all partitions handlers are committed.
    @see prepare_inplace_alter_table().

    @param    altered_table     TABLE object for new version of table.
    @param    ha_alter_info     Structure describing changes to be done
                                by ALTER TABLE and holding data used
                                during in-place alter.
    @param    commit            True => Commit, False => Rollback.

    @retval   true              Error
    @retval   false             Success
 */
 virtual bool commit_inplace_alter_table(TABLE *altered_table,
                                         Alter_inplace_info *ha_alter_info,
                                         bool commit)
{
  /* Nothing to commit/rollback, mark all handlers committed! */
  ha_alter_info->group_commit_ctx= NULL;
  return false;
}


 /**
    Notify the storage engine that the table structure (.FRM) has been updated.

    @note No errors are allowed during notify_table_changed().
 */
 virtual void notify_table_changed() { }

public:
 /* End of On-line/in-place ALTER TABLE interface. */


  /**
    use_hidden_primary_key() is called in case of an update/delete when
    (table_flags() and HA_PRIMARY_KEY_REQUIRED_FOR_DELETE) is defined
    but we don't have a primary key
  */
  virtual void use_hidden_primary_key();
  virtual alter_table_operations alter_table_flags(alter_table_operations flags)
  {
    if (ht->alter_table_flags)
      return ht->alter_table_flags(flags);
    return 0;
  }

  virtual LEX_CSTRING *engine_name();
  
  TABLE* get_table() { return table; }
  TABLE_SHARE* get_table_share() { return table_share; }
protected:
  /* Service methods for use by storage engines. */
  void **ha_data(THD *) const;
  THD *ha_thd(void) const;

  /**
    Acquire the instrumented table information from a table share.
    @return an instrumented table share, or NULL.
  */
  PSI_table_share *ha_table_share_psi() const;

  /**
    Default rename_table() and delete_table() rename/delete files with a
    given name and extensions from bas_ext().

    These methods can be overridden, but their default implementation
    provide useful functionality.
  */
  virtual int rename_table(const char *from, const char *to);
  /**
    Delete a table in the engine. Called for base as well as temporary
    tables.
  */
  virtual int delete_table(const char *name);

public:
  bool check_table_binlog_row_based(bool binlog_row);

  inline void clear_cached_table_binlog_row_based_flag()
  {
    check_table_binlog_row_based_done= 0;
    check_table_binlog_row_based_result= 0;
  }
private:
  /* Cache result to avoid extra calls */
  inline void mark_trx_read_write()
  {
    if (unlikely(!mark_trx_read_write_done))
    {
      mark_trx_read_write_done= 1;
      mark_trx_read_write_internal();
    }
  }

private:
  void mark_trx_read_write_internal();
  bool check_table_binlog_row_based_internal(bool binlog_row);

protected:
  /*
    These are intended to be used only by handler::ha_xxxx() functions
    However, engines that implement read_range_XXX() (like MariaRocks)
    or embed other engines (like ha_partition) may need to call these also
  */
  inline void increment_statistics(ulong SSV::*offset) const;
  inline void decrement_statistics(ulong SSV::*offset) const;

private:
  /*
    Low-level primitives for storage engines.  These should be
    overridden by the storage engine class. To call these methods, use
    the corresponding 'ha_*' method above.
  */

  virtual int open(const char *name, int mode, uint test_if_locked)=0;
  /* Note: ha_index_read_idx_map() may bypass index_init() */
  virtual int index_init(uint idx, bool sorted) { return 0; }
  virtual int index_end() { return 0; }
  /**
    rnd_init() can be called two times without rnd_end() in between
    (it only makes sense if scan=1).
    then the second call should prepare for the new table scan (e.g
    if rnd_init allocates the cursor, second call should position it
    to the start of the table, no need to deallocate and allocate it again
  */
  virtual int rnd_init(bool scan)= 0;
  virtual int rnd_end() { return 0; }
  virtual int write_row(const uchar *buf __attribute__((unused)))
  {
    return HA_ERR_WRONG_COMMAND;
  }

  /**
    Update a single row.

    Note: If HA_ERR_FOUND_DUPP_KEY is returned, the handler must read
    all columns of the row so MySQL can create an error message. If
    the columns required for the error message are not read, the error
    message will contain garbage.
  */
  virtual int update_row(const uchar *old_data __attribute__((unused)),
                         const uchar *new_data __attribute__((unused)))
  {
    return HA_ERR_WRONG_COMMAND;
  }

  /*
    Optimized function for updating the first row. Only used by sequence
    tables
  */
  virtual int update_first_row(const uchar *new_data);

  virtual int delete_row(const uchar *buf __attribute__((unused)))
  {
    return HA_ERR_WRONG_COMMAND;
  }

  /* Perform initialization for a direct update request */
public:
  int ha_direct_update_rows(ha_rows *update_rows, ha_rows *found_rows);
  virtual int direct_update_rows_init(List<Item> *update_fields)
  {
    return HA_ERR_WRONG_COMMAND;
  }
private:
  virtual int pre_direct_update_rows_init(List<Item> *update_fields)
  {
    return HA_ERR_WRONG_COMMAND;
  }
  virtual int direct_update_rows(ha_rows *update_rows __attribute__((unused)),
                                 ha_rows *found_rows __attribute__((unused)))
  {
    return HA_ERR_WRONG_COMMAND;
  }
  virtual int pre_direct_update_rows()
  {
    return HA_ERR_WRONG_COMMAND;
  }

  /* Perform initialization for a direct delete request */
public:
  int ha_direct_delete_rows(ha_rows *delete_rows);
  virtual int direct_delete_rows_init()
  {
    return HA_ERR_WRONG_COMMAND;
  }
private:
  virtual int pre_direct_delete_rows_init()
  {
    return HA_ERR_WRONG_COMMAND;
  }
  virtual int direct_delete_rows(ha_rows *delete_rows __attribute__((unused)))
  {
    return HA_ERR_WRONG_COMMAND;
  }
  virtual int pre_direct_delete_rows()
  {
    return HA_ERR_WRONG_COMMAND;
  }

  /**
    Reset state of file to after 'open'.
    This function is called after every statement for all tables used
    by that statement.
  */
  virtual int reset() { return 0; }
  virtual Table_flags table_flags(void) const= 0;
  /**
    Is not invoked for non-transactional temporary tables.

    Tells the storage engine that we intend to read or write data
    from the table. This call is prefixed with a call to handler::store_lock()
    and is invoked only for those handler instances that stored the lock.

    Calls to rnd_init/index_init are prefixed with this call. When table
    IO is complete, we call external_lock(F_UNLCK).
    A storage engine writer should expect that each call to
    ::external_lock(F_[RD|WR]LOCK is followed by a call to
    ::external_lock(F_UNLCK). If it is not, it is a bug in MySQL.

    The name and signature originate from the first implementation
    in MyISAM, which would call fcntl to set/clear an advisory
    lock on the data file in this method.

    @param   lock_type    F_RDLCK, F_WRLCK, F_UNLCK

    @return  non-0 in case of failure, 0 in case of success.
    When lock_type is F_UNLCK, the return value is ignored.
  */
  virtual int external_lock(THD *thd __attribute__((unused)),
                            int lock_type __attribute__((unused)))
  {
    return 0;
  }
  virtual void release_auto_increment() { return; };
  /** admin commands - called from mysql_admin_table */
  virtual int check_for_upgrade(HA_CHECK_OPT *check_opt)
  { return 0; }
  virtual int check(THD* thd, HA_CHECK_OPT* check_opt)
  { return HA_ADMIN_NOT_IMPLEMENTED; }

  /**
     In this method check_opt can be modified
     to specify CHECK option to use to call check()
     upon the table.
  */
  virtual int repair(THD* thd, HA_CHECK_OPT* check_opt)
  {
    DBUG_ASSERT(!(ha_table_flags() & HA_CAN_REPAIR));
    return HA_ADMIN_NOT_IMPLEMENTED;
  }
  virtual void start_bulk_insert(ha_rows rows, uint flags) {}
  virtual int end_bulk_insert() { return 0; }
protected:
  virtual int index_read(uchar * buf, const uchar * key, uint key_len,
                         enum ha_rkey_function find_flag)
   { return  HA_ERR_WRONG_COMMAND; }
  virtual int index_read_last(uchar * buf, const uchar * key, uint key_len)
  {
    my_errno= HA_ERR_WRONG_COMMAND;
    return HA_ERR_WRONG_COMMAND;
  }
  friend class ha_partition;
  friend class ha_sequence;
public:
  /**
    This method is similar to update_row, however the handler doesn't need
    to execute the updates at this point in time. The handler can be certain
    that another call to bulk_update_row will occur OR a call to
    exec_bulk_update before the set of updates in this query is concluded.

    @param    old_data       Old record
    @param    new_data       New record
    @param    dup_key_found  Number of duplicate keys found

    @retval  0   Bulk delete used by handler
    @retval  1   Bulk delete not used, normal operation used
  */
  virtual int bulk_update_row(const uchar *old_data, const uchar *new_data,
                              ha_rows *dup_key_found)
  {
    DBUG_ASSERT(FALSE);
    return HA_ERR_WRONG_COMMAND;
  }
  /**
    This is called to delete all rows in a table
    If the handler don't support this, then this function will
    return HA_ERR_WRONG_COMMAND and MySQL will delete the rows one
    by one.
  */
  virtual int delete_all_rows()
  { return (my_errno=HA_ERR_WRONG_COMMAND); }
  /**
    Quickly remove all rows from a table.

    @remark This method is responsible for implementing MySQL's TRUNCATE
            TABLE statement, which is a DDL operation. As such, a engine
            can bypass certain integrity checks and in some cases avoid
            fine-grained locking (e.g. row locks) which would normally be
            required for a DELETE statement.

    @remark Typically, truncate is not used if it can result in integrity
            violation. For example, truncate is not used when a foreign
            key references the table, but it might be used if foreign key
            checks are disabled.

    @remark Engine is responsible for resetting the auto-increment counter.

    @remark The table is locked in exclusive mode.
  */
  virtual int truncate()
  {
    int error= delete_all_rows();
    return error ? error : reset_auto_increment(0);
  }
  /**
    Reset the auto-increment counter to the given value, i.e. the next row
    inserted will get the given value.
  */
  virtual int reset_auto_increment(ulonglong value)
  { return 0; }
  virtual int optimize(THD* thd, HA_CHECK_OPT* check_opt)
  { return HA_ADMIN_NOT_IMPLEMENTED; }
  virtual int analyze(THD* thd, HA_CHECK_OPT* check_opt)
  { return HA_ADMIN_NOT_IMPLEMENTED; }
  virtual bool check_and_repair(THD *thd) { return TRUE; }
  virtual int disable_indexes(uint mode) { return HA_ERR_WRONG_COMMAND; }
  virtual int enable_indexes(uint mode) { return HA_ERR_WRONG_COMMAND; }
  virtual int discard_or_import_tablespace(my_bool discard)
  { return (my_errno=HA_ERR_WRONG_COMMAND); }
  virtual void drop_table(const char *name);
  virtual int create(const char *name, TABLE *form, HA_CREATE_INFO *info)=0;

  virtual int create_partitioning_metadata(const char *name, const char *old_name,
                                   int action_flag)
  { return FALSE; }

  virtual int change_partitions(HA_CREATE_INFO *create_info,
                                const char *path,
                                ulonglong * const copied,
                                ulonglong * const deleted,
                                const uchar *pack_frm_data,
                                size_t pack_frm_len)
  { return HA_ERR_WRONG_COMMAND; }
  virtual int drop_partitions(const char *path)
  { return HA_ERR_WRONG_COMMAND; }
  virtual int rename_partitions(const char *path)
  { return HA_ERR_WRONG_COMMAND; }
  virtual bool set_ha_share_ref(Handler_share **arg_ha_share)
  {
    DBUG_ASSERT(!ha_share);
    DBUG_ASSERT(arg_ha_share);
    if (ha_share || !arg_ha_share)
      return true;
    ha_share= arg_ha_share;
    return false;
  }
  int get_lock_type() const { return m_lock_type; }
public:
  /* XXX to be removed, see ha_partition::partition_ht() */
  virtual handlerton *partition_ht() const
  { return ht; }
  inline int ha_write_tmp_row(uchar *buf);
  inline int ha_delete_tmp_row(uchar *buf);
  inline int ha_update_tmp_row(const uchar * old_data, uchar * new_data);

  virtual void set_lock_type(enum thr_lock_type lock);

  friend check_result_t handler_index_cond_check(void* h_arg);
  friend check_result_t handler_rowid_filter_check(void *h_arg);

  /**
    Find unique record by index or unique constrain

    @param record        record to find (also will be fillded with
                         actual record fields)
    @param unique_ref    index or unique constraiun number (depends
                         on what used in the engine

    @retval -1 Error
    @retval  1 Not found
    @retval  0 Found
  */
  virtual int find_unique_row(uchar *record, uint unique_ref)
  { return -1; /*unsupported */}

  bool native_versioned() const
  { DBUG_ASSERT(ht); return partition_ht()->flags & HTON_NATIVE_SYS_VERSIONING; }
  virtual void update_partition(uint	part_id)
  {}

  virtual bool is_clustering_key(uint index) { return false; }

  /**
    Some engines can perform column type conversion with ALGORITHM=INPLACE.
    These functions check for such possibility.
    Implementation could be based on Field_xxx::is_equal()
   */
  virtual bool can_convert_string(const Field_string *field,
                                  const Column_definition &new_type) const
  {
    return false;
  }
  virtual bool can_convert_varstring(const Field_varstring *field,
                                     const Column_definition &new_type) const
  {
    return false;
  }
  virtual bool can_convert_blob(const Field_blob *field,
                                const Column_definition &new_type) const
  {
    return false;
  }
  virtual bool can_convert_geom(const Field_geom *field,
                                const Column_definition &new_type) const
  {
    return false;
  }

  /* Used for ALTER TABLE.
  Some engines can handle some differences in indexes by themself. */
  virtual Compare_keys compare_key_parts(const Field &old_field,
                                         const Column_definition &new_field,
                                         const KEY_PART_INFO &old_part,
                                         const KEY_PART_INFO &new_part) const;

protected:
  Handler_share *get_ha_share_ptr();
  void set_ha_share_ptr(Handler_share *arg_ha_share);
  void lock_shared_ha_data();
  void unlock_shared_ha_data();
};

#include "multi_range_read.h"
#include "group_by_handler.h"

bool key_uses_partial_cols(TABLE_SHARE *table, uint keyno);

	/* Some extern variables used with handlers */

extern const char *ha_row_type[];
extern MYSQL_PLUGIN_IMPORT const char *tx_isolation_names[];
extern MYSQL_PLUGIN_IMPORT const char *binlog_format_names[];
extern TYPELIB tx_isolation_typelib;
extern const char *myisam_stats_method_names[];
extern ulong total_ha, total_ha_2pc;

/* lookups */
plugin_ref ha_resolve_by_name(THD *thd, const LEX_CSTRING *name, bool tmp_table);
plugin_ref ha_lock_engine(THD *thd, const handlerton *hton);
handlerton *ha_resolve_by_legacy_type(THD *thd, enum legacy_db_type db_type);
handler *get_new_handler(TABLE_SHARE *share, MEM_ROOT *alloc,
                         handlerton *db_type);
handlerton *ha_checktype(THD *thd, handlerton *hton, bool no_substitute);

static inline handlerton *ha_checktype(THD *thd, enum legacy_db_type type,
                                       bool no_substitute = 0)
{
  return ha_checktype(thd, ha_resolve_by_legacy_type(thd, type), no_substitute);
}

static inline enum legacy_db_type ha_legacy_type(const handlerton *db_type)
{
  return (db_type == NULL) ? DB_TYPE_UNKNOWN : db_type->db_type;
}

static inline const char *ha_resolve_storage_engine_name(const handlerton *db_type)
{
  return db_type == NULL ? "UNKNOWN" : hton_name(db_type)->str;
}

static inline bool ha_check_storage_engine_flag(const handlerton *db_type, uint32 flag)
{
  return db_type == NULL ? FALSE : MY_TEST(db_type->flags & flag);
}

static inline bool ha_storage_engine_is_enabled(const handlerton *db_type)
{
  return (db_type && db_type->create) ?
         (db_type->state == SHOW_OPTION_YES) : FALSE;
}

#define view_pseudo_hton ((handlerton *)1)

/* basic stuff */
int ha_init_errors(void);
int ha_init(void);
int ha_end(void);
int ha_initialize_handlerton(st_plugin_int *plugin);
int ha_finalize_handlerton(st_plugin_int *plugin);

TYPELIB *ha_known_exts(void);
int ha_panic(enum ha_panic_function flag);
void ha_close_connection(THD* thd);
void ha_kill_query(THD* thd, enum thd_kill_levels level);
bool ha_flush_logs(handlerton *db_type);
void ha_drop_database(char* path);
void ha_checkpoint_state(bool disable);
void ha_commit_checkpoint_request(void *cookie, void (*pre_hook)(void *));
int ha_create_table(THD *thd, const char *path,
                    const char *db, const char *table_name,
                    HA_CREATE_INFO *create_info, LEX_CUSTRING *frm);
int ha_delete_table(THD *thd, handlerton *db_type, const char *path,
                    const LEX_CSTRING *db, const LEX_CSTRING *alias, bool generate_warning);
void ha_prepare_for_backup();
void ha_end_backup();

/* statistics and info */
bool ha_show_status(THD *thd, handlerton *db_type, enum ha_stat_type stat);

/* discovery */
#ifdef MYSQL_SERVER
class Discovered_table_list: public handlerton::discovered_list
{
  THD *thd;
  const char *wild, *wend;
  bool with_temps; // whether to include temp tables in the result
public:
  Dynamic_array<LEX_CSTRING*> *tables;

  Discovered_table_list(THD *thd_arg, Dynamic_array<LEX_CSTRING*> *tables_arg,
                        const LEX_CSTRING *wild_arg);
  Discovered_table_list(THD *thd_arg, Dynamic_array<LEX_CSTRING*> *tables_arg)
    : thd(thd_arg), wild(NULL), with_temps(true), tables(tables_arg) {}
  ~Discovered_table_list() {}

  bool add_table(const char *tname, size_t tlen);
  bool add_file(const char *fname);

  void sort();
  void remove_duplicates(); // assumes that the list is sorted
#ifndef DBUG_OFF
  /*
     Used to find unstable mtr tests querying
     INFORMATION_SCHEMA.TABLES without ORDER BY.
  */
  void sort_desc();
#endif
};

int ha_discover_table(THD *thd, TABLE_SHARE *share);
int ha_discover_table_names(THD *thd, LEX_CSTRING *db, MY_DIR *dirp,
                            Discovered_table_list *result, bool reusable);
bool ha_table_exists(THD *thd, const LEX_CSTRING *db, const LEX_CSTRING *table_name,
                     handlerton **hton= 0, bool *is_sequence= 0);
#endif

/* key cache */
extern "C" int ha_init_key_cache(const char *name, KEY_CACHE *key_cache, void *);
int ha_resize_key_cache(KEY_CACHE *key_cache);
int ha_change_key_cache_param(KEY_CACHE *key_cache);
int ha_repartition_key_cache(KEY_CACHE *key_cache);
int ha_change_key_cache(KEY_CACHE *old_key_cache, KEY_CACHE *new_key_cache);

/* transactions: interface to handlerton functions */
int ha_start_consistent_snapshot(THD *thd);
int ha_commit_or_rollback_by_xid(XID *xid, bool commit);
int ha_commit_one_phase(THD *thd, bool all);
int ha_commit_trans(THD *thd, bool all);
int ha_rollback_trans(THD *thd, bool all);
int ha_prepare(THD *thd);
int ha_recover(HASH *commit_list);

/* transactions: these functions never call handlerton functions directly */
int ha_enable_transaction(THD *thd, bool on);

/* savepoints */
int ha_rollback_to_savepoint(THD *thd, SAVEPOINT *sv);
bool ha_rollback_to_savepoint_can_release_mdl(THD *thd);
int ha_savepoint(THD *thd, SAVEPOINT *sv);
int ha_release_savepoint(THD *thd, SAVEPOINT *sv);
#ifdef WITH_WSREP
int ha_abort_transaction(THD *bf_thd, THD *victim_thd, my_bool signal);
#endif

/* these are called by storage engines */
void trans_register_ha(THD *thd, bool all, handlerton *ht);

/*
  Storage engine has to assume the transaction will end up with 2pc if
   - there is more than one 2pc-capable storage engine available
   - in the current transaction 2pc was not disabled yet
*/
#define trans_need_2pc(thd, all)                   ((total_ha_2pc > 1) && \
        !((all ? &thd->transaction.all : &thd->transaction.stmt)->no_2pc))

const char *get_canonical_filename(handler *file, const char *path,
                                   char *tmp_path);
void commit_checkpoint_notify_ha(handlerton *hton, void *cookie);

inline const LEX_CSTRING *table_case_name(HA_CREATE_INFO *info, const LEX_CSTRING *name)
{
  return ((lower_case_table_names == 2 && info->alias.str) ? &info->alias : name);
}

typedef bool Log_func(THD*, TABLE*, bool, const uchar*, const uchar*);
int binlog_log_row(TABLE* table,
                   const uchar *before_record,
                   const uchar *after_record,
                   Log_func *log_func);

#define TABLE_IO_WAIT(TRACKER, PSI, OP, INDEX, FLAGS, PAYLOAD) \
  { \
    Exec_time_tracker *this_tracker; \
    if (unlikely((this_tracker= tracker))) \
      tracker->start_tracking(); \
    \
    MYSQL_TABLE_IO_WAIT(PSI, OP, INDEX, FLAGS, PAYLOAD); \
    \
    if (unlikely(this_tracker)) \
      tracker->stop_tracking(); \
  }

void print_keydup_error(TABLE *table, KEY *key, const char *msg, myf errflag);
void print_keydup_error(TABLE *table, KEY *key, myf errflag);

int del_global_index_stat(THD *thd, TABLE* table, KEY* key_info);
int del_global_table_stat(THD *thd, const  LEX_CSTRING *db, const LEX_CSTRING *table);
#ifndef DBUG_OFF
/** Converts XID to string.

@param[out] buf output buffer
@param[in] xid XID to convert

@return pointer to converted string

@note This does not need to be multi-byte safe or anything */
char *xid_to_str(char *buf, const XID &xid);
#endif // !DBUG_OFF

#if defined(WITH_ARIA_STORAGE_ENGINE) && MYSQL_VERSION_ID < 100500
extern void ha_maria_implicit_commit(THD *thd, bool new_trans);
#else
#define ha_maria_implicit_commit(A, B) while(0)
#endif
#endif /* HANDLER_INCLUDED */<|MERGE_RESOLUTION|>--- conflicted
+++ resolved
@@ -1722,16 +1722,14 @@
 // Engine needs to access the main connect string in partitions
 #define HTON_CAN_READ_CONNECT_STRING_IN_PARTITION (1 <<12)
 
-<<<<<<< HEAD
 /* can be replicated by wsrep replication provider plugin */
 #define HTON_WSREP_REPLICATION (1 << 13)
-=======
+
 /*
   Table requires and close and reopen after truncate
   If the handler has HTON_CAN_RECREATE, this flag is not used
 */
 #define HTON_REQUIRES_CLOSE_AFTER_TRUNCATE (1 << 18)
->>>>>>> 5bd994b0
 
 class Ha_trx_info;
 
