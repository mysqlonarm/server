--- conflicted
+++ resolved
@@ -1299,10 +1299,6 @@
 /*
   Handle _non_ data events from the storage nodes
 */
-<<<<<<< HEAD
-=======
-//static int
->>>>>>> 12e660e8
 int
 ndb_handle_schema_change(THD *thd, Ndb *ndb, NdbEventOperation *pOp,
                          NDB_SHARE *share)
@@ -1315,28 +1311,20 @@
                             pOp->tableFrmChanged());
 
   if (pOp->getEventType() != NDBEVENT::TE_CLUSTER_FAILURE &&
-<<<<<<< HEAD
-      pOp->getReqNodeId() != g_ndb_cluster_connection->node_id())
+      (uint) pOp->getReqNodeId() != g_ndb_cluster_connection->node_id())
   {
     TABLE_SHARE *table_share= share->table->s;
-=======
-      (uint) pOp->getReqNodeId() != g_ndb_cluster_connection->node_id())
-  {
-    TABLE_SHARE *table_share= share->table->s; //share->table_share;
->>>>>>> 12e660e8
     TABLE* table= share->table;
     
     /* 
        Invalidate table and all it's indexes
     */
+    ndb->setDatabaseName(share->table->s->db.str);
     ha_ndbcluster table_handler(table_share);
     table_handler.set_dbname(share->key);
     table_handler.set_tabname(share->key);
     table_handler.open_indexes(ndb, table, TRUE);
     table_handler.invalidate_dictionary_cache(TRUE);
-<<<<<<< HEAD
-
-=======
     
     if (online_alter_table)
     {  
@@ -1379,7 +1367,6 @@
         */
       }
     }
->>>>>>> 12e660e8
     remote_drop_table= 1;
   }
 
