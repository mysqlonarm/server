#ifndef SQL_ACL_INCLUDED
#define SQL_ACL_INCLUDED

/* Copyright (c) 2000, 2010, Oracle and/or its affiliates. All rights reserved.
   Copyright (c) 2017, 2020, MariaDB Corporation.

   This program is free software; you can redistribute it and/or modify
   it under the terms of the GNU General Public License as published by
   the Free Software Foundation; version 2 of the License.

   This program is distributed in the hope that it will be useful,
   but WITHOUT ANY WARRANTY; without even the implied warranty of
   MERCHANTABILITY or FITNESS FOR A PARTICULAR PURPOSE.  See the
   GNU General Public License for more details.

   You should have received a copy of the GNU General Public License
   along with this program; if not, write to the Free Software
   Foundation, Inc., 51 Franklin St, Fifth Floor, Boston, MA 02110-1335  USA */

#include "violite.h"                            /* SSL_type */
#include "sql_class.h"                          /* LEX_COLUMN */
#include "grant.h"
#include "sql_cmd.h"                            /* Sql_cmd */


enum mysql_db_table_field
{
  MYSQL_DB_FIELD_HOST = 0,
  MYSQL_DB_FIELD_DB,
  MYSQL_DB_FIELD_USER,
  MYSQL_DB_FIELD_SELECT_PRIV,
  MYSQL_DB_FIELD_INSERT_PRIV,
  MYSQL_DB_FIELD_UPDATE_PRIV,
  MYSQL_DB_FIELD_DELETE_PRIV,
  MYSQL_DB_FIELD_CREATE_PRIV,
  MYSQL_DB_FIELD_DROP_PRIV,
  MYSQL_DB_FIELD_GRANT_PRIV,
  MYSQL_DB_FIELD_REFERENCES_PRIV,
  MYSQL_DB_FIELD_INDEX_PRIV,
  MYSQL_DB_FIELD_ALTER_PRIV,
  MYSQL_DB_FIELD_CREATE_TMP_TABLE_PRIV,
  MYSQL_DB_FIELD_LOCK_TABLES_PRIV,
  MYSQL_DB_FIELD_CREATE_VIEW_PRIV,
  MYSQL_DB_FIELD_SHOW_VIEW_PRIV,
  MYSQL_DB_FIELD_CREATE_ROUTINE_PRIV,
  MYSQL_DB_FIELD_ALTER_ROUTINE_PRIV,
  MYSQL_DB_FIELD_EXECUTE_PRIV,
  MYSQL_DB_FIELD_EVENT_PRIV,
  MYSQL_DB_FIELD_TRIGGER_PRIV,
  MYSQL_DB_FIELD_DELETE_VERSIONING_ROWS_PRIV,
  MYSQL_DB_FIELD_COUNT
};

extern const TABLE_FIELD_DEF mysql_db_table_def;
extern bool mysql_user_table_is_in_short_password_format;

extern LEX_CSTRING host_not_specified;
extern LEX_CSTRING current_user;
extern LEX_CSTRING current_role;
extern LEX_CSTRING current_user_and_current_role;


static inline int access_denied_error_code(int passwd_used)
{
#ifdef mysqld_error_find_printf_error_used
  return 0;
#else
  return passwd_used == 2 ? ER_ACCESS_DENIED_NO_PASSWORD_ERROR
                          : ER_ACCESS_DENIED_ERROR;
#endif
}

/* prototypes */

bool hostname_requires_resolving(const char *hostname);
bool  acl_init(bool dont_read_acl_tables);
bool acl_reload(THD *thd);
void acl_free(bool end=0);
privilege_t acl_get(const char *host, const char *ip,
                    const char *user, const char *db, my_bool db_is_pattern);
bool acl_authenticate(THD *thd, uint com_change_user_pkt_len);
bool acl_getroot(Security_context *sctx, const char *user, const char *host,
                 const char *ip, const char *db);
bool acl_check_host(const char *host, const char *ip);
bool check_change_password(THD *thd, LEX_USER *user);
bool change_password(THD *thd, LEX_USER *user);

bool mysql_grant_role(THD *thd, List<LEX_USER> &user_list, bool revoke);
bool mysql_grant(THD *thd, const char *db, List <LEX_USER> &user_list,
                 privilege_t rights, bool revoke, bool is_proxy);
int mysql_table_grant(THD *thd, TABLE_LIST *table, List <LEX_USER> &user_list,
                       List <LEX_COLUMN> &column_list, privilege_t rights,
                       bool revoke);
bool mysql_routine_grant(THD *thd, TABLE_LIST *table, const Sp_handler *sph,
                         List <LEX_USER> &user_list, privilege_t rights,
                         bool revoke, bool write_to_binlog);
bool grant_init();
void grant_free(void);
bool grant_reload(THD *thd);
bool check_grant(THD *thd, privilege_t want_access, TABLE_LIST *tables,
                 bool any_combination_will_do, uint number, bool no_errors);
bool check_grant_column (THD *thd, GRANT_INFO *grant,
                         const char *db_name, const char *table_name,
                         const char *name, size_t length, Security_context *sctx);
bool check_column_grant_in_table_ref(THD *thd, TABLE_LIST * table_ref,
                                     const char *name, size_t length, Field *fld);
bool check_grant_all_columns(THD *thd, privilege_t want_access,
                             Field_iterator_table_ref *fields);
bool check_grant_routine(THD *thd, privilege_t want_access,
                         TABLE_LIST *procs, const Sp_handler *sph,
                         bool no_error);
bool check_grant_db(THD *thd,const char *db);
bool check_global_access(THD *thd, const privilege_t want_access, bool no_errors= false);
bool check_access(THD *thd, privilege_t want_access,
                  const char *db, privilege_t *save_priv,
                  GRANT_INTERNAL_INFO *grant_internal_info,
                  bool dont_check_global_grants, bool no_errors);
privilege_t get_table_grant(THD *thd, TABLE_LIST *table);
privilege_t get_column_grant(THD *thd, GRANT_INFO *grant,
                             const char *db_name, const char *table_name,
                             const char *field_name);
bool get_show_user(THD *thd, LEX_USER *lex_user, const char **username,
                   const char **hostname, const char **rolename);
void mysql_show_grants_get_fields(THD *thd, List<Item> *fields,
                                  const char *name, size_t length);
bool mysql_show_grants(THD *thd, LEX_USER *user);
bool mysql_show_create_user(THD *thd, LEX_USER *user);
int fill_schema_enabled_roles(THD *thd, TABLE_LIST *tables, COND *cond);
int fill_schema_applicable_roles(THD *thd, TABLE_LIST *tables, COND *cond);
void get_privilege_desc(char *to, uint max_length, privilege_t access);
void get_mqh(const char *user, const char *host, USER_CONN *uc);
bool mysql_create_user(THD *thd, List <LEX_USER> &list, bool handle_as_role);
bool mysql_drop_user(THD *thd, List <LEX_USER> &list, bool handle_as_role);
bool mysql_rename_user(THD *thd, List <LEX_USER> &list);
int mysql_alter_user(THD *thd, List <LEX_USER> &list);
bool mysql_revoke_all(THD *thd, List <LEX_USER> &list);
void fill_effective_table_privileges(THD *thd, GRANT_INFO *grant,
                                     const char *db, const char *table);
bool sp_revoke_privileges(THD *thd, const char *sp_db, const char *sp_name,
                          const Sp_handler *sph);
bool sp_grant_privileges(THD *thd, const char *sp_db, const char *sp_name,
                         const Sp_handler *sph);
bool check_routine_level_acl(THD *thd, const char *db, const char *name,
                             const Sp_handler *sph);
bool is_acl_user(const char *host, const char *user);
int fill_schema_user_privileges(THD *thd, TABLE_LIST *tables, COND *cond);
int fill_schema_schema_privileges(THD *thd, TABLE_LIST *tables, COND *cond);
int fill_schema_table_privileges(THD *thd, TABLE_LIST *tables, COND *cond);
int fill_schema_column_privileges(THD *thd, TABLE_LIST *tables, COND *cond);
int wild_case_compare(CHARSET_INFO *cs, const char *str,const char *wildstr);

/**
  Result of an access check for an internal schema or table.
  Internal ACL checks are always performed *before* using
  the grant tables.
  This mechanism enforces that the server implementation has full
  control on its internal tables.
  Depending on the internal check result, the server implementation
  can choose to:
  - always allow access,
  - always deny access,
  - delegate the decision to the database administrator,
  by using the grant tables.
*/
enum ACL_internal_access_result
{
  /**
    Access granted for all the requested privileges,
    do not use the grant tables.
  */
  ACL_INTERNAL_ACCESS_GRANTED,
  /** Access denied, do not use the grant tables. */
  ACL_INTERNAL_ACCESS_DENIED,
  /** No decision yet, use the grant tables. */
  ACL_INTERNAL_ACCESS_CHECK_GRANT
};

/**
  Per internal table ACL access rules.
  This class is an interface.
  Per table(s) specific access rule should be implemented in a subclass.
  @sa ACL_internal_schema_access
*/
class ACL_internal_table_access
{
public:
  ACL_internal_table_access()
  {}

  virtual ~ACL_internal_table_access()
  {}

  /**
    Check access to an internal table.
    When a privilege is granted, this method add the requested privilege
    to save_priv.
    @param want_access the privileges requested
    @param [in, out] save_priv the privileges granted
    @return
      @retval ACL_INTERNAL_ACCESS_GRANTED All the requested privileges
      are granted, and saved in save_priv.
      @retval ACL_INTERNAL_ACCESS_DENIED At least one of the requested
      privileges was denied.
      @retval ACL_INTERNAL_ACCESS_CHECK_GRANT No requested privilege
      was denied, and grant should be checked for at least one
      privilege. Requested privileges that are granted, if any, are saved
      in save_priv.
  */
  virtual ACL_internal_access_result check(privilege_t want_access,
                                           privilege_t *save_priv) const= 0;
};

/**
  Per internal schema ACL access rules.
  This class is an interface.
  Each per schema specific access rule should be implemented
  in a different subclass, and registered.
  Per schema access rules can control:
  - every schema privileges on schema.*
  - every table privileges on schema.table
  @sa ACL_internal_schema_registry
*/
class ACL_internal_schema_access
{
public:
  ACL_internal_schema_access()
  {}

  virtual ~ACL_internal_schema_access()
  {}

  /**
    Check access to an internal schema.
    @param want_access the privileges requested
    @param [in, out] save_priv the privileges granted
    @return
      @retval ACL_INTERNAL_ACCESS_GRANTED All the requested privileges
      are granted, and saved in save_priv.
      @retval ACL_INTERNAL_ACCESS_DENIED At least one of the requested
      privileges was denied.
      @retval ACL_INTERNAL_ACCESS_CHECK_GRANT No requested privilege
      was denied, and grant should be checked for at least one
      privilege. Requested privileges that are granted, if any, are saved
      in save_priv.
  */
  virtual ACL_internal_access_result check(privilege_t want_access,
                                           privilege_t *save_priv) const= 0;

  /**
    Search for per table ACL access rules by table name.
    @param name the table name
    @return per table access rules, or NULL
  */
  virtual const ACL_internal_table_access *lookup(const char *name) const= 0;
};

/**
  A registry for per internal schema ACL.
  An 'internal schema' is a database schema maintained by the
  server implementation, such as 'performance_schema' and 'INFORMATION_SCHEMA'.
*/
class ACL_internal_schema_registry
{
public:
  static void register_schema(const LEX_CSTRING *name,
                              const ACL_internal_schema_access *access);
  static const ACL_internal_schema_access *lookup(const char *name);
};

const ACL_internal_schema_access *
get_cached_schema_access(GRANT_INTERNAL_INFO *grant_internal_info,
                         const char *schema_name);

const ACL_internal_table_access *
get_cached_table_access(GRANT_INTERNAL_INFO *grant_internal_info,
                        const char *schema_name,
                        const char *table_name);

bool acl_check_proxy_grant_access (THD *thd, const char *host, const char *user,
                                   bool with_grant);
<<<<<<< HEAD
int acl_setrole(THD *thd, const char *rolename, privilege_t access);
int acl_check_setrole(THD *thd, const char *rolename, privilege_t *access);
int acl_check_set_default_role(THD *thd, const char *host, const char *user);
=======
int acl_setrole(THD *thd, const char *rolename, ulonglong access);
int acl_check_setrole(THD *thd, const char *rolename, ulonglong *access);
int acl_check_set_default_role(THD *thd, const char *host, const char *user,
                               const char *role);
>>>>>>> 80591481
int acl_set_default_role(THD *thd, const char *host, const char *user,
                         const char *rolename);

extern SHOW_VAR acl_statistics[];

/* Check if a role is granted to a user/role.

   If hostname == NULL, search for a role as the starting grantee.
*/
bool check_role_is_granted(const char *username,
                           const char *hostname,
                           const char *rolename);

#ifndef DBUG_OFF
extern ulong role_global_merges, role_db_merges, role_table_merges,
             role_column_merges, role_routine_merges;
#endif


class Sql_cmd_grant: public Sql_cmd
{
protected:
  enum_sql_command m_command;
#ifndef NO_EMBEDDED_ACCESS_CHECKS
  void warn_hostname_requires_resolving(THD *thd, List<LEX_USER> &list);
  bool user_list_reset_mqh(THD *thd, List<LEX_USER> &list);
  void grant_stage0(THD *thd);
#endif
public:
  Sql_cmd_grant(enum_sql_command command)
   :m_command(command)
  { }
  bool is_revoke() const { return m_command == SQLCOM_REVOKE; }
  enum_sql_command sql_command_code() const { return m_command; }
};


class Sql_cmd_grant_proxy: public Sql_cmd_grant
{
  privilege_t m_grant_option;
#ifndef NO_EMBEDDED_ACCESS_CHECKS
  bool check_access_proxy(THD *thd, List<LEX_USER> &list);
#endif
public:
  Sql_cmd_grant_proxy(enum_sql_command command, privilege_t grant_option)
   :Sql_cmd_grant(command), m_grant_option(grant_option)
  { }
  bool execute(THD *thd);
};


class Sql_cmd_grant_object: public Sql_cmd_grant, public Grant_privilege
{
protected:
#ifndef NO_EMBEDDED_ACCESS_CHECKS
  bool grant_stage0_exact_object(THD *thd, TABLE_LIST *table);
#endif
public:
  Sql_cmd_grant_object(enum_sql_command command, const Grant_privilege &grant)
   :Sql_cmd_grant(command), Grant_privilege(grant)
  { }
};


class Sql_cmd_grant_table: public Sql_cmd_grant_object
{
#ifndef NO_EMBEDDED_ACCESS_CHECKS
  bool execute_table_mask(THD *thd);
  bool execute_exact_table(THD *thd, TABLE_LIST *table);
#endif
public:
  Sql_cmd_grant_table(enum_sql_command command, const Grant_privilege &grant)
   :Sql_cmd_grant_object(command, grant)
  { }
  bool execute(THD *thd);
};



class Sql_cmd_grant_sp: public Sql_cmd_grant_object
{
  const Sp_handler &m_sph;
public:
  Sql_cmd_grant_sp(enum_sql_command command, const Grant_privilege &grant,
                   const Sp_handler &sph)
   :Sql_cmd_grant_object(command, grant),
    m_sph(sph)
  { }
  bool execute(THD *thd);
};

#endif /* SQL_ACL_INCLUDED */<|MERGE_RESOLUTION|>--- conflicted
+++ resolved
@@ -278,16 +278,10 @@
 
 bool acl_check_proxy_grant_access (THD *thd, const char *host, const char *user,
                                    bool with_grant);
-<<<<<<< HEAD
 int acl_setrole(THD *thd, const char *rolename, privilege_t access);
 int acl_check_setrole(THD *thd, const char *rolename, privilege_t *access);
-int acl_check_set_default_role(THD *thd, const char *host, const char *user);
-=======
-int acl_setrole(THD *thd, const char *rolename, ulonglong access);
-int acl_check_setrole(THD *thd, const char *rolename, ulonglong *access);
 int acl_check_set_default_role(THD *thd, const char *host, const char *user,
                                const char *role);
->>>>>>> 80591481
 int acl_set_default_role(THD *thd, const char *host, const char *user,
                          const char *rolename);
 
