--- conflicted
+++ resolved
@@ -3033,7 +3033,6 @@
     DECIMAL_VALUE, DEFAULT_VALUE, IGNORE_VALUE
   } state;
 
-<<<<<<< HEAD
   enum Type item_type;
 
   void fix_type(Type type)
@@ -3090,9 +3089,25 @@
     Used for bulk protocol only.
   */
   enum enum_indicator_type indicator;
-=======
-  bool vcol_assignment_allowed_value() const { return state == NULL_VALUE; }
->>>>>>> 3df29727
+
+  bool vcol_assignment_allowed_value() const
+  {
+    switch (state) {
+    case NULL_VALUE:
+    case DEFAULT_VALUE:
+    case IGNORE_VALUE:
+      return true;
+    case NO_VALUE:
+    case INT_VALUE:
+    case REAL_VALUE:
+    case STRING_VALUE:
+    case TIME_VALUE:
+    case LONG_DATA_VALUE:
+    case DECIMAL_VALUE:
+      break;
+    }
+    return false;
+  }
 
   /*
     A buffer for string and long data values. Historically all allocated
