--- conflicted
+++ resolved
@@ -221,25 +221,7 @@
 
 DROP TABLE t1;
 #
-<<<<<<< HEAD
-# Start of 5.3 tests
-#
-#
-# MDEV-4512 Valgrind warnings in my_long10_to_str_8bit on INTERVAL and DATE_ADD with incorrect types
-#
-CREATE TABLE t1 (pk INT PRIMARY KEY);
-INSERT INTO t1 VALUES (10),(11);
-SELECT INTERVAL( 9, 1, DATE_ADD( pk, INTERVAL pk MINUTE_SECOND ), 9, 8, 3, 5, 2, 1 ) FROM t1;
-INTERVAL( 9, 1, DATE_ADD( pk, INTERVAL pk MINUTE_SECOND ), 9, 8, 3, 5, 2, 1 )
-8
-8
-Warnings:
-Warning	1292	Incorrect datetime value: '10' for column 'pk' at row 1
-Warning	1292	Incorrect datetime value: '11' for column 'pk' at row 2
-DROP TABLE t1;
-=======
 # MDEV-14596 Crash in INTERVAL(ROW(..),ROW(..))
->>>>>>> 042f7632
 #
 SELECT INTERVAL(ROW(1,1),ROW(1,2));
 ERROR 21000: Operand should contain 1 column(s)
