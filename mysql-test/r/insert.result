--- conflicted
+++ resolved
@@ -368,7 +368,6 @@
 12	NULL
 drop view v1;
 drop table t1,t2;
-<<<<<<< HEAD
 create table t1 (id int primary key auto_increment, data int, unique(data));
 insert ignore into t1 values(NULL,100),(NULL,110),(NULL,120);
 insert ignore into t1 values(NULL,10),(NULL,20),(NULL,110),(NULL,120),(NULL,100),(NULL,90);
@@ -385,7 +384,6 @@
 8	140
 9	150
 drop table t1;
-=======
 DROP TABLE IF EXISTS t1;
 DROP FUNCTION IF EXISTS f1;
 DROP FUNCTION IF EXISTS f2;
@@ -501,5 +499,4 @@
 2
 2
 DROP TABLE t1, t2;
-End of 5.0 tests.
->>>>>>> a2cb3dfd
+End of 5.0 tests.