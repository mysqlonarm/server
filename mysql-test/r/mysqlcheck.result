--- conflicted
+++ resolved
@@ -98,7 +98,12 @@
 drop table t_bug25347;
 drop database d_bug25347;
 use test;
-<<<<<<< HEAD
+create view v1 as select * from information_schema.routines;
+check table v1, information_schema.routines;
+Table	Op	Msg_type	Msg_text
+test.v1	check	status	OK
+information_schema.routines	check	note	The storage engine for the table doesn't support check
+drop view v1;
 End of 5.0 tests
 create table t1(a int);
 create view v1 as select * from t1;
@@ -117,13 +122,4 @@
 v1
 v-1
 drop view v1, `v-1`;
-drop table t1;
-=======
-create view v1 as select * from information_schema.routines;
-check table v1, information_schema.routines;
-Table	Op	Msg_type	Msg_text
-test.v1	check	status	OK
-information_schema.routines	check	note	The storage engine for the table doesn't support check
-drop view v1;
-End of 5.0 tests
->>>>>>> 59f7518f
+drop table t1;