# Save the initial number of concurrent sessions
# Establish connection con1 (user=root)
# Establish connection con2 (user=root)
# Switch to connection con1
CREATE TABLE t1 (a INT) ENGINE=innodb;
RESET MASTER;
SET AUTOCOMMIT=0;
SELECT 1;
1
1
# Switch to connection con2
FLUSH TABLES WITH READ LOCK;
<<<<<<< HEAD
SHOW MASTER STATUS;
File	Position	Binlog_Do_DB	Binlog_Ignore_DB
master-bin.000001	107		
=======
show binlog events from <binlog_start>;
Log_name	Pos	Event_type	Server_id	End_log_pos	Info
>>>>>>> 8f8e1d6f
# Switch to connection con1
INSERT INTO t1 VALUES (1);
# Switch to connection con2
<<<<<<< HEAD
SHOW MASTER STATUS;
File	Position	Binlog_Do_DB	Binlog_Ignore_DB
master-bin.000001	107		
=======
show binlog events from <binlog_start>;
Log_name	Pos	Event_type	Server_id	End_log_pos	Info
>>>>>>> 8f8e1d6f
UNLOCK TABLES;
# Switch to connection con1
DROP TABLE t1;
SET AUTOCOMMIT=1;
create table t1 (a int) engine=innodb;
flush tables with read lock;
begin;
insert into t1 values (1);;
unlock tables;
commit;
drop table t1;
# Switch to connection default and close connections con1 and con2
# Wait till all disconnects are completed<|MERGE_RESOLUTION|>--- conflicted
+++ resolved
@@ -10,25 +10,13 @@
 1
 # Switch to connection con2
 FLUSH TABLES WITH READ LOCK;
-<<<<<<< HEAD
-SHOW MASTER STATUS;
-File	Position	Binlog_Do_DB	Binlog_Ignore_DB
-master-bin.000001	107		
-=======
 show binlog events from <binlog_start>;
 Log_name	Pos	Event_type	Server_id	End_log_pos	Info
->>>>>>> 8f8e1d6f
 # Switch to connection con1
 INSERT INTO t1 VALUES (1);
 # Switch to connection con2
-<<<<<<< HEAD
-SHOW MASTER STATUS;
-File	Position	Binlog_Do_DB	Binlog_Ignore_DB
-master-bin.000001	107		
-=======
 show binlog events from <binlog_start>;
 Log_name	Pos	Event_type	Server_id	End_log_pos	Info
->>>>>>> 8f8e1d6f
 UNLOCK TABLES;
 # Switch to connection con1
 DROP TABLE t1;
