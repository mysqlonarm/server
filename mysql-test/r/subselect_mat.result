--- conflicted
+++ resolved
@@ -499,11 +499,7 @@
 1	PRIMARY	t1	ALL	NULL	NULL	NULL	NULL	3	100.00	Using where
 2	DEPENDENT SUBQUERY	NULL	NULL	NULL	NULL	NULL	NULL	NULL	NULL	No tables used
 Warnings:
-<<<<<<< HEAD
-Note	1003	select `test`.`t1`.`a1` AS `a1`,`test`.`t1`.`a2` AS `a2` from `test`.`t1` where <expr_cache><`test`.`t1`.`a1`,`test`.`t1`.`a2`>(<in_optimizer>((`test`.`t1`.`a1`,`test`.`t1`.`a2`),<exists>(select '1 - 01','2 - 01' having (<cache>(`test`.`t1`.`a1`) = '1 - 01' or '1 - 01' is null) and (<cache>(`test`.`t1`.`a2`) = '2 - 01' or '2 - 01' is null) and '1 - 01' is null and '2 - 01' is null)))
-=======
-Note	1003	select `test`.`t1`.`a1` AS `a1`,`test`.`t1`.`a2` AS `a2` from `test`.`t1` where <expr_cache><`test`.`t1`.`a1`,`test`.`t1`.`a2`>(<in_optimizer>((`test`.`t1`.`a1`,`test`.`t1`.`a2`),<exists>(select '1 - 01','2 - 01' having (((<cache>(`test`.`t1`.`a1`) = '1 - 01') or isnull(/*always not null*/ 1)) and ((<cache>(`test`.`t1`.`a2`) = '2 - 01') or isnull(/*always not null*/ 1)) and <is_not_null_test>('1 - 01') and <is_not_null_test>('2 - 01')))))
->>>>>>> dc7c0803
+Note	1003	select `test`.`t1`.`a1` AS `a1`,`test`.`t1`.`a2` AS `a2` from `test`.`t1` where <expr_cache><`test`.`t1`.`a1`,`test`.`t1`.`a2`>(<in_optimizer>((`test`.`t1`.`a1`,`test`.`t1`.`a2`),<exists>(select '1 - 01','2 - 01' having (<cache>(`test`.`t1`.`a1`) = '1 - 01' or /*always not null*/ 1 is null) and (<cache>(`test`.`t1`.`a2`) = '2 - 01' or /*always not null*/ 1 is null) and '1 - 01' is null and '2 - 01' is null)))
 select * from t1 where (a1, a2) in (select '1 - 01', '2 - 01');
 a1	a2
 1 - 01	2 - 01
@@ -513,11 +509,7 @@
 1	PRIMARY	t1	ALL	NULL	NULL	NULL	NULL	3	100.00	Using where
 2	DEPENDENT SUBQUERY	NULL	NULL	NULL	NULL	NULL	NULL	NULL	NULL	No tables used
 Warnings:
-<<<<<<< HEAD
-Note	1003	select `test`.`t1`.`a1` AS `a1`,`test`.`t1`.`a2` AS `a2` from `test`.`t1` where <expr_cache><`test`.`t1`.`a1`,`test`.`t1`.`a2`>(<in_optimizer>((`test`.`t1`.`a1`,`test`.`t1`.`a2`),<exists>(select '1 - 01','2 - 01' having (<cache>(`test`.`t1`.`a1`) = '1 - 01' or '1 - 01' is null) and (<cache>(`test`.`t1`.`a2`) = '2 - 01' or '2 - 01' is null) and '1 - 01' is null and '2 - 01' is null)))
-=======
-Note	1003	select `test`.`t1`.`a1` AS `a1`,`test`.`t1`.`a2` AS `a2` from `test`.`t1` where <expr_cache><`test`.`t1`.`a1`,`test`.`t1`.`a2`>(<in_optimizer>((`test`.`t1`.`a1`,`test`.`t1`.`a2`),<exists>(select '1 - 01','2 - 01' having (((<cache>(`test`.`t1`.`a1`) = '1 - 01') or isnull(/*always not null*/ 1)) and ((<cache>(`test`.`t1`.`a2`) = '2 - 01') or isnull(/*always not null*/ 1)) and <is_not_null_test>('1 - 01') and <is_not_null_test>('2 - 01')))))
->>>>>>> dc7c0803
+Note	1003	select `test`.`t1`.`a1` AS `a1`,`test`.`t1`.`a2` AS `a2` from `test`.`t1` where <expr_cache><`test`.`t1`.`a1`,`test`.`t1`.`a2`>(<in_optimizer>((`test`.`t1`.`a1`,`test`.`t1`.`a2`),<exists>(select '1 - 01','2 - 01' having (<cache>(`test`.`t1`.`a1`) = '1 - 01' or /*always not null*/ 1 is null) and (<cache>(`test`.`t1`.`a2`) = '2 - 01' or /*always not null*/ 1 is null) and '1 - 01' is null and '2 - 01' is null)))
 select * from t1 where (a1, a2) in (select '1 - 01', '2 - 01' from dual);
 a1	a2
 1 - 01	2 - 01
@@ -1933,11 +1925,7 @@
 1	PRIMARY	t1	ALL	NULL	NULL	NULL	NULL	3	100.00	Using where; Using join buffer (flat, BNL join)
 2	MATERIALIZED	t2	ALL	NULL	NULL	NULL	NULL	3	100.00	
 Warnings:
-<<<<<<< HEAD
-Note	1003	select `test`.`t1`.`a` AS `a`,`test`.`t1`.`b` AS `b` from  <materialize> (select max(`test`.`t2`.`c`) from `test`.`t2`) join `test`.`t1` where `test`.`t1`.`b` = 7 and `test`.`t1`.`a` = `<subquery2>`.`MAX(c)` and (<cache>(`<subquery2>`.`MAX(c)` is null) or `<subquery2>`.`MAX(c)` = 7)
-=======
-Note	1003	select `test`.`t1`.`a` AS `a`,`test`.`t1`.`b` AS `b` from  <materialize> (select max(`test`.`t2`.`c`) from `test`.`t2`) join `test`.`t1` where ((`test`.`t1`.`b` = 7) and (`test`.`t1`.`a` = `<subquery2>`.`MAX(c)`) and (<cache>(isnull(/*always not null*/ 1)) or (`<subquery2>`.`MAX(c)` = 7)))
->>>>>>> dc7c0803
+Note	1003	select `test`.`t1`.`a` AS `a`,`test`.`t1`.`b` AS `b` from  <materialize> (select max(`test`.`t2`.`c`) from `test`.`t2`) join `test`.`t1` where `test`.`t1`.`b` = 7 and `test`.`t1`.`a` = `<subquery2>`.`MAX(c)` and (<cache>(/*always not null*/ 1 is null) or `<subquery2>`.`MAX(c)` = 7)
 SELECT * FROM t1
 WHERE a IN (SELECT MAX(c) FROM t2) AND b=7 AND (a IS NULL OR a=b);
 a	b
