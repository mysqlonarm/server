--- conflicted
+++ resolved
@@ -4313,7 +4313,12 @@
 c1
 DROP TABLE t1;
 
-<<<<<<< HEAD
+CREATE TABLE t1 (a VARCHAR(10) NOT NULL PRIMARY KEY);
+INSERT INTO t1 (a) VALUES ('foo0'), ('bar0'), ('baz0');
+SELECT * FROM t1 WHERE a IN (CONCAT('foo', 0), 'bar');
+a
+foo0
+DROP TABLE t1;
 End of 5.0 tests
 create table t1(a INT, KEY (a));
 INSERT INTO t1 VALUES (1),(2),(3),(4),(5);
@@ -4331,13 +4336,4 @@
 3
 4
 5
-DROP TABLE t1;
-=======
-CREATE TABLE t1 (a VARCHAR(10) NOT NULL PRIMARY KEY);
-INSERT INTO t1 (a) VALUES ('foo0'), ('bar0'), ('baz0');
-SELECT * FROM t1 WHERE a IN (CONCAT('foo', 0), 'bar');
-a
-foo0
-DROP TABLE t1;
-End of 5.0 tests
->>>>>>> 18770a0d
+DROP TABLE t1;