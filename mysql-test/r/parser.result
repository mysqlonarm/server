SET @save_sql_mode=@@sql_mode;
set SQL_MODE='';
create table ADDDATE(a int);
drop table ADDDATE;
create table ADDDATE (a int);
drop table ADDDATE;
create table BIT_AND(a int);
ERROR 42000: You have an error in your SQL syntax; check the manual that corresponds to your MariaDB server version for the right syntax to use near 'BIT_AND(a int)' at line 1
create table BIT_AND (a int);
drop table BIT_AND;
create table BIT_OR(a int);
ERROR 42000: You have an error in your SQL syntax; check the manual that corresponds to your MariaDB server version for the right syntax to use near 'BIT_OR(a int)' at line 1
create table BIT_OR (a int);
drop table BIT_OR;
create table BIT_XOR(a int);
ERROR 42000: You have an error in your SQL syntax; check the manual that corresponds to your MariaDB server version for the right syntax to use near 'BIT_XOR(a int)' at line 1
create table BIT_XOR (a int);
drop table BIT_XOR;
create table CAST(a int);
ERROR 42000: You have an error in your SQL syntax; check the manual that corresponds to your MariaDB server version for the right syntax to use near 'CAST(a int)' at line 1
create table CAST (a int);
drop table CAST;
create table COUNT(a int);
ERROR 42000: You have an error in your SQL syntax; check the manual that corresponds to your MariaDB server version for the right syntax to use near 'COUNT(a int)' at line 1
create table COUNT (a int);
drop table COUNT;
create table CURDATE(a int);
ERROR 42000: You have an error in your SQL syntax; check the manual that corresponds to your MariaDB server version for the right syntax to use near 'CURDATE(a int)' at line 1
create table CURDATE (a int);
drop table CURDATE;
create table CURTIME(a int);
ERROR 42000: You have an error in your SQL syntax; check the manual that corresponds to your MariaDB server version for the right syntax to use near 'CURTIME(a int)' at line 1
create table CURTIME (a int);
drop table CURTIME;
create table DATE_ADD(a int);
ERROR 42000: You have an error in your SQL syntax; check the manual that corresponds to your MariaDB server version for the right syntax to use near 'DATE_ADD(a int)' at line 1
create table DATE_ADD (a int);
drop table DATE_ADD;
create table DATE_SUB(a int);
ERROR 42000: You have an error in your SQL syntax; check the manual that corresponds to your MariaDB server version for the right syntax to use near 'DATE_SUB(a int)' at line 1
create table DATE_SUB (a int);
drop table DATE_SUB;
create table EXTRACT(a int);
ERROR 42000: You have an error in your SQL syntax; check the manual that corresponds to your MariaDB server version for the right syntax to use near 'EXTRACT(a int)' at line 1
create table EXTRACT (a int);
drop table EXTRACT;
create table GROUP_CONCAT(a int);
ERROR 42000: You have an error in your SQL syntax; check the manual that corresponds to your MariaDB server version for the right syntax to use near 'GROUP_CONCAT(a int)' at line 1
create table GROUP_CONCAT (a int);
drop table GROUP_CONCAT;
create table GROUP_UNIQUE_USERS(a int);
drop table GROUP_UNIQUE_USERS;
create table GROUP_UNIQUE_USERS (a int);
drop table GROUP_UNIQUE_USERS;
create table MAX(a int);
ERROR 42000: You have an error in your SQL syntax; check the manual that corresponds to your MariaDB server version for the right syntax to use near 'MAX(a int)' at line 1
create table MAX (a int);
drop table MAX;
create table MID(a int);
ERROR 42000: You have an error in your SQL syntax; check the manual that corresponds to your MariaDB server version for the right syntax to use near 'MID(a int)' at line 1
create table MID (a int);
drop table MID;
create table MIN(a int);
ERROR 42000: You have an error in your SQL syntax; check the manual that corresponds to your MariaDB server version for the right syntax to use near 'MIN(a int)' at line 1
create table MIN (a int);
drop table MIN;
create table NOW(a int);
ERROR 42000: You have an error in your SQL syntax; check the manual that corresponds to your MariaDB server version for the right syntax to use near 'NOW(a int)' at line 1
create table NOW (a int);
drop table NOW;
create table POSITION(a int);
ERROR 42000: You have an error in your SQL syntax; check the manual that corresponds to your MariaDB server version for the right syntax to use near 'POSITION(a int)' at line 1
create table POSITION (a int);
drop table POSITION;
create table SESSION_USER(a int);
drop table SESSION_USER;
create table SESSION_USER (a int);
drop table SESSION_USER;
create table STD(a int);
ERROR 42000: You have an error in your SQL syntax; check the manual that corresponds to your MariaDB server version for the right syntax to use near 'STD(a int)' at line 1
create table STD (a int);
drop table STD;
create table STDDEV(a int);
ERROR 42000: You have an error in your SQL syntax; check the manual that corresponds to your MariaDB server version for the right syntax to use near 'STDDEV(a int)' at line 1
create table STDDEV (a int);
drop table STDDEV;
create table STDDEV_POP(a int);
ERROR 42000: You have an error in your SQL syntax; check the manual that corresponds to your MariaDB server version for the right syntax to use near 'STDDEV_POP(a int)' at line 1
create table STDDEV_POP (a int);
drop table STDDEV_POP;
create table STDDEV_SAMP(a int);
ERROR 42000: You have an error in your SQL syntax; check the manual that corresponds to your MariaDB server version for the right syntax to use near 'STDDEV_SAMP(a int)' at line 1
create table STDDEV_SAMP (a int);
drop table STDDEV_SAMP;
create table SUBDATE(a int);
drop table SUBDATE;
create table SUBDATE (a int);
drop table SUBDATE;
create table SUBSTR(a int);
ERROR 42000: You have an error in your SQL syntax; check the manual that corresponds to your MariaDB server version for the right syntax to use near 'SUBSTR(a int)' at line 1
create table SUBSTR (a int);
drop table SUBSTR;
create table SUBSTRING(a int);
ERROR 42000: You have an error in your SQL syntax; check the manual that corresponds to your MariaDB server version for the right syntax to use near 'SUBSTRING(a int)' at line 1
create table SUBSTRING (a int);
drop table SUBSTRING;
create table SUM(a int);
ERROR 42000: You have an error in your SQL syntax; check the manual that corresponds to your MariaDB server version for the right syntax to use near 'SUM(a int)' at line 1
create table SUM (a int);
drop table SUM;
create table SYSDATE(a int);
ERROR 42000: You have an error in your SQL syntax; check the manual that corresponds to your MariaDB server version for the right syntax to use near 'SYSDATE(a int)' at line 1
create table SYSDATE (a int);
drop table SYSDATE;
create table SYSTEM_USER(a int);
drop table SYSTEM_USER;
create table SYSTEM_USER (a int);
drop table SYSTEM_USER;
create table TRIM(a int);
ERROR 42000: You have an error in your SQL syntax; check the manual that corresponds to your MariaDB server version for the right syntax to use near 'TRIM(a int)' at line 1
create table TRIM (a int);
drop table TRIM;
create table UNIQUE_USERS(a int);
drop table UNIQUE_USERS;
create table UNIQUE_USERS (a int);
drop table UNIQUE_USERS;
create table VARIANCE(a int);
ERROR 42000: You have an error in your SQL syntax; check the manual that corresponds to your MariaDB server version for the right syntax to use near 'VARIANCE(a int)' at line 1
create table VARIANCE (a int);
drop table VARIANCE;
create table VAR_POP(a int);
ERROR 42000: You have an error in your SQL syntax; check the manual that corresponds to your MariaDB server version for the right syntax to use near 'VAR_POP(a int)' at line 1
create table VAR_POP (a int);
drop table VAR_POP;
create table VAR_SAMP(a int);
ERROR 42000: You have an error in your SQL syntax; check the manual that corresponds to your MariaDB server version for the right syntax to use near 'VAR_SAMP(a int)' at line 1
create table VAR_SAMP (a int);
drop table VAR_SAMP;
set SQL_MODE='IGNORE_SPACE';
create table ADDDATE(a int);
drop table ADDDATE;
create table ADDDATE (a int);
drop table ADDDATE;
create table BIT_AND(a int);
ERROR 42000: You have an error in your SQL syntax; check the manual that corresponds to your MariaDB server version for the right syntax to use near 'BIT_AND(a int)' at line 1
create table BIT_AND (a int);
ERROR 42000: You have an error in your SQL syntax; check the manual that corresponds to your MariaDB server version for the right syntax to use near 'BIT_AND (a int)' at line 1
create table BIT_OR(a int);
ERROR 42000: You have an error in your SQL syntax; check the manual that corresponds to your MariaDB server version for the right syntax to use near 'BIT_OR(a int)' at line 1
create table BIT_OR (a int);
ERROR 42000: You have an error in your SQL syntax; check the manual that corresponds to your MariaDB server version for the right syntax to use near 'BIT_OR (a int)' at line 1
create table BIT_XOR(a int);
ERROR 42000: You have an error in your SQL syntax; check the manual that corresponds to your MariaDB server version for the right syntax to use near 'BIT_XOR(a int)' at line 1
create table BIT_XOR (a int);
ERROR 42000: You have an error in your SQL syntax; check the manual that corresponds to your MariaDB server version for the right syntax to use near 'BIT_XOR (a int)' at line 1
create table CAST(a int);
ERROR 42000: You have an error in your SQL syntax; check the manual that corresponds to your MariaDB server version for the right syntax to use near 'CAST(a int)' at line 1
create table CAST (a int);
ERROR 42000: You have an error in your SQL syntax; check the manual that corresponds to your MariaDB server version for the right syntax to use near 'CAST (a int)' at line 1
create table COUNT(a int);
ERROR 42000: You have an error in your SQL syntax; check the manual that corresponds to your MariaDB server version for the right syntax to use near 'COUNT(a int)' at line 1
create table COUNT (a int);
ERROR 42000: You have an error in your SQL syntax; check the manual that corresponds to your MariaDB server version for the right syntax to use near 'COUNT (a int)' at line 1
create table CURDATE(a int);
ERROR 42000: You have an error in your SQL syntax; check the manual that corresponds to your MariaDB server version for the right syntax to use near 'CURDATE(a int)' at line 1
create table CURDATE (a int);
ERROR 42000: You have an error in your SQL syntax; check the manual that corresponds to your MariaDB server version for the right syntax to use near 'CURDATE (a int)' at line 1
create table CURTIME(a int);
ERROR 42000: You have an error in your SQL syntax; check the manual that corresponds to your MariaDB server version for the right syntax to use near 'CURTIME(a int)' at line 1
create table CURTIME (a int);
ERROR 42000: You have an error in your SQL syntax; check the manual that corresponds to your MariaDB server version for the right syntax to use near 'CURTIME (a int)' at line 1
create table DATE_ADD(a int);
ERROR 42000: You have an error in your SQL syntax; check the manual that corresponds to your MariaDB server version for the right syntax to use near 'DATE_ADD(a int)' at line 1
create table DATE_ADD (a int);
ERROR 42000: You have an error in your SQL syntax; check the manual that corresponds to your MariaDB server version for the right syntax to use near 'DATE_ADD (a int)' at line 1
create table DATE_SUB(a int);
ERROR 42000: You have an error in your SQL syntax; check the manual that corresponds to your MariaDB server version for the right syntax to use near 'DATE_SUB(a int)' at line 1
create table DATE_SUB (a int);
ERROR 42000: You have an error in your SQL syntax; check the manual that corresponds to your MariaDB server version for the right syntax to use near 'DATE_SUB (a int)' at line 1
create table EXTRACT(a int);
ERROR 42000: You have an error in your SQL syntax; check the manual that corresponds to your MariaDB server version for the right syntax to use near 'EXTRACT(a int)' at line 1
create table EXTRACT (a int);
ERROR 42000: You have an error in your SQL syntax; check the manual that corresponds to your MariaDB server version for the right syntax to use near 'EXTRACT (a int)' at line 1
create table GROUP_CONCAT(a int);
ERROR 42000: You have an error in your SQL syntax; check the manual that corresponds to your MariaDB server version for the right syntax to use near 'GROUP_CONCAT(a int)' at line 1
create table GROUP_CONCAT (a int);
ERROR 42000: You have an error in your SQL syntax; check the manual that corresponds to your MariaDB server version for the right syntax to use near 'GROUP_CONCAT (a int)' at line 1
create table GROUP_UNIQUE_USERS(a int);
drop table GROUP_UNIQUE_USERS;
create table GROUP_UNIQUE_USERS (a int);
drop table GROUP_UNIQUE_USERS;
create table MAX(a int);
ERROR 42000: You have an error in your SQL syntax; check the manual that corresponds to your MariaDB server version for the right syntax to use near 'MAX(a int)' at line 1
create table MAX (a int);
ERROR 42000: You have an error in your SQL syntax; check the manual that corresponds to your MariaDB server version for the right syntax to use near 'MAX (a int)' at line 1
create table MID(a int);
ERROR 42000: You have an error in your SQL syntax; check the manual that corresponds to your MariaDB server version for the right syntax to use near 'MID(a int)' at line 1
create table MID (a int);
ERROR 42000: You have an error in your SQL syntax; check the manual that corresponds to your MariaDB server version for the right syntax to use near 'MID (a int)' at line 1
create table MIN(a int);
ERROR 42000: You have an error in your SQL syntax; check the manual that corresponds to your MariaDB server version for the right syntax to use near 'MIN(a int)' at line 1
create table MIN (a int);
ERROR 42000: You have an error in your SQL syntax; check the manual that corresponds to your MariaDB server version for the right syntax to use near 'MIN (a int)' at line 1
create table NOW(a int);
ERROR 42000: You have an error in your SQL syntax; check the manual that corresponds to your MariaDB server version for the right syntax to use near 'NOW(a int)' at line 1
create table NOW (a int);
ERROR 42000: You have an error in your SQL syntax; check the manual that corresponds to your MariaDB server version for the right syntax to use near 'NOW (a int)' at line 1
create table POSITION(a int);
ERROR 42000: You have an error in your SQL syntax; check the manual that corresponds to your MariaDB server version for the right syntax to use near 'POSITION(a int)' at line 1
create table POSITION (a int);
ERROR 42000: You have an error in your SQL syntax; check the manual that corresponds to your MariaDB server version for the right syntax to use near 'POSITION (a int)' at line 1
create table SESSION_USER(a int);
drop table SESSION_USER;
create table SESSION_USER (a int);
drop table SESSION_USER;
create table STD(a int);
ERROR 42000: You have an error in your SQL syntax; check the manual that corresponds to your MariaDB server version for the right syntax to use near 'STD(a int)' at line 1
create table STD (a int);
ERROR 42000: You have an error in your SQL syntax; check the manual that corresponds to your MariaDB server version for the right syntax to use near 'STD (a int)' at line 1
create table STDDEV(a int);
ERROR 42000: You have an error in your SQL syntax; check the manual that corresponds to your MariaDB server version for the right syntax to use near 'STDDEV(a int)' at line 1
create table STDDEV (a int);
ERROR 42000: You have an error in your SQL syntax; check the manual that corresponds to your MariaDB server version for the right syntax to use near 'STDDEV (a int)' at line 1
create table STDDEV_POP(a int);
ERROR 42000: You have an error in your SQL syntax; check the manual that corresponds to your MariaDB server version for the right syntax to use near 'STDDEV_POP(a int)' at line 1
create table STDDEV_POP (a int);
ERROR 42000: You have an error in your SQL syntax; check the manual that corresponds to your MariaDB server version for the right syntax to use near 'STDDEV_POP (a int)' at line 1
create table STDDEV_SAMP(a int);
ERROR 42000: You have an error in your SQL syntax; check the manual that corresponds to your MariaDB server version for the right syntax to use near 'STDDEV_SAMP(a int)' at line 1
create table STDDEV_SAMP (a int);
ERROR 42000: You have an error in your SQL syntax; check the manual that corresponds to your MariaDB server version for the right syntax to use near 'STDDEV_SAMP (a int)' at line 1
create table SUBDATE(a int);
drop table SUBDATE;
create table SUBDATE (a int);
drop table SUBDATE;
create table SUBSTR(a int);
ERROR 42000: You have an error in your SQL syntax; check the manual that corresponds to your MariaDB server version for the right syntax to use near 'SUBSTR(a int)' at line 1
create table SUBSTR (a int);
ERROR 42000: You have an error in your SQL syntax; check the manual that corresponds to your MariaDB server version for the right syntax to use near 'SUBSTR (a int)' at line 1
create table SUBSTRING(a int);
ERROR 42000: You have an error in your SQL syntax; check the manual that corresponds to your MariaDB server version for the right syntax to use near 'SUBSTRING(a int)' at line 1
create table SUBSTRING (a int);
ERROR 42000: You have an error in your SQL syntax; check the manual that corresponds to your MariaDB server version for the right syntax to use near 'SUBSTRING (a int)' at line 1
create table SUM(a int);
ERROR 42000: You have an error in your SQL syntax; check the manual that corresponds to your MariaDB server version for the right syntax to use near 'SUM(a int)' at line 1
create table SUM (a int);
ERROR 42000: You have an error in your SQL syntax; check the manual that corresponds to your MariaDB server version for the right syntax to use near 'SUM (a int)' at line 1
create table SYSDATE(a int);
ERROR 42000: You have an error in your SQL syntax; check the manual that corresponds to your MariaDB server version for the right syntax to use near 'SYSDATE(a int)' at line 1
create table SYSDATE (a int);
ERROR 42000: You have an error in your SQL syntax; check the manual that corresponds to your MariaDB server version for the right syntax to use near 'SYSDATE (a int)' at line 1
create table SYSTEM_USER(a int);
drop table SYSTEM_USER;
create table SYSTEM_USER (a int);
drop table SYSTEM_USER;
create table TRIM(a int);
ERROR 42000: You have an error in your SQL syntax; check the manual that corresponds to your MariaDB server version for the right syntax to use near 'TRIM(a int)' at line 1
create table TRIM (a int);
ERROR 42000: You have an error in your SQL syntax; check the manual that corresponds to your MariaDB server version for the right syntax to use near 'TRIM (a int)' at line 1
create table UNIQUE_USERS(a int);
drop table UNIQUE_USERS;
create table UNIQUE_USERS (a int);
drop table UNIQUE_USERS;
create table VARIANCE(a int);
ERROR 42000: You have an error in your SQL syntax; check the manual that corresponds to your MariaDB server version for the right syntax to use near 'VARIANCE(a int)' at line 1
create table VARIANCE (a int);
ERROR 42000: You have an error in your SQL syntax; check the manual that corresponds to your MariaDB server version for the right syntax to use near 'VARIANCE (a int)' at line 1
create table VAR_POP(a int);
ERROR 42000: You have an error in your SQL syntax; check the manual that corresponds to your MariaDB server version for the right syntax to use near 'VAR_POP(a int)' at line 1
create table VAR_POP (a int);
ERROR 42000: You have an error in your SQL syntax; check the manual that corresponds to your MariaDB server version for the right syntax to use near 'VAR_POP (a int)' at line 1
create table VAR_SAMP(a int);
ERROR 42000: You have an error in your SQL syntax; check the manual that corresponds to your MariaDB server version for the right syntax to use near 'VAR_SAMP(a int)' at line 1
create table VAR_SAMP (a int);
ERROR 42000: You have an error in your SQL syntax; check the manual that corresponds to your MariaDB server version for the right syntax to use near 'VAR_SAMP (a int)' at line 1
DROP TABLE IF EXISTS table_25930_a;
DROP TABLE IF EXISTS table_25930_b;
SET SQL_MODE = 'ANSI_QUOTES';
CREATE TABLE table_25930_a ( "blah" INT );
CREATE TABLE table_25930_b SELECT "blah" - 1 FROM table_25930_a;
desc table_25930_b;
Field	Type	Null	Key	Default	Extra
"blah" - 1	bigint(12)	YES		NULL	
DROP TABLE table_25930_a;
DROP TABLE table_25930_b;
SET @@sql_mode=@save_sql_mode;
DROP PROCEDURE IF EXISTS p26030;
select "non terminated"$$
non terminated
non terminated
select "terminated";$$
terminated
terminated
select "non terminated, space"      $$
non terminated, space
non terminated, space
select "terminated, space";      $$
terminated, space
terminated, space
select "non terminated, comment" /* comment */$$
non terminated, comment
non terminated, comment
select "terminated, comment"; /* comment */$$
terminated, comment
terminated, comment
select "stmt 1";select "stmt 2 non terminated"$$
stmt 1
stmt 1
stmt 2 non terminated
stmt 2 non terminated
select "stmt 1";select "stmt 2 terminated";$$
stmt 1
stmt 1
stmt 2 terminated
stmt 2 terminated
select "stmt 1";select "stmt 2 non terminated, space"      $$
stmt 1
stmt 1
stmt 2 non terminated, space
stmt 2 non terminated, space
select "stmt 1";select "stmt 2 terminated, space";      $$
stmt 1
stmt 1
stmt 2 terminated, space
stmt 2 terminated, space
select "stmt 1";select "stmt 2 non terminated, comment" /* comment */$$
stmt 1
stmt 1
stmt 2 non terminated, comment
stmt 2 non terminated, comment
select "stmt 1";select "stmt 2 terminated, comment"; /* comment */$$
stmt 1
stmt 1
stmt 2 terminated, comment
stmt 2 terminated, comment
select "stmt 1";             select "space, stmt 2"$$
stmt 1
stmt 1
space, stmt 2
space, stmt 2
select "stmt 1";/* comment */select "comment, stmt 2"$$
stmt 1
stmt 1
comment, stmt 2
comment, stmt 2
DROP PROCEDURE IF EXISTS p26030; CREATE PROCEDURE p26030() BEGIN SELECT 1; END; CALL p26030()
$$
1
1
DROP PROCEDURE IF EXISTS p26030; CREATE PROCEDURE p26030() SELECT 1; CALL p26030()
$$
1
1
DROP PROCEDURE p26030;
select pi(3.14);
ERROR 42000: Incorrect parameter count in the call to native function 'pi'
select tan();
ERROR 42000: Incorrect parameter count in the call to native function 'tan'
select tan(1, 2);
ERROR 42000: Incorrect parameter count in the call to native function 'tan'
select makedate(1);
ERROR 42000: Incorrect parameter count in the call to native function 'makedate'
select makedate(1, 2, 3);
ERROR 42000: Incorrect parameter count in the call to native function 'makedate'
select maketime();
ERROR 42000: Incorrect parameter count in the call to native function 'maketime'
select maketime(1);
ERROR 42000: Incorrect parameter count in the call to native function 'maketime'
select maketime(1, 2);
ERROR 42000: Incorrect parameter count in the call to native function 'maketime'
select maketime(1, 2, 3, 4);
ERROR 42000: Incorrect parameter count in the call to native function 'maketime'
select atan();
ERROR 42000: Incorrect parameter count in the call to native function 'atan'
select atan2(1, 2, 3);
ERROR 42000: Incorrect parameter count in the call to native function 'atan2'
select concat();
ERROR 42000: Incorrect parameter count in the call to native function 'concat'
select concat("foo");
concat("foo")
foo
select concat_ws();
ERROR 42000: Incorrect parameter count in the call to native function 'concat_ws'
select concat_ws("foo");
ERROR 42000: Incorrect parameter count in the call to native function 'concat_ws'
select encrypt();
ERROR 42000: Incorrect parameter count in the call to native function 'encrypt'
select encrypt(1, 2, 3);
ERROR 42000: Incorrect parameter count in the call to native function 'encrypt'
select des_encrypt("p1", "p2", "not expected");
ERROR 42000: Incorrect parameter count in the call to native function 'des_encrypt'
select des_decrypt("p1", "p2", "not expected");
ERROR 42000: Incorrect parameter count in the call to native function 'des_decrypt'
select elt();
ERROR 42000: Incorrect parameter count in the call to native function 'elt'
select elt(1);
ERROR 42000: Incorrect parameter count in the call to native function 'elt'
select export_set();
ERROR 42000: Incorrect parameter count in the call to native function 'export_set'
select export_set("p1");
ERROR 42000: Incorrect parameter count in the call to native function 'export_set'
select export_set("p1", "p2");
ERROR 42000: Incorrect parameter count in the call to native function 'export_set'
select export_set("p1", "p2", "p3", "p4", "p5", "p6");
ERROR 42000: Incorrect parameter count in the call to native function 'export_set'
select field();
ERROR 42000: Incorrect parameter count in the call to native function 'field'
select field("p1");
ERROR 42000: Incorrect parameter count in the call to native function 'field'
select from_unixtime();
ERROR 42000: Incorrect parameter count in the call to native function 'from_unixtime'
select from_unixtime(1, 2, 3);
ERROR 42000: Incorrect parameter count in the call to native function 'from_unixtime'
select unix_timestamp(1, 2);
ERROR 42000: Incorrect parameter count in the call to native function 'unix_timestamp'
select greatest();
ERROR 42000: Incorrect parameter count in the call to native function 'greatest'
select greatest(12);
ERROR 42000: Incorrect parameter count in the call to native function 'greatest'
select last_insert_id(1, 2);
ERROR 42000: Incorrect parameter count in the call to native function 'last_insert_id'
select least();
ERROR 42000: Incorrect parameter count in the call to native function 'least'
select least(12);
ERROR 42000: Incorrect parameter count in the call to native function 'least'
select locate();
ERROR 42000: Incorrect parameter count in the call to native function 'locate'
select locate(1);
ERROR 42000: Incorrect parameter count in the call to native function 'locate'
select locate(1, 2, 3, 4);
ERROR 42000: Incorrect parameter count in the call to native function 'locate'
select log();
ERROR 42000: Incorrect parameter count in the call to native function 'log'
select log(1, 2, 3);
ERROR 42000: Incorrect parameter count in the call to native function 'log'
select make_set();
ERROR 42000: Incorrect parameter count in the call to native function 'make_set'
select make_set(1);
ERROR 42000: Incorrect parameter count in the call to native function 'make_set'
select master_pos_wait();
ERROR 42000: Incorrect parameter count in the call to native function 'master_pos_wait'
select master_pos_wait(1);
ERROR 42000: Incorrect parameter count in the call to native function 'master_pos_wait'
select master_pos_wait(1, 2, 3, 4, 5);
ERROR 42000: Incorrect parameter count in the call to native function 'master_pos_wait'
select rand(1, 2, 3);
ERROR 42000: Incorrect parameter count in the call to native function 'rand'
select round(1, 2, 3);
ERROR 42000: Incorrect parameter count in the call to native function 'round'
select yearweek();
ERROR 42000: Incorrect parameter count in the call to native function 'yearweek'
select yearweek(1, 2, 3);
ERROR 42000: Incorrect parameter count in the call to native function 'yearweek'
select abs(3);
abs(3)
3
select abs(3 AS three);
ERROR 42000: Incorrect parameters in the call to native function 'abs'
select abs(3 three);
ERROR 42000: Incorrect parameters in the call to native function 'abs'
select abs(3 AS "three");
ERROR 42000: Incorrect parameters in the call to native function 'abs'
select abs(3 "three");
ERROR 42000: Incorrect parameters in the call to native function 'abs'
set @bar="bar";
set @foobar="foobar";
select instr("foobar", "bar");
instr("foobar", "bar")
4
select instr("foobar" AS p1, "bar");
ERROR 42000: Incorrect parameters in the call to native function 'instr'
select instr("foobar" p1, "bar");
ERROR 42000: Incorrect parameters in the call to native function 'instr'
select instr("foobar" AS "p1", "bar");
ERROR 42000: Incorrect parameters in the call to native function 'instr'
select instr("foobar" "p1", "bar");
instr("foobar" "p1", "bar")
4
select instr(@foobar "p1", "bar");
ERROR 42000: Incorrect parameters in the call to native function 'instr'
select instr("foobar", "bar" AS p2);
ERROR 42000: Incorrect parameters in the call to native function 'instr'
select instr("foobar", "bar" p2);
ERROR 42000: Incorrect parameters in the call to native function 'instr'
select instr("foobar", "bar" AS "p2");
ERROR 42000: Incorrect parameters in the call to native function 'instr'
select instr("foobar", "bar" "p2");
instr("foobar", "bar" "p2")
0
select instr("foobar", @bar "p2");
ERROR 42000: Incorrect parameters in the call to native function 'instr'
select instr("foobar" AS p1, "bar" AS p2);
ERROR 42000: Incorrect parameters in the call to native function 'instr'
select conv(255, 10, 16);
conv(255, 10, 16)
FF
select conv(255 AS p1, 10, 16);
ERROR 42000: Incorrect parameters in the call to native function 'conv'
select conv(255 p1, 10, 16);
ERROR 42000: Incorrect parameters in the call to native function 'conv'
select conv(255 AS "p1", 10, 16);
ERROR 42000: Incorrect parameters in the call to native function 'conv'
select conv(255 "p1", 10, 16);
ERROR 42000: Incorrect parameters in the call to native function 'conv'
select conv(255, 10 AS p2, 16);
ERROR 42000: Incorrect parameters in the call to native function 'conv'
select conv(255, 10 p2, 16);
ERROR 42000: Incorrect parameters in the call to native function 'conv'
select conv(255, 10 AS "p2", 16);
ERROR 42000: Incorrect parameters in the call to native function 'conv'
select conv(255, 10 "p2", 16);
ERROR 42000: Incorrect parameters in the call to native function 'conv'
select conv(255, 10, 16 AS p3);
ERROR 42000: Incorrect parameters in the call to native function 'conv'
select conv(255, 10, 16 p3);
ERROR 42000: Incorrect parameters in the call to native function 'conv'
select conv(255, 10, 16 AS "p3");
ERROR 42000: Incorrect parameters in the call to native function 'conv'
select conv(255, 10, 16 "p3");
ERROR 42000: Incorrect parameters in the call to native function 'conv'
select conv(255 AS p1, 10 AS p2, 16 AS p3);
ERROR 42000: Incorrect parameters in the call to native function 'conv'
select atan(10);
atan(10)
1.4711276743037347
select atan(10 AS p1);
ERROR 42000: Incorrect parameters in the call to native function 'atan'
select atan(10 p1);
ERROR 42000: Incorrect parameters in the call to native function 'atan'
select atan(10 AS "p1");
ERROR 42000: Incorrect parameters in the call to native function 'atan'
select atan(10 "p1");
ERROR 42000: Incorrect parameters in the call to native function 'atan'
select atan(10, 20);
atan(10, 20)
0.4636476090008061
select atan(10 AS p1, 20);
ERROR 42000: Incorrect parameters in the call to native function 'atan'
select atan(10 p1, 20);
ERROR 42000: Incorrect parameters in the call to native function 'atan'
select atan(10 AS "p1", 20);
ERROR 42000: Incorrect parameters in the call to native function 'atan'
select atan(10 "p1", 20);
ERROR 42000: Incorrect parameters in the call to native function 'atan'
select atan(10, 20 AS p2);
ERROR 42000: Incorrect parameters in the call to native function 'atan'
select atan(10, 20 p2);
ERROR 42000: Incorrect parameters in the call to native function 'atan'
select atan(10, 20 AS "p2");
ERROR 42000: Incorrect parameters in the call to native function 'atan'
select atan(10, 20 "p2");
ERROR 42000: Incorrect parameters in the call to native function 'atan'
select atan(10 AS p1, 20 AS p2);
ERROR 42000: Incorrect parameters in the call to native function 'atan'
DROP TABLE IF EXISTS t1;
SELECT STR_TO_DATE('10:00 PM', '%h:%i %p') + INTERVAL 10 MINUTE;
STR_TO_DATE('10:00 PM', '%h:%i %p') + INTERVAL 10 MINUTE
22:10:00
SELECT STR_TO_DATE('10:00 PM', '%h:%i %p') + INTERVAL (INTERVAL(1,2,3) + 1) MINUTE;
STR_TO_DATE('10:00 PM', '%h:%i %p') + INTERVAL (INTERVAL(1,2,3) + 1) MINUTE
22:01:00
SELECT "1997-12-31 23:59:59" + INTERVAL 1 SECOND;
"1997-12-31 23:59:59" + INTERVAL 1 SECOND
1998-01-01 00:00:00
SELECT 1 + INTERVAL(1,0,1,2) + 1;
1 + INTERVAL(1,0,1,2) + 1
4
SELECT INTERVAL(1^1,0,1,2) + 1;
INTERVAL(1^1,0,1,2) + 1
2
SELECT INTERVAL(1,0+1,2,3) * 5.5;
INTERVAL(1,0+1,2,3) * 5.5
5.5
SELECT INTERVAL(3,3,1+3,4+4) / 0.5;
INTERVAL(3,3,1+3,4+4) / 0.5
2.0000
SELECT (INTERVAL(1,0,1,2) + 5) * 7 + INTERVAL(1,0,1,2) / 2;
(INTERVAL(1,0,1,2) + 5) * 7 + INTERVAL(1,0,1,2) / 2
50.0000
SELECT INTERVAL(1,0,1,2) + 1, 5 * INTERVAL(1,0,1,2);
INTERVAL(1,0,1,2) + 1	5 * INTERVAL(1,0,1,2)
3	10
SELECT INTERVAL(0,(1*5)/2) + INTERVAL(5,4,3);
INTERVAL(0,(1*5)/2) + INTERVAL(5,4,3)
2
SELECT 1^1 + INTERVAL 1+1 SECOND & 1 + INTERVAL 1+1 SECOND;
1^1 + INTERVAL 1+1 SECOND & 1 + INTERVAL 1+1 SECOND
NULL
SELECT 1%2 - INTERVAL 1^1 SECOND | 1%2 - INTERVAL 1^1 SECOND;
1%2 - INTERVAL 1^1 SECOND | 1%2 - INTERVAL 1^1 SECOND
NULL
CREATE TABLE t1 (a INT, b DATETIME);
INSERT INTO t1 VALUES (INTERVAL(3,2,1) + 1, "1997-12-31 23:59:59" + INTERVAL 1 SECOND);
SELECT * FROM t1 WHERE a = INTERVAL(3,2,1) + 1;
a	b
3	1998-01-01 00:00:00
DROP TABLE t1;
DROP TABLE IF EXISTS t1,t2,t3;
CREATE TABLE t1 (a1 INT, a2 INT, a3 INT, a4 DATETIME);
CREATE TABLE t2 LIKE t1;
CREATE TABLE t3 LIKE t1;
SELECT t1.* FROM t1 AS t0, { OJ t2 INNER JOIN t1 ON (t1.a1=t2.a1) } WHERE t0.a3=2;
a1	a2	a3	a4
SELECT t1.*,t2.* FROM { OJ ((t1 INNER JOIN t2 ON (t1.a1=t2.a2)) LEFT OUTER JOIN t3 ON t3.a3=t2.a1)};
a1	a2	a3	a4	a1	a2	a3	a4
SELECT t1.*,t2.* FROM { OJ ((t1 LEFT OUTER JOIN t2 ON t1.a3=t2.a2) INNER JOIN t3 ON (t3.a1=t2.a2))};
a1	a2	a3	a4	a1	a2	a3	a4
SELECT t1.*,t2.* FROM { OJ (t1 LEFT OUTER JOIN t2 ON t1.a1=t2.a2) CROSS JOIN t3 ON (t3.a2=t2.a3)};
a1	a2	a3	a4	a1	a2	a3	a4
SELECT * FROM {oj t1 LEFT OUTER JOIN t2 ON t1.a1=t2.a3} WHERE t1.a2 > 10;
a1	a2	a3	a4	a1	a2	a3	a4
SELECT {fn CONCAT(a1,a2)} FROM t1;
{fn CONCAT(a1,a2)}
UPDATE t3 SET a4={d '1789-07-14'} WHERE a1=0;
SELECT a1, a4 FROM t2 WHERE a4 LIKE {fn UCASE('1789-07-14')};
a1	a4
DROP TABLE t1, t2, t3;
#
# End of 5.1 tests
#
#
# Bug#17075846 : unquoted file names for variable values are
#                accepted but parsed incorrectly
#
SET default_storage_engine=a.myisam;
ERROR 42000: Incorrect argument type to variable 'default_storage_engine'
SET default_storage_engine = .a.MyISAM;
ERROR 42000: Incorrect argument type to variable 'default_storage_engine'
SET default_storage_engine = a.b.MyISAM;
ERROR 42000: Incorrect argument type to variable 'default_storage_engine'
SET default_storage_engine = `a`.MyISAM;
ERROR 42000: Incorrect argument type to variable 'default_storage_engine'
SET default_storage_engine = `a`.`MyISAM`;
ERROR 42000: Incorrect argument type to variable 'default_storage_engine'
set default_storage_engine = "a.MYISAM";
ERROR 42000: Unknown storage engine 'a.MYISAM'
set default_storage_engine = 'a.MYISAM';
ERROR 42000: Unknown storage engine 'a.MYISAM'
set default_storage_engine = `a.MYISAM`;
ERROR 42000: Unknown storage engine 'a.MYISAM'
CREATE TABLE t1 (s VARCHAR(100));
CREATE TRIGGER trigger1 BEFORE INSERT ON t1 FOR EACH ROW
SET default_storage_engine = NEW.INNODB;
ERROR 42S22: Unknown column 'INNODB' in 'NEW'
DROP TABLE t1;
select 0==0;
ERROR 42000: You have an error in your SQL syntax; check the manual that corresponds to your MariaDB server version for the right syntax to use near '=0' at line 1
select 1=!0,  1 = ! 0;
1=!0	1 = ! 0
1	1
select !!0,     ! ! 0;
!!0	! ! 0
0	0
select 2>!0,  2 > ! 0;
2>!0	2 > ! 0
1	1
select 0<=!0, 0 <= !0;
0<=!0	0 <= !0
1	1
select 1<<!0, 1 << !0;
1<<!0	1 << !0
2	2
select 0<!0,  0 < ! 0;
0<!0	0 < ! 0
1	1
#
# MDEV-11171 Assertion `m_cpp_buf <= ptr && ptr <= m_cpp_buf + m_buf_length' failed in Lex_input_stream::body_utf8_append(const char*, const char*)
#
CREATE TABLE t1 (id INT);
CREATE TRIGGER tr AFTER DELETE ON t1 FOR EACH ROW SET @a = 1\;
ERROR 42000: You have an error in your SQL syntax; check the manual that corresponds to your MariaDB server version for the right syntax to use near '\' at line 1
PREPARE stmt FROM 'CREATE TRIGGER tr AFTER DELETE ON t1 FOR EACH ROW SET @a = 1\\';
ERROR 42000: You have an error in your SQL syntax; check the manual that corresponds to your MariaDB server version for the right syntax to use near '\' at line 1
DROP TABLE t1;
#
<<<<<<< HEAD
# MDEV-7792 - SQL Parsing Error - UNION AND ORDER BY WITH JOIN
#
CREATE TABLE t1(a INT);
SELECT * FROM t1 JOIN ((SELECT 1 AS b) UNION ALL (SELECT 2 AS b) ORDER BY b DESC) s1 WHERE a=1;
a	b
DROP TABLE t1;
#
# Test of collective fix for three parser bugs:
#
# Bug #17727401, Bug #17426017, Bug #17473479:
#   The server accepts wrong syntax and then fails in different ways
#
CREATE TABLE t1 (i INT);
# bug #17426017
SELECT (SELECT EXISTS(SELECT * LIMIT 1 ORDER BY VALUES (c00)));
ERROR 42000: You have an error in your SQL syntax; check the manual that corresponds to your MariaDB server version for the right syntax to use near 'ORDER BY VALUES (c00)))' at line 1
# bug#17473479
CREATE TABLE a(a int);
CREATE TABLE b(a int);
DELETE FROM b ORDER BY(SELECT 1 FROM a ORDER BY a ORDER BY a);
ERROR 42000: You have an error in your SQL syntax; check the manual that corresponds to your MariaDB server version for the right syntax to use near 'ORDER BY a)' at line 1
DROP TABLE a, b;
# bug #17727401
SELECT '' IN (SELECT '1' c FROM t1 ORDER BY '' ORDER BY '') FROM t1;
ERROR 42000: You have an error in your SQL syntax; check the manual that corresponds to your MariaDB server version for the right syntax to use near 'ORDER BY '') FROM t1' at line 1
# regression & coverage tests
# uniform syntax for FROM DUAL clause:
SELECT 1 FROM DUAL WHERE 1 GROUP BY 1 HAVING 1 ORDER BY 1
FOR UPDATE;
1
1
SELECT 1 FROM DUAL WHERE 1 GROUP BY 1 HAVING 1 ORDER BY 1
PROCEDURE ANALYSE() FOR UPDATE;
ERROR HY000: Can't use ORDER clause with this procedure
SELECT 1 FROM
(SELECT 1 FROM DUAL WHERE 1 GROUP BY 1 HAVING 1 ORDER BY 1
FOR UPDATE) a;
1
1
SELECT 1 FROM
(SELECT 1 FROM DUAL WHERE 1 GROUP BY 1 HAVING 1 ORDER BY 1
PROCEDURE ANALYSE() FOR UPDATE) a;
ERROR HY000: Incorrect usage of PROCEDURE and subquery
SELECT 1 FROM t1
WHERE EXISTS(SELECT 1 FROM DUAL WHERE 1 GROUP BY 1 HAVING 1 ORDER BY 1
FOR UPDATE);
1
SELECT 1 FROM t1
WHERE EXISTS(SELECT 1 FROM DUAL WHERE 1 GROUP BY 1 HAVING 1 ORDER BY 1
PROCEDURE ANALYSE() FOR UPDATE);
ERROR HY000: Incorrect usage of PROCEDURE and subquery
SELECT 1 FROM t1
UNION
SELECT 1 FROM DUAL WHERE 1 GROUP BY 1 HAVING 1 ORDER BY 1
FOR UPDATE;
1
1
SELECT 1 FROM t1
UNION
SELECT 1 FROM DUAL WHERE 1 GROUP BY 1 HAVING 1 ORDER BY 1
PROCEDURE ANALYSE() FOR UPDATE;
ERROR HY000: Incorrect usage of PROCEDURE and subquery
SELECT 1 FROM DUAL PROCEDURE ANALYSE() 
UNION
SELECT 1 FROM t1;
ERROR HY000: Incorrect usage of UNION and SELECT ... PROCEDURE ANALYSE()
(SELECT 1 FROM t1)
UNION 
(SELECT 1 FROM DUAL WHERE 1 GROUP BY 1 HAVING 1 ORDER BY 1
FOR UPDATE);
1
1
(SELECT 1 FROM t1)
UNION 
(SELECT 1 FROM DUAL WHERE 1 GROUP BY 1 HAVING 1 ORDER BY 1
PROCEDURE ANALYSE() FOR UPDATE);
ERROR HY000: Incorrect usage of PROCEDURE and subquery
# "FOR UPDATE" tests
SELECT 1 FROM t1 UNION SELECT 1 FROM t1 ORDER BY 1 LIMIT 1;
1
SELECT 1 FROM t1 FOR UPDATE UNION SELECT 1 FROM t1 ORDER BY 1 LIMIT 1;
1
SELECT 1 FROM t1 UNION SELECT 1 FROM t1 ORDER BY 1 LIMIT 1 FOR UPDATE;
1
# "INTO" clause tests
SELECT 1 FROM t1 INTO @var17727401;
Warnings:
Warning	1329	No data - zero rows fetched, selected, or processed
SELECT 1 FROM DUAL INTO @var17727401;
SELECT 1 INTO @var17727401;
SELECT 1 INTO @var17727401 FROM t1;
Warnings:
Warning	1329	No data - zero rows fetched, selected, or processed
SELECT 1 INTO @var17727401 FROM DUAL;
SELECT 1 INTO @var17727401_1 FROM t1 INTO @var17727401_2;
ERROR HY000: Incorrect usage of INTO and INTO
SELECT 1 INTO @var17727401_1 FROM DUAL
INTO @var17727401_2;
ERROR HY000: Incorrect usage of INTO and INTO
SELECT 1 INTO @var17727401 FROM t1 WHERE 1 GROUP BY 1 HAVING 1 ORDER BY 1 LIMIT 1;
Warnings:
Warning	1329	No data - zero rows fetched, selected, or processed
SELECT 1 FROM t1 WHERE 1 GROUP BY 1 HAVING 1 ORDER BY 1 LIMIT 1 INTO @var17727401;
Warnings:
Warning	1329	No data - zero rows fetched, selected, or processed
SELECT 1 FROM t1 WHERE 1 INTO @var17727401 GROUP BY 1 HAVING 1 ORDER BY 1 LIMIT 1;
ERROR 42000: You have an error in your SQL syntax; check the manual that corresponds to your MariaDB server version for the right syntax to use near 'GROUP BY 1 HAVING 1 ORDER BY 1 LIMIT 1' at line 1
SELECT 1 INTO @var17727401_1
FROM t1 WHERE 1 GROUP BY 1 HAVING 1 ORDER BY 1 LIMIT 1
INTO @var17727401_2;
ERROR HY000: Incorrect usage of INTO and INTO
SELECT (SELECT 1 FROM t1 INTO @var17727401);
ERROR 42000: You have an error in your SQL syntax; check the manual that corresponds to your MariaDB server version for the right syntax to use near 'INTO @var17727401)' at line 1
SELECT 1 FROM (SELECT 1 FROM t1 INTO @var17727401) a;
ERROR 42000: You have an error in your SQL syntax; check the manual that corresponds to your MariaDB server version for the right syntax to use near 'INTO @var17727401) a' at line 1
SELECT EXISTS(SELECT 1 FROM t1 INTO @var17727401);
ERROR 42000: You have an error in your SQL syntax; check the manual that corresponds to your MariaDB server version for the right syntax to use near 'INTO @var17727401)' at line 1
SELECT 1 FROM t1 INTO @var17727401 UNION SELECT 1 FROM t1 INTO t1;
ERROR HY000: Incorrect usage of UNION and INTO
(SELECT 1 FROM t1 INTO @var17727401) UNION (SELECT 1 FROM t1 INTO t1);
ERROR HY000: Incorrect usage of UNION and INTO
SELECT 1 FROM t1 UNION SELECT 1 FROM t1 INTO @var17727401;
Warnings:
Warning	1329	No data - zero rows fetched, selected, or processed
SELECT 1 INTO @var17727401 FROM t1 PROCEDURE ANALYSE();
ERROR HY000: Incorrect usage of PROCEDURE and INTO
SELECT 1 FROM t1 PROCEDURE ANALYSE() INTO @var17727401;
ERROR HY000: Incorrect usage of PROCEDURE and INTO
# ORDER and LIMIT clause combinations
(SELECT 1 FROM t1 ORDER BY 1) ORDER BY 1;
1
(SELECT 1 FROM t1 LIMIT 1) LIMIT 1;
1
((SELECT 1 FROM t1 ORDER BY 1) ORDER BY 1) ORDER BY 1;
ERROR 42000: You have an error in your SQL syntax; check the manual that corresponds to your MariaDB server version for the right syntax to use near 'ORDER BY 1) ORDER BY 1' at line 1
((SELECT 1 FROM t1 LIMIT 1) LIMIT 1) LIMIT 1;
ERROR 42000: You have an error in your SQL syntax; check the manual that corresponds to your MariaDB server version for the right syntax to use near 'LIMIT 1) LIMIT 1' at line 1
(SELECT 1 FROM t1 ORDER BY 1) LIMIT 1;
1
(SELECT 1 FROM t1 LIMIT 1) ORDER BY 1;
1
((SELECT 1 FROM t1 ORDER BY 1) LIMIT 1) ORDER BY 1);
ERROR 42000: You have an error in your SQL syntax; check the manual that corresponds to your MariaDB server version for the right syntax to use near 'LIMIT 1) ORDER BY 1)' at line 1
((SELECT 1 FROM t1 LIMIT 1) ORDER BY 1) LIMIT 1);
ERROR 42000: You have an error in your SQL syntax; check the manual that corresponds to your MariaDB server version for the right syntax to use near 'ORDER BY 1) LIMIT 1)' at line 1
SELECT 1 FROM t1 UNION SELECT 1 FROM t1 ORDER BY 1;
1
SELECT (SELECT 1 FROM t1 UNION SELECT 1 FROM t1 ORDER BY 1);
(SELECT 1 FROM t1 UNION SELECT 1 FROM t1 ORDER BY 1)
NULL
SELECT 1 FROM (SELECT 1 FROM t1 UNION SELECT 1 FROM t1 ORDER BY 1) a;
1
SELECT 1 FROM t1 UNION SELECT 1 FROM t1 LIMIT 1;
1
SELECT (SELECT 1 FROM t1 UNION SELECT 1 FROM t1 LIMIT 1);
(SELECT 1 FROM t1 UNION SELECT 1 FROM t1 LIMIT 1)
NULL
SELECT 1 FROM (SELECT 1 FROM t1 UNION SELECT 1 FROM t1 LIMIT 1) a;
1
SELECT 1 FROM t1 UNION SELECT 1 FROM t1 ORDER BY 1 LIMIT 1;
1
SELECT (SELECT 1 FROM t1 UNION SELECT 1 FROM t1 ORDER BY 1 LIMIT 1);
(SELECT 1 FROM t1 UNION SELECT 1 FROM t1 ORDER BY 1 LIMIT 1)
NULL
SELECT 1 FROM (SELECT 1 FROM t1 UNION SELECT 1 FROM t1 ORDER BY 1 LIMIT 1) a;
1
SELECT 1 FROM t1 UNION SELECT 1 FROM t1 LIMIT 1 ORDER BY 1;
ERROR 42000: You have an error in your SQL syntax; check the manual that corresponds to your MariaDB server version for the right syntax to use near 'ORDER BY 1' at line 1
SELECT (SELECT 1 FROM t1 UNION SELECT 1 FROM t1 LIMIT 1 ORDER BY 1);
ERROR 42000: You have an error in your SQL syntax; check the manual that corresponds to your MariaDB server version for the right syntax to use near 'ORDER BY 1)' at line 1
SELECT 1 FROM (SELECT 1 FROM t1 UNION SELECT 1 FROM t1 LIMIT 1 ORDER BY 1) a;
ERROR 42000: You have an error in your SQL syntax; check the manual that corresponds to your MariaDB server version for the right syntax to use near 'ORDER BY 1) a' at line 1
SELECT 1 FROM t1 ORDER BY 1 UNION SELECT 1 FROM t1;
ERROR HY000: Incorrect usage of UNION and ORDER BY
SELECT (SELECT 1 FROM t1 ORDER BY 1 UNION SELECT 1 FROM t1);
ERROR HY000: Incorrect usage of UNION and ORDER BY
SELECT 1 FROM (SELECT 1 FROM t1 ORDER BY 1 UNION SELECT 1 FROM t1) a;
ERROR HY000: Incorrect usage of UNION and ORDER BY
SELECT 1 FROM t1 LIMIT 1 UNION SELECT 1 FROM t1;
ERROR HY000: Incorrect usage of UNION and LIMIT
SELECT (SELECT 1 FROM t1 LIMIT 1 UNION SELECT 1 FROM t1);
ERROR HY000: Incorrect usage of UNION and LIMIT
SELECT 1 FROM (SELECT 1 FROM t1 LIMIT 1 UNION SELECT 1 FROM t1) a;
ERROR HY000: Incorrect usage of UNION and LIMIT
SELECT 1 FROM t1 ORDER BY 1 LIMIT 1 UNION SELECT 1 FROM t1;
ERROR HY000: Incorrect usage of UNION and ORDER BY
SELECT (SELECT 1 FROM t1 ORDER BY 1 LIMIT 1 UNION SELECT 1 FROM t1);
ERROR HY000: Incorrect usage of UNION and ORDER BY
SELECT 1 FROM (SELECT 1 FROM t1 ORDER BY 1 LIMIT 1 UNION SELECT 1 FROM t1) a;
ERROR HY000: Incorrect usage of UNION and ORDER BY
SELECT 1 FROM t1 LIMIT 1 ORDER BY 1 UNION SELECT 1 FROM t1;
ERROR 42000: You have an error in your SQL syntax; check the manual that corresponds to your MariaDB server version for the right syntax to use near 'ORDER BY 1 UNION SELECT 1 FROM t1' at line 1
SELECT (SELECT 1 FROM t1 LIMIT 1 ORDER BY 1 UNION SELECT 1 FROM t1);
ERROR 42000: You have an error in your SQL syntax; check the manual that corresponds to your MariaDB server version for the right syntax to use near 'ORDER BY 1 UNION SELECT 1 FROM t1)' at line 1
SELECT 1 FROM (SELECT 1 FROM t1 LIMIT 1 ORDER BY 1 UNION SELECT 1 FROM t1) a;
ERROR HY000: Incorrect usage of UNION and ORDER BY
SELECT 1 FROM t1 ORDER BY 1 UNION SELECT 1 FROM t1 ORDER BY 1;
ERROR HY000: Incorrect usage of UNION and ORDER BY
SELECT (SELECT 1 FROM t1 ORDER BY 1 UNION SELECT 1 FROM t1 ORDER BY 1);
ERROR HY000: Incorrect usage of UNION and ORDER BY
SELECT 1 FROM (SELECT 1 FROM t1 ORDER BY 1 UNION SELECT 1 FROM t1 ORDER BY 1) a;
ERROR HY000: Incorrect usage of UNION and ORDER BY
SELECT 1 FROM t1 LIMIT 1 UNION SELECT 1 FROM t1 LIMIT 1;
ERROR HY000: Incorrect usage of UNION and LIMIT
SELECT (SELECT 1 FROM t1 LIMIT 1 UNION SELECT 1 FROM t1 LIMIT 1);
ERROR HY000: Incorrect usage of UNION and LIMIT
SELECT 1 FROM (SELECT 1 FROM t1 LIMIT 1 UNION SELECT 1 FROM t1 LIMIT 1) a;
ERROR HY000: Incorrect usage of UNION and LIMIT
SELECT 1 FROM t1 LIMIT 1 UNION SELECT 1 FROM t1 ORDER BY 1;
ERROR HY000: Incorrect usage of UNION and LIMIT
SELECT (SELECT 1 FROM t1 LIMIT 1 UNION SELECT 1 FROM t1 ORDER BY 1);
ERROR HY000: Incorrect usage of UNION and LIMIT
SELECT 1 FROM (SELECT 1 FROM t1 LIMIT 1 UNION SELECT 1 FROM t1 ORDER BY 1) a;
ERROR HY000: Incorrect usage of UNION and LIMIT
SELECT 1 FROM t1 ORDER BY 1 UNION SELECT 1 FROM t1 LIMIT 1;
ERROR HY000: Incorrect usage of UNION and ORDER BY
SELECT (SELECT 1 FROM t1 ORDER BY 1 UNION SELECT 1 FROM t1 LIMIT 1);
ERROR HY000: Incorrect usage of UNION and ORDER BY
SELECT 1 FROM (SELECT 1 FROM t1 ORDER BY 1 UNION SELECT 1 FROM t1 LIMIT 1) a;
ERROR HY000: Incorrect usage of UNION and ORDER BY
DROP TABLE t1;
#
# MDEV-8380: Subquery parse error
#
CREATE TABLE t1 ( a INT);
INSERT INTO t1 VALUES ( 2 );
SELECT *
FROM ( (SELECT a FROM t1 ORDER BY a) UNION (SELECT 1 as b ORDER BY b ) ) AS a1
WHERE a1.a = 1 OR a1.a = 2;
a
2
1
=======
# MDEV-15620 Crash when using "SET @@NEW.a=expr" inside a trigger
#
CREATE TABLE t1 (a INT);
CREATE TRIGGER tr1 BEFORE INSERT ON t1 FOR EACH ROW SET @@NEW.a=0;
ERROR HY000: Unknown system variable 'NEW'
>>>>>>> 400a8eb6
DROP TABLE t1;<|MERGE_RESOLUTION|>--- conflicted
+++ resolved
@@ -673,7 +673,13 @@
 ERROR 42000: You have an error in your SQL syntax; check the manual that corresponds to your MariaDB server version for the right syntax to use near '\' at line 1
 DROP TABLE t1;
 #
-<<<<<<< HEAD
+# MDEV-15620 Crash when using "SET @@NEW.a=expr" inside a trigger
+#
+CREATE TABLE t1 (a INT);
+CREATE TRIGGER tr1 BEFORE INSERT ON t1 FOR EACH ROW SET @@NEW.a=0;
+ERROR HY000: Unknown system variable 'NEW'
+DROP TABLE t1;
+#
 # MDEV-7792 - SQL Parsing Error - UNION AND ORDER BY WITH JOIN
 #
 CREATE TABLE t1(a INT);
@@ -906,11 +912,4 @@
 a
 2
 1
-=======
-# MDEV-15620 Crash when using "SET @@NEW.a=expr" inside a trigger
-#
-CREATE TABLE t1 (a INT);
-CREATE TRIGGER tr1 BEFORE INSERT ON t1 FOR EACH ROW SET @@NEW.a=0;
-ERROR HY000: Unknown system variable 'NEW'
->>>>>>> 400a8eb6
 DROP TABLE t1;