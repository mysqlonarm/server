--- conflicted
+++ resolved
@@ -73,16 +73,10 @@
 100
 create table t4 select * from temp_table;
 show binary logs;
-<<<<<<< HEAD
-Log_name
-master-bin.000003
-master-bin.000004
-master-bin.000005
-=======
 Log_name	File_size
 master-bin.000003	0
 master-bin.000004	2886
->>>>>>> 3a23b675
+master-bin.000005
 show master status;
 File	Position	Binlog_Do_DB	Binlog_Ignore_DB
 master-bin.000005	2032		
