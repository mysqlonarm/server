--- conflicted
+++ resolved
@@ -1408,7 +1408,18 @@
 ROLLBACK;
 ROLLBACK TO SAVEPOINT s4;
 ERROR 42000: SAVEPOINT s4 does not exist
-<<<<<<< HEAD
+CREATE TABLE t1 (f1 INTEGER PRIMARY KEY COMMENT 'My ID#', f2 INTEGER DEFAULT NULL, f3 CHAR(10) DEFAULT 'My ID#', CONSTRAINT f2_ref FOREIGN KEY (f2) REFERENCES t1 (f1)) ENGINE=INNODB;
+SHOW CREATE TABLE t1;
+Table	Create Table
+t1	CREATE TABLE `t1` (
+  `f1` int(11) NOT NULL COMMENT 'My ID#',
+  `f2` int(11) DEFAULT NULL,
+  `f3` char(10) DEFAULT 'My ID#',
+  PRIMARY KEY (`f1`),
+  KEY `f2_ref` (`f2`),
+  CONSTRAINT `f2_ref` FOREIGN KEY (`f2`) REFERENCES `t1` (`f1`)
+) ENGINE=InnoDB DEFAULT CHARSET=latin1
+DROP TABLE t1;
 End of 5.0 tests
 CREATE TABLE `t2` (
 `k` int(11) NOT NULL auto_increment,
@@ -2068,19 +2079,4 @@
 4	14
 5	5
 DROP TABLE t1, t2, t3, t4;
-End of 5.1 tests
-=======
-CREATE TABLE t1 (f1 INTEGER PRIMARY KEY COMMENT 'My ID#', f2 INTEGER DEFAULT NULL, f3 CHAR(10) DEFAULT 'My ID#', CONSTRAINT f2_ref FOREIGN KEY (f2) REFERENCES t1 (f1)) ENGINE=INNODB;
-SHOW CREATE TABLE t1;
-Table	Create Table
-t1	CREATE TABLE `t1` (
-  `f1` int(11) NOT NULL COMMENT 'My ID#',
-  `f2` int(11) default NULL,
-  `f3` char(10) default 'My ID#',
-  PRIMARY KEY  (`f1`),
-  KEY `f2_ref` (`f2`),
-  CONSTRAINT `f2_ref` FOREIGN KEY (`f2`) REFERENCES `t1` (`f1`)
-) ENGINE=InnoDB DEFAULT CHARSET=latin1
-DROP TABLE t1;
-End of 5.0 tests
->>>>>>> 0a892c46
+End of 5.1 tests