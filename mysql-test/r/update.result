--- conflicted
+++ resolved
@@ -432,9 +432,6 @@
 Handler_read_next	0
 Handler_read_prev	0
 Handler_read_rnd	0
-<<<<<<< HEAD
-Handler_read_rnd_next	0
-=======
 Handler_read_rnd_next	21
 DROP TABLE t1;
 CREATE TABLE t1 (
@@ -455,5 +452,4 @@
 1	1.000000000000000000000000000000
 2	0.100000000000000000000000000000
 3	NULL
->>>>>>> af13e84e
 DROP TABLE t1;