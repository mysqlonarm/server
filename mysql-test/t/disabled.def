##############################################################################
#
#  List the test cases that are to be disabled temporarily.
#
#  Separate the test case name and the comment with ':'.
#
#    <testcasename> : BUG#<xxxx> <date disabled> <disabler> <comment>
#
#  Do not use any TAB characters for whitespace.
#
##############################################################################
user_limits     : Bug#23921 random failure of user_limits.test

im_daemon_life_cycle     : Bug#24415  see note: [19 Dec 23:17] Trudy Pelzer
im_options                : Bug#20294 2006-07-24 stewart   Instance manager test im_options fails randomly
concurrent_innodb        : BUG#21579 2006-08-11 mleich innodb_concurrent random failures with varying differences
ndb_autodiscover         : BUG#18952 2006-02-16 jmiller Needs to be fixed w.r.t binlog
ndb_autodiscover2        : BUG#18952 2006-02-16 jmiller Needs to be fixed w.r.t binlog
ndb_load                 : BUG#17233 2006-05-04 tomas failed load data from infile causes mysqld dbug_assert, binlog not flushed
ndb_restore_partition    : Problem with cluster/def/schema table that is in std_data/ndb_backup51; Pekka will schdule this to someone
rpl_ndb_sync             : Problem with cluster/def/schema table that is in std_data/ndb_backup51; Pekka will schdule this to someone

partition_03ndb          : BUG#16385 2006-03-24 mikael Partitions: crash when updating a range partitioned NDB table
rpl_ndb_2innodb          : BUG#19227 2006-04-20 pekka pk delete apparently not replicated
rpl_ndb_2myisam          : BUG#19227 Seems to pass currently
rpl_ndb_dd_partitions    : BUG#19259 2006-04-21 rpl_ndb_dd_partitions fails on s/AMD
rpl_ndb_ddl              : BUG#18946 result file needs update + test needs to checked
rpl_ndb_innodb2ndb       : Bug #19710  Cluster replication to partition table fails on DELETE FROM statement
rpl_ndb_myisam2ndb       : Bug #19710  Cluster replication to partition table fails on DELETE FROM statement
rpl_row_blob_innodb      : BUG#18980 2006-04-10 kent    Test fails randomly
rpl_multi_engine         : BUG#22583 2006-09-23 lars
synchronization          : Bug#24529  	Test 'synchronization' fails on Mac pushbuild; Also on Linux 64 bit.

# the below testcase have been reworked to avoid the bug, test contains comment, keep bug open
#ndb_binlog_ddl_multi     : BUG#18976 2006-04-10 kent    CRBR: multiple binlog, second binlog may miss schema log events
#ndb_binlog_discover      : bug#21806 2006-08-24
#ndb_autodiscover3        : bug#21806

<<<<<<< HEAD
mysql_upgrade            : Bug#25074 mysql_upgrade gives inconsisten results
plugin                   : Bug#25659 memory leak via "plugins" test
rpl_ndb_dd_advance	 : Bug#25913 rpl_ndb_dd_advance fails randomly
ndb_alter_table		 : Bug##25774 ndb_alter_table.test fails in DBUG_ASSERT() on Linux x64
=======
flush2                   : Bug#24805 Pushbuild can't handle test with --disable-log-bin

maria			: Until maria is fully functional
ps_maria		: Until maria is fully functional
rpl_ndb_dd_advance      : unstable test disable till next merge
>>>>>>> f0c0b8d3
<|MERGE_RESOLUTION|>--- conflicted
+++ resolved
@@ -35,16 +35,9 @@
 #ndb_binlog_ddl_multi     : BUG#18976 2006-04-10 kent    CRBR: multiple binlog, second binlog may miss schema log events
 #ndb_binlog_discover      : bug#21806 2006-08-24
 #ndb_autodiscover3        : bug#21806
-
-<<<<<<< HEAD
 mysql_upgrade            : Bug#25074 mysql_upgrade gives inconsisten results
 plugin                   : Bug#25659 memory leak via "plugins" test
 rpl_ndb_dd_advance	 : Bug#25913 rpl_ndb_dd_advance fails randomly
 ndb_alter_table		 : Bug##25774 ndb_alter_table.test fails in DBUG_ASSERT() on Linux x64
-=======
-flush2                   : Bug#24805 Pushbuild can't handle test with --disable-log-bin
-
 maria			: Until maria is fully functional
-ps_maria		: Until maria is fully functional
-rpl_ndb_dd_advance      : unstable test disable till next merge
->>>>>>> f0c0b8d3
+ps_maria		: Until maria is fully functional