--- conflicted
+++ resolved
@@ -333,7 +333,30 @@
 select t1.i,t2.i,t3.i from t2 right join t3 on (t2.i=t3.i),t1 order by t1.i,t2.i,t3.i;
 drop table t1,t2,t3;
 
-<<<<<<< HEAD
+#
+# Bug #27531: Query performance degredation in 4.1.22 and greater
+#
+CREATE TABLE t1 (a int, b int default 0, c int default 1);
+
+INSERT INTO t1 (a) VALUES (1),(2),(3),(4),(5),(6),(7),(8);
+INSERT INTO t1 (a) SELECT a + 8 FROM t1;
+INSERT INTO t1 (a) SELECT a + 16 FROM t1;
+
+CREATE TABLE t2 (a int, d int, e int default 0);
+
+INSERT INTO t2 (a, d) VALUES (1,1),(2,2),(3,3),(4,4);
+INSERT INTO t2 (a, d) SELECT a+4, a+4 FROM t2;
+INSERT INTO t2 (a, d) SELECT a+8, a+8 FROM t2;
+
+# should use join cache
+EXPLAIN
+SELECT STRAIGHT_JOIN t2.e FROM t1,t2 WHERE t2.d=1 AND t1.b=t2.e
+  ORDER BY t1.b, t1.c;
+SELECT STRAIGHT_JOIN t2.e FROM t1,t2 WHERE t2.d=1 AND t1.b=t2.e
+  ORDER BY t1.b, t1.c;
+
+DROP TABLE t1,t2;
+
 # End of 4.1 tests
 
 #
@@ -634,31 +657,4 @@
 drop table t1, t2, t3;
 
 
---echo End of 5.0 tests.
-=======
-#
-# Bug #27531: Query performance degredation in 4.1.22 and greater
-#
-CREATE TABLE t1 (a int, b int default 0, c int default 1);
-
-INSERT INTO t1 (a) VALUES (1),(2),(3),(4),(5),(6),(7),(8);
-INSERT INTO t1 (a) SELECT a + 8 FROM t1;
-INSERT INTO t1 (a) SELECT a + 16 FROM t1;
-
-CREATE TABLE t2 (a int, d int, e int default 0);
-
-INSERT INTO t2 (a, d) VALUES (1,1),(2,2),(3,3),(4,4);
-INSERT INTO t2 (a, d) SELECT a+4, a+4 FROM t2;
-INSERT INTO t2 (a, d) SELECT a+8, a+8 FROM t2;
-
-# should use join cache
-EXPLAIN
-SELECT STRAIGHT_JOIN t2.e FROM t1,t2 WHERE t2.d=1 AND t1.b=t2.e
-  ORDER BY t1.b, t1.c;
-SELECT STRAIGHT_JOIN t2.e FROM t1,t2 WHERE t2.d=1 AND t1.b=t2.e
-  ORDER BY t1.b, t1.c;
-
-DROP TABLE t1,t2;
-
-# End of 4.1 tests
->>>>>>> d11e1f24
+--echo End of 5.0 tests.