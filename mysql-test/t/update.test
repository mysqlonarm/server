#
# test of updating of keys
#

-- source include/have_innodb.inc

--disable_warnings
drop table if exists t1,t2;
--enable_warnings

create table t1 (a int auto_increment , primary key (a));
insert into t1 values (NULL),(NULL),(NULL),(NULL),(NULL),(NULL),(NULL),(NULL),(NULL),(NULL),(NULL),(NULL),(NULL),(NULL),(NULL),(NULL),(NULL),(NULL),(NULL),(NULL),(NULL),(NULL),(NULL),(NULL),(NULL),(NULL),(NULL),(NULL),(NULL),(NULL),(NULL),(NULL),(NULL),(NULL),(NULL),(NULL); 
update t1 set a=a+10 where a > 34;
update t1 set a=a+100 where a > 0;

# Some strange updates to test some otherwise unused code
update t1 set a=a+100 where a=1 and a=2;
--error 1054
update t1 set a=b+100 where a=1 and a=2; 
--error 1054
update t1 set a=b+100 where c=1 and a=2; 
--error 1054
update t1 set d=a+100 where a=1;
select * from t1;
drop table t1;

CREATE TABLE t1
 (
 place_id int (10) unsigned NOT NULL,
 shows int(10) unsigned DEFAULT '0' NOT NULL,
 ishows int(10) unsigned DEFAULT '0' NOT NULL,
 ushows int(10) unsigned DEFAULT '0' NOT NULL,
 clicks int(10) unsigned DEFAULT '0' NOT NULL,
 iclicks int(10) unsigned DEFAULT '0' NOT NULL,
 uclicks int(10) unsigned DEFAULT '0' NOT NULL,
 ts timestamp,
 PRIMARY KEY (place_id,ts)
 );

INSERT INTO t1 (place_id,shows,ishows,ushows,clicks,iclicks,uclicks,ts)
VALUES (1,0,0,0,0,0,0,20000928174434);
UPDATE t1 SET shows=shows+1,ishows=ishows+1,ushows=ushows+1,clicks=clicks+1,iclicks=iclicks+1,uclicks=uclicks+1 WHERE place_id=1 AND ts>="2000-09-28 00:00:00";
select place_id,shows from t1;
drop table t1;

#
# Test bug with update reported by Jan Legenhausen
#

CREATE TABLE t1 (
  lfdnr int(10) unsigned NOT NULL default '0',
  ticket int(10) unsigned NOT NULL default '0',
  client varchar(255) NOT NULL default '',
  replyto varchar(255) NOT NULL default '',
  subject varchar(100) NOT NULL default '',
  timestamp int(10) unsigned NOT NULL default '0',
  tstamp timestamp NOT NULL,
  status int(3) NOT NULL default '0',
  type varchar(15) NOT NULL default '',
  assignment int(10) unsigned NOT NULL default '0',
  fupcount int(4) unsigned NOT NULL default '0',
  parent int(10) unsigned NOT NULL default '0',
  activity int(10) unsigned NOT NULL default '0',
  priority tinyint(1) unsigned NOT NULL default '1',
  cc varchar(255) NOT NULL default '',
  bcc varchar(255) NOT NULL default '',
  body text NOT NULL,
  comment text,
  header text,
  PRIMARY KEY  (lfdnr),
  KEY k1 (timestamp),
  KEY k2 (type),
  KEY k3 (parent),
  KEY k4 (assignment),
  KEY ticket (ticket)
) ENGINE=MyISAM;

INSERT INTO t1 VALUES (773,773,'','','',980257344,20010318180652,0,'Open',10,0,0,0,1,'','','','','');

alter table t1 change lfdnr lfdnr int(10) unsigned not null auto_increment;
update t1 set status=1 where type='Open';
select status from t1;
drop table t1;

#
# Test of ORDER BY
#

create table t1 (a int not null, b int not null, key (a));
insert into t1 values (1,1),(1,2),(1,3),(3,1),(3,2),(3,3),(3,1),(3,2),(3,3),(2,1),(2,2),(2,3);
SET @tmp=0;
update t1 set b=(@tmp:=@tmp+1) order by a;
update t1 set b=99 where a=1 order by b asc limit 1;
select * from t1 order by a,b;
update t1 set b=100 where a=1 order by b desc limit 2;
update t1 set a=a+10+b where a=1 order by b;
select * from t1 order by a,b;
create table t2 (a int not null, b int not null);
insert into t2 values (1,1),(1,2),(1,3);
update t1 set b=(select distinct 1 from (select * from t2) a);
drop table t1,t2;

#
# Test with limit (Bug #393)
#

CREATE TABLE t1 (
   `id_param` smallint(3) unsigned NOT NULL default '0',
   `nom_option` char(40) NOT NULL default '',
   `valid` tinyint(1) NOT NULL default '0',
   KEY `id_param` (`id_param`,`nom_option`)
 ) ENGINE=MyISAM;

INSERT INTO t1 (id_param,nom_option,valid) VALUES (185,'600x1200',1);

UPDATE t1 SET nom_option='test' WHERE id_param=185 AND nom_option='600x1200' AND valid=1 LIMIT 1;
select * from t1;
drop table t1;

#
# Multi table update test from bugs
#

create table t1 (F1 VARCHAR(30), F2 VARCHAR(30), F3 VARCHAR(30), cnt int, groupid int, KEY groupid_index (groupid));

insert into t1 (F1,F2,F3,cnt,groupid) values ('0','0','0',1,6),
('0','1','2',1,5), ('0','2','0',1,3), ('1','0','1',1,2),
('1','2','1',1,1), ('1','2','2',1,1), ('2','0','1',2,4),
('2','2','0',1,7);
delete from m1 using t1 m1,t1 m2 where m1.groupid=m2.groupid and (m1.cnt < m2.cnt or m1.cnt=m2.cnt and m1.F3>m2.F3);
select * from t1;
drop table t1;

#
# Bug#5553 - Multi table UPDATE IGNORE fails on duplicate keys 
#

CREATE TABLE t1 ( 
   `colA` int(10) unsigned NOT NULL auto_increment,
   `colB` int(11) NOT NULL default '0',
   PRIMARY KEY  (`colA`)
);
INSERT INTO t1 VALUES (4433,5424);
CREATE TABLE t2 (
  `colC` int(10) unsigned NOT NULL default '0',
  `colA` int(10) unsigned NOT NULL default '0',
  `colD` int(10) unsigned NOT NULL default '0',
  `colE` int(10) unsigned NOT NULL default '0',
  `colF` int(10) unsigned NOT NULL default '0',
  PRIMARY KEY  (`colC`,`colA`,`colD`,`colE`)
);
INSERT INTO t2 VALUES (3,4433,10005,495,500);
INSERT INTO t2 VALUES (3,4433,10005,496,500);
INSERT INTO t2 VALUES (3,4433,10009,494,500);
INSERT INTO t2 VALUES (3,4433,10011,494,500);
INSERT INTO t2 VALUES (3,4433,10005,497,500);
INSERT INTO t2 VALUES (3,4433,10013,489,500);
INSERT INTO t2 VALUES (3,4433,10005,494,500);
INSERT INTO t2 VALUES (3,4433,10005,493,500);
INSERT INTO t2 VALUES (3,4433,10005,492,500);
UPDATE IGNORE t2,t1 set t2.colE = t2.colE + 1,colF=0 WHERE t1.colA = t2.colA AND (t1.colB & 4096) > 0 AND (colE + 1) < colF;
SELECT * FROM t2;
DROP TABLE t1;
DROP TABLE t2;

#
# Bug #6054 
#
create table t1 (c1 int, c2 char(6), c3 int);
create table t2 (c1 int, c2 char(6));
insert into t1 values (1, "t1c2-1", 10), (2, "t1c2-2", 20);
update t1 left join t2 on t1.c1 = t2.c1 set t2.c2 = "t2c2-1";
update t1 left join t2 on t1.c1 = t2.c1 set t2.c2 = "t2c2-1" where t1.c3 = 10;
drop table t1, t2;

#
# Bug #8057
#
create table t1 (id int not null auto_increment primary key, id_str varchar(32));
insert into t1 (id_str) values ("test");
update t1 set id_str = concat(id_str, id) where id = last_insert_id();
select * from t1;
drop table t1;

#
# Bug #8942: a problem with update and partial key part
#

create table t1 (a int, b char(255), key(a, b(20)));
insert into t1 values (0, '1');
update t1 set b = b + 1 where a = 0;
select * from t1;
drop table t1;

# BUG#9103 "Erroneous data truncation warnings on multi-table updates"
create table t1 (a int, b varchar(10), key b(b(5))) engine=myisam;
create table t2 (a int, b varchar(10)) engine=myisam;
insert into t1 values ( 1, 'abcd1e');
insert into t1 values ( 2, 'abcd2e');
insert into t2 values ( 1, 'abcd1e');
insert into t2 values ( 2, 'abcd2e');
analyze table t1,t2;
update t1, t2 set t1.a = t2.a where t2.b = t1.b;
show warnings;
drop table t1, t2;

#
# Bug #11868 Update with subquery with ref built with a key from the updated
#            table crashes server
#
create table t1(f1 int, f2 int);
create table t2(f3 int, f4 int);
create index idx on t2(f3);
insert into t1 values(1,0),(2,0);
insert into t2 values(1,1),(2,2);
UPDATE t1 SET t1.f2=(SELECT MAX(t2.f4) FROM t2 WHERE t2.f3=t1.f1);
select * from t1;
drop table t1,t2;

#
# Bug #13180 sometimes server accepts sum func in update/delete where condition
#
create table t1(f1 int);
select DATABASE();
--error 1111
update t1 set f1=1 where count(*)=1;
select DATABASE();
--error 1111
delete from t1 where count(*)=1;
drop table t1;

# BUG#12915: Optimize "DELETE|UPDATE ... ORDER BY ... LIMIT n" to use an index
create table t1 ( a int, b int default 0, index (a) );
insert into t1 (a) values (0),(0),(0),(0),(0),(0),(0),(0);

flush status;
select a from t1 order by a limit 1;
show status like 'handler_read%';

flush status;
update t1 set a=9999 order by a limit 1;
update t1 set b=9999 order by a limit 1;
show status like 'handler_read%';

flush status;
delete from t1 order by a limit 1;
show status like 'handler_read%';

flush status;
delete from t1 order by a desc limit 1;
show status like 'handler_read%';

alter table t1 disable keys;

flush status;
delete from t1 order by a limit 1;
show status like 'handler_read%';

select * from t1;
update t1 set a=a+10,b=1 order by a limit 3;
update t1 set a=a+11,b=2 order by a limit 3;
update t1 set a=a+12,b=3 order by a limit 3;
select * from t1 order by a;

drop table t1;

#
# Bug#14186 select datefield is null not updated
#
create table t1 (f1 date not null);
insert into t1 values('2000-01-01'),('0000-00-00');
update t1 set f1='2002-02-02' where f1 is null;
select * from t1;
drop table t1;

#
# Bug#15028 Multitable update returns different numbers of matched rows
#           depending on table order
create table t1 (f1 int);
create table t2 (f2 int);
insert into t1 values(1),(2);
insert into t2 values(1),(1);
--enable_info
update t1,t2 set f1=3,f2=3 where f1=f2 and f1=1;
--disable_info
update t2 set f2=1;
update t1 set f1=1 where f1=3;
--enable_info
update t2,t1 set f1=3,f2=3 where f1=f2 and f1=1;
--disable_info
drop table t1,t2;


# BUG#15935
create table t1 (a int);
insert into t1 values (0),(1),(2),(3),(4),(5),(6),(7),(8),(9);
create table t2 (a int, filler1 char(200), filler2 char(200), key(a));
insert into t2 select A.a + 10*B.a, 'filler','filler' from t1 A, t1 B;
flush status;
update t2 set a=3 where a=2;
show status like 'handler_read%';
drop table t1, t2;

#
# Bug #16510 Updating field named like '*name' caused server crash
#
create table t1(f1 int, `*f2` int);
insert into t1 values (1,1);
update t1 set `*f2`=1;
drop table t1;

#
# Bug#25126: Wrongly resolved field leads to a crash
#
create table t1(f1 int);
--error 1054
update t1 set f2=1 order by f2;
drop table t1;
# End of 4.1 tests

#
# Bug #24035: performance degradation with condition int_field=big_decimal
#

CREATE TABLE t1 (
  request_id int unsigned NOT NULL auto_increment,
  user_id varchar(12) default NULL,
  time_stamp datetime NOT NULL default '0000-00-00 00:00:00',
  ip_address varchar(15) default NULL,
  PRIMARY KEY (request_id),
  KEY user_id_2 (user_id,time_stamp)
);

INSERT INTO t1 (user_id) VALUES ('user1');
INSERT INTO t1(user_id) SELECT user_id FROM t1;
INSERT INTO t1(user_id) SELECT user_id FROM t1;
INSERT INTO t1(user_id) SELECT user_id FROM t1;
INSERT INTO t1(user_id) SELECT user_id FROM t1;
INSERT INTO t1(user_id) SELECT user_id FROM t1;
INSERT INTO t1(user_id) SELECT user_id FROM t1;
INSERT INTO t1(user_id) SELECT user_id FROM t1;
INSERT INTO t1(user_id) SELECT user_id FROM t1;

flush status;
SELECT user_id FROM t1 WHERE request_id=9999999999999; 
show status like '%Handler_read%';
SELECT user_id FROM t1 WHERE request_id=999999999999999999999999999999; 
show status like '%Handler_read%';
UPDATE t1 SET user_id=null WHERE request_id=9999999999999;
show status like '%Handler_read%';
UPDATE t1 SET user_id=null WHERE request_id=999999999999999999999999999999;
show status like '%Handler_read%';

DROP TABLE t1;

#
# Bug #24010: INSERT INTO ... SELECT fails on unique constraint with data it 
# doesn't select
#
CREATE TABLE t1 (

  a INT(11),
  quux decimal( 31, 30 ),

  UNIQUE KEY bar (a),
  KEY quux (quux)
);

INSERT INTO
 t1 ( a, quux )
VALUES
    ( 1,    1 ),
    ( 2,  0.1 );

INSERT INTO t1( a )
  SELECT @newA := 1 + a FROM t1 WHERE quux <= 0.1;

SELECT * FROM t1;

DROP TABLE t1;

#
# Bug #22364: Inconsistent "matched rows" when executing UPDATE
#

connect (con1,localhost,root,,test);
connection con1;

set tmp_table_size=1024;

# Create the test tables
create table t1 (id int, a int, key idx(a));
create table t2 (id int unsigned not null auto_increment primary key, a int);
insert into t2(a) values(1),(2),(3),(4),(5),(6),(7),(8);
insert into t2(a) select a from t2; 
insert into t2(a) select a from t2;
insert into t2(a) select a from t2; 
update t2 set a=id;
insert into t1 select * from t2;

# Check that the number of matched rows is correct when the temporary
# table is small enough to not be converted to MyISAM
select count(*) from t1 join t2 on (t1.a=t2.a);
--enable_info
update t1 join t2 on (t1.a=t2.a) set t1.id=t2.id;
--disable_info

# Increase table sizes
insert into t2(a) select a from t2; 
update t2 set a=id; 
truncate t1; 
insert into t1 select * from t2; 

# Check that the number of matched rows is correct when the temporary
# table has to be converted to MyISAM
select count(*) from t1 join t2 on (t1.a=t2.a);
--enable_info
update t1 join t2 on (t1.a=t2.a) set t1.id=t2.id;
--disable_info

# Check that the number of matched rows is correct when there are duplicate
# key errors
update t1 set a=1;
update t2 set a=1;
select count(*) from t1 join t2 on (t1.a=t2.a);
--enable_info
update t1 join t2 on (t1.a=t2.a) set t1.id=t2.id;
--disable_info

drop table t1,t2;

connection default;
disconnect con1;

#
# Bug #40745: Error during WHERE clause calculation in UPDATE
#             leads to an assertion failure
#
--disable_warnings
DROP TABLE IF EXISTS t1;
DROP FUNCTION IF EXISTS f1;
--enable_warnings

CREATE FUNCTION f1() RETURNS INT RETURN f1();
CREATE TABLE t1 (i INT);
INSERT INTO t1 VALUES (1);

--error ER_SP_NO_RECURSION
UPDATE t1 SET i = 3 WHERE f1();
--error ER_SP_NO_RECURSION
UPDATE t1 SET i = f1();

DROP TABLE t1;
DROP FUNCTION f1;

--echo End of 5.0 tests

--echo #
--echo # Bug #47919 assert in open_table during ALTER temporary table
--echo #

CREATE TABLE t1 (f1 INTEGER AUTO_INCREMENT, PRIMARY KEY (f1));
CREATE TEMPORARY TABLE t2 LIKE t1;
INSERT INTO t1 VALUES (1);
INSERT INTO t2 VALUES (1);

ALTER TABLE t2 COMMENT = 'ABC';
UPDATE t2, t1 SET t2.f1 = 2, t1.f1 = 9;
ALTER TABLE t2 COMMENT = 'DEF';

DROP TABLE t1, t2;

--echo #
--echo # Bug#50545: Single table UPDATE IGNORE crashes on join view in
--echo # sql_safe_updates mode.
--echo #
CREATE TABLE t1 ( a INT, KEY( a ) );
INSERT INTO t1 VALUES (0), (1);
CREATE VIEW v1 AS SELECT t11.a, t12.a AS b FROM t1 t11, t1 t12;
SET SESSION sql_safe_updates = 1;

--error ER_UPDATE_WITHOUT_KEY_IN_SAFE_MODE
UPDATE IGNORE v1 SET a = 1;

SET SESSION sql_safe_updates = DEFAULT;
DROP TABLE t1;
DROP VIEW v1;

--echo #
--echo # Bug#54734 assert in Diagnostics_area::set_ok_status
--echo #

--disable_warnings
DROP TABLE IF EXISTS t1, not_exists;
DROP FUNCTION IF EXISTS f1;
DROP VIEW IF EXISTS v1;
--enable_warnings

CREATE TABLE t1 (PRIMARY KEY(pk)) AS SELECT 1 AS pk;
CREATE FUNCTION f1() RETURNS INTEGER RETURN (SELECT 1 FROM not_exists);
CREATE VIEW v1 AS SELECT pk FROM t1 WHERE f1() = 13;
--error ER_VIEW_INVALID
UPDATE v1 SET pk = 7 WHERE pk > 0;

DROP VIEW v1;
DROP FUNCTION f1;
DROP TABLE t1;

--echo # Bug #21143080: UPDATE ON VARCHAR AND TEXT COLUMNS PRODUCE INCORRECT
--echo #                RESULTS

CREATE TABLE t1 (a VARCHAR(50), b TEXT, c CHAR(50)) ENGINE=INNODB;

INSERT INTO t1 (a, b, c) VALUES ('start trail', '', 'even longer string');
UPDATE t1 SET b = a, a = 'inject';
SELECT a, b FROM t1;
UPDATE t1 SET b = c, c = 'inject';
SELECT c, b FROM t1;

DROP TABLE t1;

--echo #
--echo # MDEV-3948 Assertion `records_are_comparable(table)' fails in compare_record(const TABLE*) on UPDATE with simple AND condition, index_merge+index_merge_intersection, InnoDB
--echo #
--echo # Verify that UPDATE does the same number of handler_update
--echo # operations, no matter if there is ORDER BY or not.
--echo #

CREATE TABLE t1 (i INT) ENGINE=INNODB;
INSERT INTO t1 VALUES (10),(11),(12),(13),(14),(15),(16),(17),(18),(19),
                      (20),(21),(22),(23),(24),(25),(26),(27),(28),(29),
                      (30),(31),(32),(33),(34),(35);
CREATE TABLE t2 (a CHAR(2), b CHAR(2), c CHAR(2), d CHAR(2),
                 INDEX idx (a,b(1),c)) ENGINE=INNODB;
INSERT INTO t2 SELECT i, i, i, i FROM t1;
FLUSH STATUS; # FLUSH is autocommit, so we put it outside of transaction
START TRANSACTION;
UPDATE t2 SET d = 10 WHERE b = 10 LIMIT 5;
SHOW STATUS LIKE 'HANDLER_UPDATE';
ROLLBACK;
FLUSH STATUS;
START TRANSACTION;
UPDATE t2 SET d = 10 WHERE b = 10 ORDER BY a, c LIMIT 5;
SHOW STATUS LIKE 'HANDLER_UPDATE';
ROLLBACK;

--echo Same test with a different UPDATE.

ALTER TABLE t2 DROP INDEX idx, ADD INDEX idx2 (a, b);
FLUSH STATUS;
START TRANSACTION;
UPDATE t2 SET c = 10 LIMIT 5;
SHOW STATUS LIKE 'HANDLER_UPDATE';
ROLLBACK;
FLUSH STATUS;
START TRANSACTION;
UPDATE t2 SET c = 10 ORDER BY a, b DESC LIMIT 5;
SHOW STATUS LIKE 'HANDLER_UPDATE';
ROLLBACK;
DROP TABLE t1, t2;

--echo #
<<<<<<< HEAD
--echo # MDEV-4410: update does not want to use a covering index, but select uses it.
--echo #
create table t2(a int);
insert into t2 values (0),(1),(2),(3),(4),(5),(6),(7),(8),(9);

create table t1 (key1 int, col1 int, key(key1));
insert into t1
select A.a + 10 * B.a + 100 * C.a, 1234 from t2 A, t2 B, t2 C;

--echo # This must not have "Using filesort":
explain 
update t1 set key1=key1+1 where key1 between 10 and 110 order by key1 limit 2;

flush status;
update t1 set key1=key1+1 where key1 between 10 and 110 order by key1 limit 2;
# Handler_read_next should be 1 (due to LIMIT), not 100:
show status like 'Handler_read%';

drop table t1, t2;
=======
--echo # MDEV-8938: Server Crash on Update with joins
--echo #

CREATE TABLE `t1` (
  `name` varchar(255) NOT NULL,
  `value` varchar(4095) DEFAULT NULL,
  PRIMARY KEY (`name`)
);

UPDATE `t1` SET value = CONCAT("*.",(SELECT `temptable`.`value` FROM (SELECT * FROM `t1` WHERE `name`="consoleproxy.url.domain") AS `temptable` WHERE `temptable`.`name`="consoleproxy.url.domain")) WHERE `name`="consoleproxy.url.domain";

drop table t1;

CREATE TABLE `t1` (
  `name` varchar(255) NOT NULL,
  `value` varchar(4095) DEFAULT NULL,
  PRIMARY KEY (`name`)
);

create table t2 (
  `name` varchar(255) NOT NULL,
  `value` varchar(4095) DEFAULT NULL,
  PRIMARY KEY (`name`)
);

UPDATE t1
SET value = (SELECT value FROM t2 WHERE `name`= t1.name) 
WHERE value is null ;

drop table t1,t2;
>>>>>>> 43a50909

--echo #
--echo #MDEV-8701: Crash on derived query
--echo #

CREATE TABLE t1 (
  data_exit_entry_id int(11) NOT NULL,
  data_entry_id int(11) NOT NULL,
  data_entry_exit_id int(11) NOT NULL,
  data_exit_entry_quantity double NOT NULL
) DEFAULT CHARSET=utf8;

CREATE TABLE t2 (
  data_entry_id int(11) NOT NULL,
  data_entry_cost double NOT NULL,
  data_entry_quantity double NOT NULL
) DEFAULT CHARSET=utf8;

create  algorithm=temptable view v1 as SELECT data_entry_exit_id, data_exit_entry_quantity, data_entry_cost 
          FROM t1 INNER JOIN t2 as dt ON dt.data_entry_id = t1.data_entry_id;

UPDATE t2 
SET data_entry_cost
  = ( ( SELECT SUM(data_exit_entry_quantity * data_entry_cost)
	FROM 
        v1 AS query 
        WHERE data_entry_exit_id = t2.data_entry_id
      )
    );

UPDATE t2 
SET data_entry_cost
  = ( ( SELECT SUM(data_exit_entry_quantity * data_entry_cost)
	FROM 
        ( SELECT data_entry_exit_id, data_exit_entry_quantity, data_entry_cost 
          FROM t1 INNER JOIN t2 as dt ON dt.data_entry_id = t1.data_entry_id) AS query 
        WHERE data_entry_exit_id = t2.data_entry_id
      )
    );

drop view v1;
<<<<<<< HEAD
drop table t1, t2; 
--echo # End of MariaDB 10.0 tests
=======
drop table t1, t2; 
>>>>>>> 43a50909
<|MERGE_RESOLUTION|>--- conflicted
+++ resolved
@@ -560,27 +560,6 @@
 DROP TABLE t1, t2;
 
 --echo #
-<<<<<<< HEAD
---echo # MDEV-4410: update does not want to use a covering index, but select uses it.
---echo #
-create table t2(a int);
-insert into t2 values (0),(1),(2),(3),(4),(5),(6),(7),(8),(9);
-
-create table t1 (key1 int, col1 int, key(key1));
-insert into t1
-select A.a + 10 * B.a + 100 * C.a, 1234 from t2 A, t2 B, t2 C;
-
---echo # This must not have "Using filesort":
-explain 
-update t1 set key1=key1+1 where key1 between 10 and 110 order by key1 limit 2;
-
-flush status;
-update t1 set key1=key1+1 where key1 between 10 and 110 order by key1 limit 2;
-# Handler_read_next should be 1 (due to LIMIT), not 100:
-show status like 'Handler_read%';
-
-drop table t1, t2;
-=======
 --echo # MDEV-8938: Server Crash on Update with joins
 --echo #
 
@@ -611,7 +590,6 @@
 WHERE value is null ;
 
 drop table t1,t2;
->>>>>>> 43a50909
 
 --echo #
 --echo #MDEV-8701: Crash on derived query
@@ -653,9 +631,26 @@
     );
 
 drop view v1;
-<<<<<<< HEAD
 drop table t1, t2; 
---echo # End of MariaDB 10.0 tests
-=======
-drop table t1, t2; 
->>>>>>> 43a50909
+--echo #
+--echo # MDEV-4410: update does not want to use a covering index, but select uses it.
+--echo #
+create table t2(a int);
+insert into t2 values (0),(1),(2),(3),(4),(5),(6),(7),(8),(9);
+
+create table t1 (key1 int, col1 int, key(key1));
+insert into t1
+select A.a + 10 * B.a + 100 * C.a, 1234 from t2 A, t2 B, t2 C;
+
+--echo # This must not have "Using filesort":
+explain 
+update t1 set key1=key1+1 where key1 between 10 and 110 order by key1 limit 2;
+
+flush status;
+update t1 set key1=key1+1 where key1 between 10 and 110 order by key1 limit 2;
+# Handler_read_next should be 1 (due to LIMIT), not 100:
+show status like 'Handler_read%';
+
+drop table t1, t2;
+
+--echo # End of MariaDB 10.0 tests