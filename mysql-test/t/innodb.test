--- conflicted
+++ resolved
@@ -891,6 +891,14 @@
 insert into t1 (a) select b from t2;
 insert into t2 (a) select b from t1;
 insert into t1 (a) select b from t2;
+insert into t2 (a) select b from t1;
+insert into t1 (a) select b from t2;
+insert into t2 (a) select b from t1;
+insert into t1 (a) select b from t2;
+insert into t2 (a) select b from t1;
+insert into t1 (a) select b from t2;
+insert into t2 (a) select b from t1;
+insert into t1 (a) select b from t2;
 select count(*) from t1;
 --replace_column 9 #
 explain select * from t1 where c between 1 and 2500;
@@ -1281,6 +1289,15 @@
 select * from t1 where x > -16;
 select count(*) from t1 where x = 18446744073709551601;
 drop table t1;
+
+
+# Test for testable InnoDB status variables. This test
+# uses previous ones(pages_created, rows_deleted, ...).
+show status like "Innodb_buffer_pool_pages_total";
+show status like "Innodb_page_size";
+show status like "Innodb_rows_deleted";
+show status like "Innodb_rows_inserted";
+show status like "Innodb_rows_updated";
 
 # Test for row locks InnoDB status variables.
 show status like "Innodb_row_lock_waits";
@@ -2177,7 +2194,6 @@
   where t2.a between t1.a - interval 2 day and t1.a + interval 2 day;
 drop table t1, t2;
 
-<<<<<<< HEAD
 create table t1 (id int not null, f_id int not null, f int not null,
 primary key(f_id, id)) engine=innodb;
 create table t2 (id int not null,s_id int not null,s varchar(200),
@@ -2431,7 +2447,7 @@
 # bug 18934, "InnoDB crashes when table uses column names like DB_ROW_ID"
 --error 1005
 CREATE TABLE t1 (DB_ROW_ID int) engine=innodb;
-=======
+
 #
 # Bug #17152: Wrong result with BINARY comparison on aliased column
 #
@@ -2464,5 +2480,4 @@
 SELECT DISTINCT p0.a FROM t2 p0 WHERE BINARY p0.b = 'customer_over';
 SELECT p0.a FROM t2 p0 WHERE BINARY p0.b = 'customer_over';
 
-drop table t2, t1;
->>>>>>> 94e55613
+drop table t2, t1;