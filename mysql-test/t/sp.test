--- conflicted
+++ resolved
@@ -23,15 +23,11 @@
 #
 --disable_warnings
 drop table if exists t1,t2,t3,t4;
-<<<<<<< HEAD
-drop function if exists f1;
-drop function if exists f2;
-=======
 drop view if exists v1;
 drop procedure if exists p1;
 drop procedure if exists p2;
 drop function if exists f1;
->>>>>>> 6ed4e3dd
+drop function if exists f2;
 --enable_warnings
 create table t1 (
 	id   char(16) not null default '',
@@ -7144,7 +7140,77 @@
 DROP TABLE t1;
 
 #
-<<<<<<< HEAD
+# Bug#29834: Accessing a view column by name in SP/PS causes a memory leak.
+#
+# This is leak test. Run with large number assigned to $execute_cnt,
+# $p1_cnt, $p2_cnt, @p1_p2_cnt, $f1_normal_cnt or $f1_prep_cnt variables.
+#
+
+let $execute_cnt= 2;
+let $p1_cnt= 2;
+let $p2_cnt= 2;
+SET @p1_p2_cnt= 2;
+let $f1_normal_cnt= 2;
+let $f1_prep_cnt= 2;
+
+CREATE TABLE t1 (c1 INT);
+CREATE VIEW v1 AS SELECT * FROM t1;
+
+PREPARE s1 FROM 'SELECT c1 FROM v1';
+while ($execute_cnt)
+{
+  EXECUTE s1;
+  dec $execute_cnt;
+}
+
+DELIMITER |;
+
+CREATE PROCEDURE p1(IN loops BIGINT(19) UNSIGNED)
+BEGIN
+  WHILE loops > 0 DO
+    SELECT c1 FROM v1;
+    SET loops = loops - 1;
+  END WHILE;
+END|
+
+CREATE PROCEDURE p2(IN loops BIGINT(19) UNSIGNED)
+BEGIN
+  WHILE loops > 0 DO
+    SELECT c1 FROM v1;
+    CALL p1(@p1_p2_cnt);
+    SET loops = loops - 1;
+  END WHILE;
+END|
+
+CREATE FUNCTION f1(loops INT UNSIGNED)
+  RETURNS INT
+BEGIN
+  DECLARE tmp INT;
+  WHILE loops > 0 DO
+    SELECT c1 INTO tmp FROM v1;
+    SET loops = loops - 1;
+  END WHILE;
+  RETURN loops;
+END|
+
+DELIMITER ;|
+
+eval CALL p1($p1_cnt);
+eval CALL p2($p2_cnt);
+
+eval SELECT f1($f1_normal_cnt);
+
+eval PREPARE s1 FROM 'SELECT f1($f1_prep_cnt)';
+EXECUTE s1;
+EXECUTE s1;
+
+DROP PROCEDURE p1;
+DROP PROCEDURE p2;
+DROP FUNCTION f1;
+DROP VIEW v1;
+DROP TABLE t1;
+
+#
 # Bug#28551 "The warning 'No database selected' is reported when calling
 # stored procedures"
 #
@@ -7210,76 +7276,6 @@
 DROP VIEW v1;
 DROP FUNCTION f1;
 DROP FUNCTION f2;
-=======
-# Bug#29834: Accessing a view column by name in SP/PS causes a memory leak.
-#
-# This is leak test. Run with large number assigned to $execute_cnt,
-# $p1_cnt, $p2_cnt, @p1_p2_cnt, $f1_normal_cnt or $f1_prep_cnt variables.
-#
-
-let $execute_cnt= 2;
-let $p1_cnt= 2;
-let $p2_cnt= 2;
-SET @p1_p2_cnt= 2;
-let $f1_normal_cnt= 2;
-let $f1_prep_cnt= 2;
-
-CREATE TABLE t1 (c1 INT);
-CREATE VIEW v1 AS SELECT * FROM t1;
-
-PREPARE s1 FROM 'SELECT c1 FROM v1';
-while ($execute_cnt)
-{
-  EXECUTE s1;
-  dec $execute_cnt;
-}
-
-DELIMITER |;
-
-CREATE PROCEDURE p1(IN loops BIGINT(19) UNSIGNED)
-BEGIN
-  WHILE loops > 0 DO
-    SELECT c1 FROM v1;
-    SET loops = loops - 1;
-  END WHILE;
-END|
-
-CREATE PROCEDURE p2(IN loops BIGINT(19) UNSIGNED)
-BEGIN
-  WHILE loops > 0 DO
-    SELECT c1 FROM v1;
-    CALL p1(@p1_p2_cnt);
-    SET loops = loops - 1;
-  END WHILE;
-END|
-
-CREATE FUNCTION f1(loops INT UNSIGNED)
-  RETURNS INT
-BEGIN
-  DECLARE tmp INT;
-  WHILE loops > 0 DO
-    SELECT c1 INTO tmp FROM v1;
-    SET loops = loops - 1;
-  END WHILE;
-  RETURN loops;
-END|
-
-DELIMITER ;|
-
-eval CALL p1($p1_cnt);
-eval CALL p2($p2_cnt);
-
-eval SELECT f1($f1_normal_cnt);
-
-eval PREPARE s1 FROM 'SELECT f1($f1_prep_cnt)';
-EXECUTE s1;
-EXECUTE s1;
-
-DROP PROCEDURE p1;
-DROP PROCEDURE p2;
-DROP FUNCTION f1;
-DROP VIEW v1;
->>>>>>> 6ed4e3dd
 DROP TABLE t1;
 
 --echo End of 5.0 tests