# ==== Purpose ====
#
# Test that slave behaves well in some conflict situations.  The
# following are tested:
#
# - The slave SQL thread sees an 'INSERT' of a row with a key that
#   already exists in the table;
#
# - The slave SQL thread sees a 'DELETE' of a row that does not
#   exist in the table.
#
# In statement-logging mode, the first conflict type causes the slave
# to stop with an error and the second conflict is ignored.
#
# In row-logging mode, the slave behavior depends the value of
# @@slave_exec_mode on the slave: if @@slave_exec_mode is IDEMPOTENT,
# the slave should ignore the conflicting statement and continue
# normally.  If @@slave_exec_mode is STRICT, the slave should stop
# with an error.
#
# This test was previously named rpl_stm_mystery22/rpl_row_mystery22.
#
#
# ==== Method ====
#
# Create a table on master and slave, insert a row on slave, and
# insert the same row on master.
#
# Create a table on master and slave, insert a row on master with
# binlogging turned off, and remove the row on master with binlogging
# turned on.
#
#
# ==== Related bugs ====
#
# BUG#31552: Replication breaks when deleting rows from out-of-sync table without PK
# BUG#31609: Not all RBR slave errors reported as errors
#
# Bug in this test case:
# BUG#37718: rpl.rpl_stm_mystery22 fails sporadically on pushbuild
#
#
# ==== Usage ====
#
# This file assumes the following:
#
# - The test language variable $slave_is_idempotent is set to 1 if the
#   slave is expected to stop on duplicate key errors (i.e., if the
#   binlog is in statement mode or
#   @@global.slave_exec_mode=STRICT). It is set to 0 otherwise.
#
# - Replication has been initialized by include/master-slave.inc
#
# - The test adds a suppression for the following warning:
#    Slave: Can't find record in 't1' Error_code: 1032


--echo ==== Initialize ====

--echo [on master]
connection master;
CREATE TABLE t1(a INT PRIMARY KEY);
--echo [on slave]
sync_slave_with_master;


--echo ==== Test: SQL thread sees 'INSERT' of existing key ====

--echo ---- Prepare slave so that it will get duplicate key error ----
# This row will be in the way of the row inserted by master.
INSERT INTO t1 VALUES (1);

--echo ---- Insert rows on master ----
--echo [on master]
connection master;
# Insert the same row on master
INSERT INTO t1 VALUES (1);
save_master_pos;
SELECT * FROM t1;

--echo [on slave]
connection slave;

# If we are statement-logging or if slave_exec_mode=STRICT, we now
# expect to see an error on the slave.  Otherwise (i.e., we are
# row-logging and slave_exec_mode=IDEMPOTENT), we expect that the
# duplicate row is ignored by the slave and replication continues.
if (`SELECT @@global.binlog_format != 'ROW' OR @@global.slave_exec_mode = 'STRICT'`) {
  --echo ---- Wait until slave stops with an error ----
  # Wait until the slave tries to run the query, fails with duplicate
  # key error, and stops the SQL thread.
  let $slave_sql_errno= 1062; # ER_DUP_ENTRY
  source include/wait_for_slave_sql_error.inc;
<<<<<<< HEAD

  --let $err= query_get_value("SHOW SLAVE STATUS", Last_SQL_Error, 1)
  --replace_regex /end_log_pos [0-9]+/end_log_pos END_LOG_POS/
  --disable_query_log
  --eval SELECT "$err" as 'Last_SQL_Error (expected "duplicate key" error)'
  --enable_query_log

=======
  let $err= query_get_value("SHOW SLAVE STATUS", Last_SQL_Error, 1);
  --echo Last_SQL_Error = $err (expected "duplicate key" error)
  call mtr.add_suppression("Slave SQL.*Duplicate entry .1. for key .PRIMARY.* Error_code: 1062");
>>>>>>> 413ba4c5
  SELECT * FROM t1;

  --echo ---- Resolve the conflict on the slave and restart SQL thread ----
  DELETE FROM t1 WHERE a = 1;
  START SLAVE SQL_THREAD;
  source include/wait_for_slave_sql_to_start.inc;
}

--echo ---- Sync slave and verify that there is no error ----
sync_with_master;
let $err= query_get_value("SHOW SLAVE STATUS", Last_SQL_Error, 1);
--echo Last_SQL_Error = '$err' (expected no error)
SELECT * FROM t1;


--echo ==== Test: SQL thread sees 'DELETE' of non-existing row ====

--echo ---- On master, insert two rows, the second with binlogging off ----
--echo [on master]
connection master;
DELETE FROM t1;
INSERT INTO t1 VALUES (1);

--echo [on slave]
sync_slave_with_master;
DELETE FROM t1 WHERE a = 1;

--echo ---- On master, remove the row that does not exist on slave ----
--echo [on master]
connection master;
DELETE FROM t1 WHERE a = 1;
SELECT * FROM t1;
save_master_pos;

--echo [on slave]
connection slave;

# If we are row-logging and slave_exec_mode is STRICT, we now expect
# an error since the row to delete does not exist on slave.  Otherwise
# (i.e., either we are statement-logging or slave_exec_mode is
# IDEMPOTENT), the absence of the row to delete is ignored and
# replication continues.
if (`SELECT @@global.binlog_format = 'ROW' AND @@global.slave_exec_mode = 'STRICT'`) {
  --echo ---- Wait until slave stops with an error ----
  call mtr.add_suppression("Can.t find record in .t1., Error_code: 1032");
  let $slave_sql_errno= 1032; # ER_KEY_NOT_FOUND
  source include/wait_for_slave_sql_error.inc;

  --let $err= query_get_value("SHOW SLAVE STATUS", Last_SQL_Error, 1)
  --replace_regex /end_log_pos [0-9]+/end_log_pos END_LOG_POS/
  --disable_query_log
  --eval SELECT "$err" as 'Last_SQL_Error (expected "duplicate key" error)'
  --enable_query_log

  SELECT * FROM t1;

  --echo ---- Resolve the conflict on the slave and restart SQL thread ----
  INSERT INTO t1 VALUES (1);
  START SLAVE SQL_THREAD;
  source include/wait_for_slave_sql_to_start.inc;
}

--echo ---- Sync slave and verify that there is no error ----
# The slave should sync ok, and SHOW SLAVE STATUS should give no
# error.
sync_with_master;
let $err= query_get_value("SHOW SLAVE STATUS", Last_SQL_Error, 1);
--echo Last_SQL_Error = $err (expected no error)
SELECT * FROM t1;


--echo ==== Clean up ====

--echo [on master]
connection master;
DROP TABLE t1;

--echo [on slave]
--sync_slave_with_master<|MERGE_RESOLUTION|>--- conflicted
+++ resolved
@@ -91,19 +91,14 @@
   # key error, and stops the SQL thread.
   let $slave_sql_errno= 1062; # ER_DUP_ENTRY
   source include/wait_for_slave_sql_error.inc;
-<<<<<<< HEAD
 
   --let $err= query_get_value("SHOW SLAVE STATUS", Last_SQL_Error, 1)
   --replace_regex /end_log_pos [0-9]+/end_log_pos END_LOG_POS/
   --disable_query_log
   --eval SELECT "$err" as 'Last_SQL_Error (expected "duplicate key" error)'
   --enable_query_log
+  call mtr.add_suppression("Slave SQL.*Duplicate entry .1. for key .PRIMARY.* Error_code: 1062");
 
-=======
-  let $err= query_get_value("SHOW SLAVE STATUS", Last_SQL_Error, 1);
-  --echo Last_SQL_Error = $err (expected "duplicate key" error)
-  call mtr.add_suppression("Slave SQL.*Duplicate entry .1. for key .PRIMARY.* Error_code: 1062");
->>>>>>> 413ba4c5
   SELECT * FROM t1;
 
   --echo ---- Resolve the conflict on the slave and restart SQL thread ----
@@ -148,7 +143,7 @@
 # replication continues.
 if (`SELECT @@global.binlog_format = 'ROW' AND @@global.slave_exec_mode = 'STRICT'`) {
   --echo ---- Wait until slave stops with an error ----
-  call mtr.add_suppression("Can.t find record in .t1., Error_code: 1032");
+  call mtr.add_suppression("Slave SQL.*Can.t find record in .t1., Error_code: 1032");
   let $slave_sql_errno= 1032; # ER_KEY_NOT_FOUND
   source include/wait_for_slave_sql_error.inc;
 
