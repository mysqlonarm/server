--- conflicted
+++ resolved
@@ -528,7 +528,6 @@
 ALTER TABLE t1 ADD va INT AS (a) VIRTUAL;
 DROP TABLE t1;
 SET innodb_strict_mode = OFF;
-<<<<<<< HEAD
 CREATE TABLE t1 (a INT, b INT UNIQUE) ENGINE=InnoDB ROW_FORMAT=REDUNDANT;
 INSERT INTO t1 (a) VALUES (NULL), (NULL);
 ALTER TABLE t1 DROP a, ADD COLUMN a INT;
@@ -938,7 +937,6 @@
 CREATE TABLE t1 (a INT, b INT, PRIMARY KEY(a,b)) ENGINE=InnoDB ROW_FORMAT=REDUNDANT;
 ALTER TABLE t1 MODIFY b INT FIRST;
 DROP TABLE t1;
-=======
 CREATE TABLE t1 (a INT PRIMARY KEY) ENGINE=InnoDB ROW_FORMAT=REDUNDANT;
 INSERT INTO t1 SET a=42;
 SET GLOBAL innodb_file_format = barracuda;
@@ -962,7 +960,6 @@
 ALTER TABLE t1 MODIFY a INT DEFAULT NULL, ALGORITHM=INSTANT;
 DROP TABLE t1;
 SET GLOBAL innodb_file_format = @saved_format;
->>>>>>> 93a58277
 CREATE TABLE t1
 (id INT PRIMARY KEY, c2 INT UNIQUE,
 c3 POINT NOT NULL DEFAULT ST_GeomFromText('POINT(3 4)'),
@@ -1434,7 +1431,6 @@
 ALTER TABLE t1 ADD va INT AS (a) VIRTUAL;
 DROP TABLE t1;
 SET innodb_strict_mode = OFF;
-<<<<<<< HEAD
 CREATE TABLE t1 (a INT, b INT UNIQUE) ENGINE=InnoDB ROW_FORMAT=COMPACT;
 INSERT INTO t1 (a) VALUES (NULL), (NULL);
 ALTER TABLE t1 DROP a, ADD COLUMN a INT;
@@ -1844,7 +1840,6 @@
 CREATE TABLE t1 (a INT, b INT, PRIMARY KEY(a,b)) ENGINE=InnoDB ROW_FORMAT=COMPACT;
 ALTER TABLE t1 MODIFY b INT FIRST;
 DROP TABLE t1;
-=======
 CREATE TABLE t1 (a INT PRIMARY KEY) ENGINE=InnoDB ROW_FORMAT=COMPACT;
 INSERT INTO t1 SET a=42;
 SET GLOBAL innodb_file_format = barracuda;
@@ -1868,7 +1863,6 @@
 ALTER TABLE t1 MODIFY a INT DEFAULT NULL, ALGORITHM=INSTANT;
 DROP TABLE t1;
 SET GLOBAL innodb_file_format = @saved_format;
->>>>>>> 93a58277
 CREATE TABLE t1
 (id INT PRIMARY KEY, c2 INT UNIQUE,
 c3 POINT NOT NULL DEFAULT ST_GeomFromText('POINT(3 4)'),
@@ -2340,7 +2334,6 @@
 ALTER TABLE t1 ADD va INT AS (a) VIRTUAL;
 DROP TABLE t1;
 SET innodb_strict_mode = OFF;
-<<<<<<< HEAD
 CREATE TABLE t1 (a INT, b INT UNIQUE) ENGINE=InnoDB ROW_FORMAT=DYNAMIC;
 INSERT INTO t1 (a) VALUES (NULL), (NULL);
 ALTER TABLE t1 DROP a, ADD COLUMN a INT;
@@ -2750,7 +2743,6 @@
 CREATE TABLE t1 (a INT, b INT, PRIMARY KEY(a,b)) ENGINE=InnoDB ROW_FORMAT=DYNAMIC;
 ALTER TABLE t1 MODIFY b INT FIRST;
 DROP TABLE t1;
-=======
 CREATE TABLE t1 (a INT PRIMARY KEY) ENGINE=InnoDB ROW_FORMAT=DYNAMIC;
 INSERT INTO t1 SET a=42;
 SET GLOBAL innodb_file_format = barracuda;
@@ -2774,15 +2766,14 @@
 ALTER TABLE t1 MODIFY a INT DEFAULT NULL, ALGORITHM=INSTANT;
 DROP TABLE t1;
 SET GLOBAL innodb_file_format = @saved_format;
->>>>>>> 93a58277
 disconnect analyze;
 SELECT variable_value-@old_instant instants
 FROM information_schema.global_status
 WHERE variable_name = 'innodb_instant_alter_column';
 instants
-<<<<<<< HEAD
-199
+205
 SET GLOBAL innodb_purge_rseg_truncate_frequency= @saved_frequency;
+SET GLOBAL innodb_file_format = @saved_format;
 #
 # MDEV-18266: Changing an index comment unnecessarily rebuilds index
 #
@@ -2796,9 +2787,4 @@
   `b` int(11) DEFAULT NULL,
   KEY `i1` (`a`) COMMENT 'comment2'
 ) ENGINE=InnoDB DEFAULT CHARSET=latin1
-DROP TABLE t1;
-=======
-63
-SET GLOBAL innodb_purge_rseg_truncate_frequency= @saved_frequency;
-SET GLOBAL innodb_file_format = @saved_format;
->>>>>>> 93a58277
+DROP TABLE t1;