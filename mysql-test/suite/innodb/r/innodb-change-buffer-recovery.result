#
# Bug#69122 - INNODB DOESN'T REDO-LOG INSERT BUFFER MERGE
#             OPERATION IF IT IS DONE IN-PLACE
#
CREATE TABLE t1(
a INT AUTO_INCREMENT PRIMARY KEY,
b CHAR(1),
c INT,
INDEX(b))
ENGINE=InnoDB STATS_PERSISTENT=0;
<<<<<<< HEAD
SET GLOBAL innodb_change_buffering_debug = 1;
=======
>>>>>>> 4b05d60e
INSERT INTO t1 VALUES(0,'x',1);
INSERT INTO t1 SELECT 0,b,c FROM t1;
INSERT INTO t1 SELECT 0,b,c FROM t1;
INSERT INTO t1 SELECT 0,b,c FROM t1;
INSERT INTO t1 SELECT 0,b,c FROM t1;
INSERT INTO t1 SELECT 0,b,c FROM t1;
INSERT INTO t1 SELECT 0,b,c FROM t1;
INSERT INTO t1 SELECT 0,b,c FROM t1;
INSERT INTO t1 SELECT 0,b,c FROM t1;
INSERT INTO t1 SELECT 0,b,c FROM t1;
INSERT INTO t1 SELECT 0,b,c FROM t1;
INSERT INTO t1 SELECT 0,b,c FROM t1;
INSERT INTO t1 SELECT 0,b,c FROM t1;
INSERT INTO t1 SELECT 0,b,c FROM t1;
BEGIN;
SELECT b FROM t1 LIMIT 3;
b
x
x
x
connect  con1,localhost,root,,;
connection con1;
BEGIN;
DELETE FROM t1 WHERE a=1;
INSERT INTO t1 VALUES(1,'X',1);
SET DEBUG='+d,crash_after_log_ibuf_upd_inplace';
Warnings:
Warning	1287	'@@debug' is deprecated and will be removed in a future release. Please use '@@debug_dbug' instead
SELECT b FROM t1 LIMIT 3;
ERROR HY000: Lost connection to MySQL server during query
FOUND /Wrote log record for ibuf update in place operation/ in my_restart.err
CHECK TABLE t1;
Table	Op	Msg_type	Msg_text
test.t1	check	status	OK
DROP TABLE t1;<|MERGE_RESOLUTION|>--- conflicted
+++ resolved
@@ -8,10 +8,7 @@
 c INT,
 INDEX(b))
 ENGINE=InnoDB STATS_PERSISTENT=0;
-<<<<<<< HEAD
 SET GLOBAL innodb_change_buffering_debug = 1;
-=======
->>>>>>> 4b05d60e
 INSERT INTO t1 VALUES(0,'x',1);
 INSERT INTO t1 SELECT 0,b,c FROM t1;
 INSERT INTO t1 SELECT 0,b,c FROM t1;
@@ -33,15 +30,14 @@
 x
 x
 connect  con1,localhost,root,,;
-connection con1;
 BEGIN;
 DELETE FROM t1 WHERE a=1;
 INSERT INTO t1 VALUES(1,'X',1);
-SET DEBUG='+d,crash_after_log_ibuf_upd_inplace';
-Warnings:
-Warning	1287	'@@debug' is deprecated and will be removed in a future release. Please use '@@debug_dbug' instead
+SET DEBUG_DBUG='+d,crash_after_log_ibuf_upd_inplace';
 SELECT b FROM t1 LIMIT 3;
 ERROR HY000: Lost connection to MySQL server during query
+disconnect con1;
+connection default;
 FOUND /Wrote log record for ibuf update in place operation/ in my_restart.err
 CHECK TABLE t1;
 Table	Op	Msg_type	Msg_text
