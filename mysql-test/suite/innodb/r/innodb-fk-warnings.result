--- conflicted
+++ resolved
@@ -25,14 +25,9 @@
 ERROR HY000: Can't create table `test`.`t2` (errno: 150 "Foreign key constraint is incorrectly formed")
 show warnings;
 Level	Code	Message
-<<<<<<< HEAD
-Warning	150	Create  table '`test`.`t2`' with foreign key constraint failed. There is no index in the referenced table where the referenced columns appear as the first columns. Error close to  foreign key a (a) references t1(a)) engine=innodb.
+Warning	150	Create  table '`test`.`t2`' with foreign key constraint failed. There is no index in the referenced table where the referenced columns appear as the first columns near ' foreign key a (a) references t1(a)) engine=innodb'.
 Error	1005	Can't create table `test`.`t2` (errno: 150 "Foreign key constraint is incorrectly formed")
 Warning	1215	Cannot add foreign key constraint
-=======
-Warning	150	Create  table '`test`.`t2`' with foreign key constraint failed. There is no index in the referenced table where the referenced columns appear as the first columns near ' foreign key a (a) references t1(a)) engine=innodb'.
-Error	1005	Can't create table 'test.t2' (errno: 150)
->>>>>>> 43a50909
 drop table t1;
 create table t1(a int not null primary key, b int) engine=innodb;
 create table t2(a int, b int, constraint a foreign key a (a) references t1(a),
@@ -40,130 +35,78 @@
 ERROR HY000: Can't create table `test`.`t2` (errno: 150 "Foreign key constraint is incorrectly formed")
 show warnings;
 Level	Code	Message
-<<<<<<< HEAD
 Error	1005	Can't create table `test`.`t2` (errno: 150 "Foreign key constraint is incorrectly formed")
 Warning	1215	Cannot add foreign key constraint
-=======
-Warning	150	Create  table '`test`.`t2`' with foreign key constraint failed. There is no index in the referenced table where the referenced columns appear as the first columns near ' foreign key a (a) references t1(b)) engine=innodb'.
-Error	1005	Can't create table 'test.t2' (errno: 150)
->>>>>>> 43a50909
 create table t2(a int, b int, constraint a foreign key a (a) references t1(a)) engine=innodb;
 alter table t2 add constraint b foreign key (b) references t2(b);
 ERROR HY000: Can't create table `test`.`#sql-temporary` (errno: 150 "Foreign key constraint is incorrectly formed")
 show warnings;
 Level	Code	Message
-<<<<<<< HEAD
-Warning	150	Alter  table '`test`.`t2`' with foreign key constraint failed. There is no index in the referenced table where the referenced columns appear as the first columns. Error close to  foreign key (b) references t2(b).
+Warning	150	Alter  table '`test`.`t2`' with foreign key constraint failed. There is no index in the referenced table where the referenced columns appear as the first columns near ' foreign key (b) references t2(b)'.
 Error	1005	Can't create table `test`.`#sql-temporary` (errno: 150 "Foreign key constraint is incorrectly formed")
 Warning	1215	Cannot add foreign key constraint
-=======
-Warning	150	Alter  table '`test`.`t2`' with foreign key constraint failed. There is no index in the referenced table where the referenced columns appear as the first columns near ' foreign key (b) references t2(b)'.
-Error	1005	Can't create table '#sql-temporary' (errno: 150)
->>>>>>> 43a50909
 drop table t2, t1;
 create table t1 (f1 integer primary key) engine=innodb;
 alter table t1 add constraint c1 foreign key (f1) references t11(f1);
 ERROR HY000: Can't create table `test`.`#sql-temporary` (errno: 150 "Foreign key constraint is incorrectly formed")
 show warnings;
 Level	Code	Message
-<<<<<<< HEAD
-Warning	150	Alter  table `test`.`t1` with foreign key constraint failed. Referenced table `test`.`t11` not found in the data dictionary close to  foreign key (f1) references t11(f1).
+Warning	150	Alter  table `test`.`t1` with foreign key constraint failed. Referenced table `test`.`t11` not found in the data dictionary near ' foreign key (f1) references t11(f1)'.
 Error	1005	Can't create table `test`.`#sql-temporary` (errno: 150 "Foreign key constraint is incorrectly formed")
 Warning	1215	Cannot add foreign key constraint
-=======
-Warning	150	Alter  table `test`.`t1` with foreign key constraint failed. Referenced table `test`.`t11` not found in the data dictionary near ' foreign key (f1) references t11(f1)'.
-Error	1005	Can't create table '#sql-temporary' (errno: 150)
->>>>>>> 43a50909
 drop table t1;
 create temporary table t1(a int not null primary key, b int, key(b)) engine=innodb;
 create temporary table t2(a int, foreign key(a) references t1(a)) engine=innodb;
 ERROR HY000: Can't create table `test`.`t2` (errno: 150 "Foreign key constraint is incorrectly formed")
 show warnings;
 Level	Code	Message
-<<<<<<< HEAD
 Warning	150	Create  table `mysqld.1`.`t2` with foreign key constraint failed. Referenced table `mysqld.1`.`t1` not found in the data dictionary close to foreign key(a) references t1(a)) engine=innodb.
 Error	1005	Can't create table `test`.`t2` (errno: 150 "Foreign key constraint is incorrectly formed")
 Warning	1215	Cannot add foreign key constraint
-=======
-Warning	150	Create  table `mysqld.1`.`t2` with foreign key constraint failed. Referenced table `mysqld.1`.`t1` not found in the data dictionary near 'foreign key(a) references t1(a)) engine=innodb'.
-Error	1005	Can't create table 'test.t2' (errno: 150)
->>>>>>> 43a50909
 alter table t1 add foreign key(b) references t1(a);
 ERROR HY000: Can't create table `test`.`#sql-temporary` (errno: 150 "Foreign key constraint is incorrectly formed")
 show warnings;
 Level	Code	Message
-<<<<<<< HEAD
 Warning	150	Alter  table `mysqld.1`.`t1` with foreign key constraint failed. Referenced table `mysqld.1`.`t1` not found in the data dictionary close to foreign key(b) references t1(a).
 Error	1005	Can't create table `test`.`#sql-temporary` (errno: 150 "Foreign key constraint is incorrectly formed")
 Warning	1215	Cannot add foreign key constraint
-=======
-Warning	150	Alter  table `mysqld.1`.`t1` with foreign key constraint failed. Referenced table `mysqld.1`.`t1` not found in the data dictionary near 'foreign key(b) references t1(a)'.
-Error	1005	Can't create table '#sql-temporary' (errno: 150)
->>>>>>> 43a50909
 drop table t1;
 create table t1(a int not null primary key, b int, key(b)) engine=innodb;
 alter table t1 add foreign key(a,b) references t1(a);
 ERROR 42000: Incorrect foreign key definition for 'foreign key without name': Key reference and table reference don't match
 show warnings;
 Level	Code	Message
-<<<<<<< HEAD
 Error	1239	Incorrect foreign key definition for 'foreign key without name': Key reference and table reference don't match
-=======
-Warning	150	Alter  table `test`.`t1` with foreign key constraint failed. Parse error in 'foreign key(a,b) references t1(a)' near ')'.  Referencing column count 1 does not match referenced column count 2.
-
-Error	1005	Can't create table '#sql-temporary' (errno: 150)
->>>>>>> 43a50909
 drop table t1;
 create table t1(a int not null primary key, b int, key(b)) engine=innodb;
 alter table t1 add foreign key(a) references t1(a,b);
 ERROR 42000: Incorrect foreign key definition for 'foreign key without name': Key reference and table reference don't match
 show warnings;
 Level	Code	Message
-<<<<<<< HEAD
 Error	1239	Incorrect foreign key definition for 'foreign key without name': Key reference and table reference don't match
-=======
-Warning	150	Alter  table `test`.`t1` with foreign key constraint failed. Parse error in 'foreign key(a) references t1(a,b)' near ')'.  Referencing column count 2 does not match referenced column count 1.
-
-Error	1005	Can't create table '#sql-temporary' (errno: 150)
->>>>>>> 43a50909
 drop table t1;
 create table t1 (f1 integer not null primary key) engine=innodb;
 alter table t1 add constraint c1 foreign key (f1) references t1(f1) on update set null;
 ERROR HY000: Can't create table `test`.`#sql-temporary` (errno: 150 "Foreign key constraint is incorrectly formed")
 show warnings;
 Level	Code	Message
-<<<<<<< HEAD
-Warning	150	Alter  table `test`.`t1` with foreign key constraint failed. You have defined a SET NULL condition but column f1 is defined as NOT NULL in  foreign key (f1) references t1(f1) on update set null close to  on update set null.
+Warning	150	Alter  table `test`.`t1` with foreign key constraint failed. You have defined a SET NULL condition but column 'f1' is defined as NOT NULL in ' foreign key (f1) references t1(f1) on update set null' near ' on update set null'.
 Error	1005	Can't create table `test`.`#sql-temporary` (errno: 150 "Foreign key constraint is incorrectly formed")
 Warning	1215	Cannot add foreign key constraint
-=======
-Warning	150	Alter  table `test`.`t1` with foreign key constraint failed. You have defined a SET NULL condition but column 'f1' is defined as NOT NULL in ' foreign key (f1) references t1(f1) on update set null' near ' on update set null'.
-Error	1005	Can't create table '#sql-temporary' (errno: 150)
->>>>>>> 43a50909
 create table t2(a int not null, foreign key(a) references t1(f1) on delete set null) engine=innodb;
 ERROR HY000: Can't create table `test`.`t2` (errno: 150 "Foreign key constraint is incorrectly formed")
 show warnings;
 Level	Code	Message
-<<<<<<< HEAD
-Warning	150	Create  table `test`.`t2` with foreign key constraint failed. You have defined a SET NULL condition but column a is defined as NOT NULL in foreign key(a) references t1(f1) on delete set null) engine=innodb close to  on delete set null) engine=innodb.
+Warning	150	Create  table `test`.`t2` with foreign key constraint failed. You have defined a SET NULL condition but column 'a' is defined as NOT NULL in 'foreign key(a) references t1(f1) on delete set null) engine=innodb' near ' on delete set null) engine=innodb'.
 Error	1005	Can't create table `test`.`t2` (errno: 150 "Foreign key constraint is incorrectly formed")
 Warning	1215	Cannot add foreign key constraint
-=======
-Warning	150	Create  table `test`.`t2` with foreign key constraint failed. You have defined a SET NULL condition but column 'a' is defined as NOT NULL in 'foreign key(a) references t1(f1) on delete set null) engine=innodb' near ' on delete set null) engine=innodb'.
-Error	1005	Can't create table 'test.t2' (errno: 150)
->>>>>>> 43a50909
 drop table t1;
 create table t1 (id int not null primary key, f1 int, f2 int, key(f1)) engine=innodb;
 create table t2(a char(20), key(a), foreign key(a) references t1(f1)) engine=innodb;
 ERROR HY000: Can't create table `test`.`t2` (errno: 150 "Foreign key constraint is incorrectly formed")
 show warnings;
 Level	Code	Message
-<<<<<<< HEAD
-Warning	150	Create  table `test`.`t2` with foreign key constraint failed. Field type or character set for column a does not mach referenced column f1 close to foreign key(a) references t1(f1)) engine=innodb
+Warning	150	Create  table `test`.`t2` with foreign key constraint failed. Field type or character set for column 'a' does not mach referenced column 'f1' near 'foreign key(a) references t1(f1)) engine=innodb'.
 Error	1005	Can't create table `test`.`t2` (errno: 150 "Foreign key constraint is incorrectly formed")
 Warning	1215	Cannot add foreign key constraint
-=======
-Warning	150	Create  table `test`.`t2` with foreign key constraint failed. Field type or character set for column 'a' does not mach referenced column 'f1' near 'foreign key(a) references t1(f1)) engine=innodb'.
-Error	1005	Can't create table 'test.t2' (errno: 150)
->>>>>>> 43a50909
 drop table t1;