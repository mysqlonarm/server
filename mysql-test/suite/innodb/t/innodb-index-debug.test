--- conflicted
+++ resolved
@@ -1,13 +1,9 @@
 -- source include/have_debug.inc
 -- source include/have_innodb.inc
-<<<<<<< HEAD
 -- source include/count_sessions.inc
 -- source include/have_debug_sync.inc
 
 let $MYSQLD_DATADIR= `select @@datadir`;
-=======
--- source include/have_debug_sync.inc
->>>>>>> 461cf3e5
 
 #
 # Test for BUG# 12739098, check whether trx->error_status is reset on error.
@@ -108,7 +104,6 @@
 INSERT INTO t1 select NULL,'aaaa','bbbb' from t480;
 SET DEBUG_SYNC= 'now SIGNAL flushed';
 SET DEBUG_DBUG = @saved_debug_dbug;
-<<<<<<< HEAD
 connection con1;
 --echo /*con1 reap*/ ALTER TABLE t1 ADD COLUMN k4 int;
 --error ER_OUT_OF_RESOURCES
@@ -119,22 +114,6 @@
 show create table t1;
 drop table t1;
 drop table t480;
-SET DEBUG_SYNC='RESET';
---source include/wait_until_count_sessions.inc
-
---echo #
---echo #  BUG#21612714 ALTER TABLE SORTING SKIPPED WHEN CHANGE PK AND DROP
---echo #                LAST COLUMN OF OLD PK
---echo #
-
-SET DEBUG_DBUG = '+d,innodb_alter_table_pk_assert_no_sort';
-
---source suite/innodb/include/alter_table_pk_no_sort.inc
-
-SET DEBUG_DBUG = @saved_debug_dbug;
-=======
-drop table t1, t480;
-
 --echo #
 --echo # MDEV-12827 Assertion failure when reporting duplicate key error
 --echo # in online table rebuild
@@ -173,4 +152,17 @@
 --connection default
 SET DEBUG_SYNC='RESET';
 DROP TABLE t1;
->>>>>>> 461cf3e5
+
+SET DEBUG_SYNC='RESET';
+--source include/wait_until_count_sessions.inc
+
+--echo #
+--echo #  BUG#21612714 ALTER TABLE SORTING SKIPPED WHEN CHANGE PK AND DROP
+--echo #                LAST COLUMN OF OLD PK
+--echo #
+
+SET DEBUG_DBUG = '+d,innodb_alter_table_pk_assert_no_sort';
+
+--source suite/innodb/include/alter_table_pk_no_sort.inc
+
+SET DEBUG_DBUG = @saved_debug_dbug;