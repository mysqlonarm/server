--source include/innodb_page_size.inc

--echo #
--echo # MDEV-11369: Instant ADD COLUMN for InnoDB
--echo #

SET @saved_format = @@GLOBAL.innodb_file_format;
SET GLOBAL innodb_file_format = append;

call mtr.add_suppression("Cannot add field `.*` in table `test`.`.*` because after adding it, the row size is");

let $format= `SELECT CASE WHEN @@GLOBAL.innodb_page_size>16384
THEN 'DYNAMIC' ELSE 'COMPRESSED' END`;
CREATE TABLE t(a INT UNIQUE)ENGINE=InnoDB ROW_FORMAT=COMPACT;
eval ALTER TABLE t ADD e INT, ROW_FORMAT=$format;
INSERT INTO t SET a=1;
SET @old_instant=
(SELECT variable_value FROM information_schema.global_status
WHERE variable_name = 'innodb_instant_alter_column');
--enable_info
ALTER TABLE t ADD b INT NOT NULL, ALGORITHM=COPY;
ALTER TABLE t ADD c INT NOT NULL, FORCE;
--disable_info
SELECT variable_value-@old_instant instants
FROM information_schema.global_status
WHERE variable_name = 'innodb_instant_alter_column';
--enable_info
ALTER TABLE t ADD d INT NOT NULL;
--disable_info
SELECT * FROM t;
SHOW CREATE TABLE t;
SELECT variable_value-@old_instant instants
FROM information_schema.global_status
WHERE variable_name = 'innodb_instant_alter_column';
SELECT variable_value-@old_instant instants
FROM information_schema.global_status
WHERE variable_name = 'innodb_instant_alter_column';
DROP TABLE t;

connect analyze, localhost, root;
connection default;
SET timestamp = 42;
SET time_zone='+03:00';
SET @saved_frequency= @@GLOBAL.innodb_purge_rseg_truncate_frequency;
SET GLOBAL innodb_purge_rseg_truncate_frequency=1;

SET @old_instant=
(SELECT variable_value FROM information_schema.global_status
WHERE variable_name = 'innodb_instant_alter_column');

let $format= 3;
let $redundant_4k= `SELECT @@GLOBAL.innodb_page_size=4096`;
while ($format) {
let $engine= `SELECT CONCAT('ENGINE=InnoDB ROW_FORMAT=',CASE $format
WHEN 1 THEN 'DYNAMIC'
WHEN 2 THEN 'COMPACT'
ELSE 'REDUNDANT' END)`;

eval CREATE TABLE t1
(id INT PRIMARY KEY, c2 INT UNIQUE,
 c3 POINT NOT NULL DEFAULT ST_GeomFromText('POINT(3 4)'),
 SPATIAL INDEX(c3)) $engine;

INSERT INTO t1 (id, c2) values(1,1);
SELECT id,c2,ST_AsText(c3) c3 FROM t1;

--enable_info
ALTER TABLE t1 ADD COLUMN (
  d1 INT, d2 INT UNSIGNED DEFAULT 10, d3 VARCHAR(20) NOT NULL DEFAULT 'abcde',
  d4 TIMESTAMP NOT NULL DEFAULT current_timestamp());
ALTER TABLE t1 ADD INDEX(d3);
--disable_info

BEGIN;
UPDATE t1 SET d3='';
ROLLBACK;
SELECT id,c2,ST_AsText(c3) c3, d1, d2, d3, d4 FROM t1;
INSERT INTO t1 (id) VALUES(2),(3),(4),(5),(6);

--enable_info
ALTER TABLE t1 CHANGE d1 d1 INT DEFAULT 5, CHANGE d2 d2 INT DEFAULT 15,
CHANGE d3 d3 VARCHAR(20) NOT NULL DEFAULT 'fghij',
CHANGE d4 dfour TIMESTAMP NOT NULL DEFAULT now();
--disable_info

UPDATE t1 SET d3='foo' WHERE id = 2;
UPDATE t1 SET d3=DEFAULT WHERE id = 4;
INSERT INTO t1 SET id = 7;
SELECT id,c2,ST_AsText(c3) c3, d1, d2, d3, dfour FROM t1;
CHECK TABLE t1;

# add virtual columns
--enable_info
ALTER TABLE t1 ADD COLUMN e1 INT AS (id * 3);
ALTER TABLE t1 ADD COLUMN e2 VARCHAR(30) AS (d3);
ALTER TABLE t1 ADD COLUMN e3 INT AS (id * 2);

# instant alter
ALTER TABLE t1 CHANGE d3 d3 VARCHAR(20) NOT NULL DEFAULT 'foobar',
ADD COLUMN (d5 CHAR(20) DEFAULT 'hijkl', d6 INT DEFAULT -12345, d7 INT),
DROP INDEX d3;
--disable_info

INSERT INTO t1 SET id = 8;

# Updating a column by extending an existing record
UPDATE t1 SET d3 = 'yyyyy' WHERE id = 1;

# Updating an already materialized column
UPDATE t1 SET d3 = 'xxxxx' WHERE id = 2;

# transaction rollback
BEGIN;
UPDATE t1 SET d3 = 'xxxxx' WHERE id = 3;
SELECT id, c2, ST_AsText(c3) c3, d1, d2, d3, dfour, e1, e2, e3, d5, d6, d7 FROM t1 WHERE id = 3;
ROLLBACK;
SELECT id, c2, ST_AsText(c3) c3, d1, d2, d3, dfour, e1, e2, e3, d5, d6, d7 FROM t1 WHERE id = 3;

# NULL to NULL, no change
BEGIN;
UPDATE t1 SET d7 = NULL WHERE ID = 5;
ROLLBACK;
BEGIN;
UPDATE t1 SET d7 = NULL, d6 = 10 WHERE id = 5;
SELECT id, c2, ST_AsText(c3) c3, d1, d2, d3, dfour, e1, e2, e3, d5, d6, d7 FROM t1 WHERE id = 5;
ROLLBACK;
SELECT id, c2, ST_AsText(c3) c3, d1, d2, d3, dfour, e1, e2, e3, d5, d6, d7 FROM t1 WHERE id = 5;

# add virtual stored columns; not instant
--enable_info
ALTER TABLE t1 ADD COLUMN (f1 VARCHAR(20) AS (concat('x', e2)) STORED);

# instant add
ALTER TABLE t1 ADD COLUMN (d8 VARCHAR(20) DEFAULT 'omnopq');
--disable_info

SELECT id, c2, ST_AsText(c3) c3, d1, d2, d3, dfour, e1, e2, e3, d5, d6, d7, f1, d8 FROM t1;
SHOW CREATE TABLE t1;

--enable_info
ALTER TABLE t1
CHANGE c2 c2 INT DEFAULT 42,
CHANGE d1 d1 INT DEFAULT 1,
CHANGE d2 d2 INT DEFAULT 20,
CHANGE d3 d3 VARCHAR(20) NOT NULL DEFAULT 'boofar';
--disable_info
INSERT INTO t1 SET id=9;
--enable_info
ALTER TABLE t1 DROP c3;
--disable_info

SHOW CREATE TABLE t1;
SELECT * FROM t1;

eval CREATE TABLE t2
(id INT primary key, c1 VARCHAR(4000),
 p GEOMETRY NOT NULL DEFAULT ST_GeomFromText('LINESTRING(0 0,0 1,1 1)'),
 SPATIAL INDEX(p))
$engine;

BEGIN;
INSERT INTO t2 SET id=1, c1=REPEAT('a', 4000);
INSERT INTO t2 SET id=2, c1=REPEAT('a', 4000), p=ST_GeomFromText('POINT(1 1)');
COMMIT;

--enable_info
ALTER TABLE t2 ADD COLUMN d1 VARCHAR(2000) DEFAULT REPEAT('asdf',500);
--disable_info
SELECT id, c1, ST_AsText(p) p, d1 FROM t2;

# inplace update, rollback
BEGIN;
UPDATE t2 SET c1 = repeat(id, 4000);

connection analyze;
ANALYZE TABLE t2;
SELECT clust_index_size FROM INFORMATION_SCHEMA.INNODB_SYS_TABLESTATS
WHERE name = 'test/t2';
connection default;

ROLLBACK;
connection analyze;
ANALYZE TABLE t2;
SELECT clust_index_size FROM INFORMATION_SCHEMA.INNODB_SYS_TABLESTATS
WHERE name = 'test/t2';
connection default;

# non-inplace update. Rollback MUST NOT materialize off-page columns.
BEGIN;
UPDATE t2 SET d1 = repeat(id, 200);
connection analyze;
ANALYZE TABLE t2;
SELECT clust_index_size FROM INFORMATION_SCHEMA.INNODB_SYS_TABLESTATS
WHERE name = 'test/t2';
connection default;
ROLLBACK;
connection analyze;
ANALYZE TABLE t2;
SELECT clust_index_size FROM INFORMATION_SCHEMA.INNODB_SYS_TABLESTATS
WHERE name = 'test/t2';
connection default;

if ($redundant_4k)
{
--error ER_TOO_BIG_ROWSIZE
ALTER TABLE t2 DROP p;
SET innodb_strict_mode = OFF;
}
--enable_info
ALTER TABLE t2 DROP p;
--disable_info
if ($redundant_4k)
{
SET innodb_strict_mode = ON;
}
SELECT * FROM t2;

# datetime
eval CREATE TABLE t3
(id INT PRIMARY KEY, c2 INT UNSIGNED NOT NULL UNIQUE,
 c3 POLYGON NOT NULL DEFAULT ST_PolyFromText('POLYGON((1 1,2 2,3 3,1 1))'),
 SPATIAL INDEX(c3))
$engine;
INSERT INTO t3(id,c2) VALUES(1,1),(2,2),(3,3);
SELECT id, c2, ST_AsText(c3) c3 FROM t3;
--enable_info
ALTER TABLE t3 ADD COLUMN
(c4 DATETIME DEFAULT current_timestamp(),
 c5 TIMESTAMP NOT NULL DEFAULT current_timestamp(),
 c6 POINT);
SELECT id, c2, ST_AsText(c3) c3, c4, c5, c6 FROM t3;
ALTER TABLE t3 ADD COLUMN c7 TIME NOT NULL DEFAULT current_timestamp();
ALTER TABLE t3 ADD COLUMN c8 DATE NOT NULL DEFAULT current_timestamp();
--disable_info
SELECT id, c2, ST_AsText(c3) c3, c4, c5, c6, c7, c8 FROM t3;

--enable_info
ALTER TABLE t3 ADD COLUMN t TEXT CHARSET utf8
DEFAULT 'The quick brown fox jumps over the lazy dog';

if ($redundant_4k)
{
--error ER_TOO_BIG_ROWSIZE
ALTER TABLE t3 ADD COLUMN b BLOB NOT NULL;
SET innodb_strict_mode = OFF;
}
ALTER TABLE t3 ADD COLUMN b BLOB NOT NULL;
--error ER_NO_DEFAULT_FOR_FIELD
INSERT INTO t3 SET id=4;
INSERT INTO t3 SET id=4, c2=0, b=0xf09f98b1;

SET innodb_strict_mode = OFF;
ALTER TABLE t3 CHANGE t phrase TEXT DEFAULT 0xc3a4c3a448,
CHANGE b b BLOB NOT NULL DEFAULT 'binary line of business';
--disable_info
INSERT INTO t3 SET id=5, c2=9;
SELECT id, c2, ST_AsText(c3) c3, c4, c5, c6, c7, c8, phrase, b FROM t3;
--enable_info
ALTER TABLE t3 DROP c3, DROP c7;
--disable_info
SELECT * FROM t3;

eval CREATE TABLE t4
(id INT, foo INT DEFAULT 0, c1 VARCHAR(4000),
 p GEOMETRY NOT NULL DEFAULT ST_GeomFromText('LINESTRING(0 0,0 1,1 1)'),
 PRIMARY KEY(id,foo))
$engine;

INSERT INTO t4 (id,c1) VALUES (1, REPEAT('a', 4000)), (2, REPEAT('a', 4000));
ALTER TABLE t4 ADD COLUMN d1 INT;

BEGIN;
UPDATE t4 SET c1 = repeat('1', 4000), foo=1 WHERE id=1;
INSERT INTO t4 (id,c1) VALUES (1, REPEAT('a', 4000));
UPDATE t4 SET c1 = repeat('2', 4000), foo=1 WHERE id=2;
ROLLBACK;

BEGIN;
UPDATE t4 SET d1 = 1,foo=2 WHERE id=1;
INSERT INTO t4 (id,foo,c1) VALUES (1, 1, REPEAT('1', 4000));
COMMIT;

eval CREATE TABLE big
(id INT PRIMARY KEY, c1 VARCHAR(4000), c2 VARCHAR(4000), c3 VARCHAR(1000),
 p POINT NOT NULL DEFAULT ST_GeomFromText('POINT(0 0)'), SPATIAL INDEX(p))
$engine;
BEGIN;
INSERT INTO big
SET id=1, c1=REPEAT('a', 200), c2=REPEAT('b', 200), c3=REPEAT('c', 159);
SET @i:=1;
INSERT INTO big SELECT @i:=@i+1, c1, c2, c3, p FROM big;
INSERT INTO big SELECT @i:=@i+1, c1, c2, c3, p FROM big;
INSERT INTO big SELECT @i:=@i+1, c1, c2, c3, p FROM big;
INSERT INTO big SELECT @i:=@i+1, c1, c2, c3, p FROM big;
INSERT INTO big SELECT @i:=@i+1, c1, c2, c3, p FROM big;
COMMIT;
connection analyze;
ANALYZE TABLE big;
SELECT clust_index_size FROM INFORMATION_SCHEMA.INNODB_SYS_TABLESTATS
WHERE name = 'test/big';
connection default;
--enable_info
ALTER TABLE big ADD COLUMN
(d1 INT DEFAULT 0, d2 VARCHAR(20) DEFAULT 'abcde',
 d3 TIMESTAMP NOT NULL DEFAULT current_timestamp ON UPDATE current_timestamp);
--disable_info
CHECKSUM TABLE big;
BEGIN;
INSERT INTO big(id, c1, c2, c3) SELECT @i:=@i+1, c1, c2, c3 FROM big;
INSERT INTO big(id, c1, c2, c3) SELECT @i:=@i+1, c1, c2, c3 FROM big;
CHECKSUM TABLE big;
connection analyze;
ANALYZE TABLE big;
SELECT clust_index_size FROM INFORMATION_SCHEMA.INNODB_SYS_TABLESTATS
WHERE name = 'test/big';
connection default;
ROLLBACK;
CHECKSUM TABLE big;
connection analyze;
ANALYZE TABLE big;
SELECT clust_index_size FROM INFORMATION_SCHEMA.INNODB_SYS_TABLESTATS
WHERE name = 'test/big';
connection default;

--source include/wait_all_purged.inc
DROP TABLE t1,t2,t3,t4,big;

# MDEV-14837 Duplicate primary keys are allowed after ADD COLUMN / UPDATE
eval CREATE TABLE t1 (a VARCHAR(1) PRIMARY KEY) $engine;
INSERT INTO t1 SET a='a';
ALTER TABLE t1 ADD COLUMN b INT NOT NULL DEFAULT 0;
UPDATE t1 SET b = 1;
--error ER_DUP_ENTRY
INSERT INTO t1 SET a='a';
SELECT * FROM t1;
DROP TABLE t1;

# MDEV-16065 Assertion failed in btr_pcur_restore_position_func on UPDATE
eval CREATE TABLE t1 (a INT, b VARCHAR(8), PRIMARY KEY(b,a)) $engine;
INSERT INTO t1 VALUES (1,'foo');
ALTER TABLE t1 ADD COLUMN c INT;
UPDATE t1 SET c = 1;
UPDATE t1 SET c = 2;
DROP TABLE t1;

# MDEV-16830 Crash in ALTER TABLE DROP FOREIGN KEY
eval CREATE TABLE t1 (a INT PRIMARY KEY) $engine;
eval CREATE TABLE t2 (b INT PRIMARY KEY, FOREIGN KEY(b) REFERENCES t1(a))
$engine;
INSERT INTO t1 SET a=1;
INSERT INTO t2 SET b=1;
ALTER TABLE t2 ADD COLUMN a INT, DROP FOREIGN KEY t2_ibfk_1;
ALTER TABLE t2 ADD INDEX(a);
--error ER_ALTER_OPERATION_NOT_SUPPORTED_REASON
ALTER TABLE t1 ADD COLUMN b INT, ADD FOREIGN KEY(a) REFERENCES t2(a),
ALGORITHM=INSTANT;
SET foreign_key_checks=0;
ALTER TABLE t1 ADD COLUMN b INT, ADD FOREIGN KEY(a) REFERENCES t2(a),
ALGORITHM=INSTANT;
ALTER TABLE t2 ADD CONSTRAINT fk FOREIGN KEY(b) REFERENCES t1(a),
ALGORITHM=INSTANT;
SET foreign_key_checks=1;
ALTER TABLE t2 COMMENT 'domestic keys only', DROP FOREIGN KEY fk;
ALTER TABLE t1 DROP FOREIGN KEY t1_ibfk_1;
ALTER TABLE t1 ADD COLUMN big BLOB NOT NULL
DEFAULT REPEAT('a', @@GLOBAL.innodb_page_size * .75);
CHECK TABLE t2, t1;
DROP TABLE t2, t1;

#
# MDEV-17483 Insert on delete-marked record can wrongly inherit old values
# for instantly added column
#

eval CREATE TABLE t1 (a INT PRIMARY KEY) $engine;
INSERT INTO t1 SET a = 1;
ALTER TABLE t1 ADD COLUMN b TEXT;
BEGIN;
UPDATE t1 SET b = REPEAT('1', 32768);
UPDATE t1 SET a = 2;
INSERT INTO t1 SET a = 1;
SELECT a,LENGTH(b) FROM t1;
DELETE FROM t1;
COMMIT;
--source include/wait_all_purged.inc
DROP TABLE t1;

#
# MDEV-20066 Wrong value on instantly added column after DELETE and UPDATE
#

eval CREATE TABLE t1(a INT PRIMARY KEY) $engine;
INSERT INTO t1 VALUES (7);

ALTER TABLE t1 ADD COLUMN c INT NOT NULL DEFAULT 0;
ALTER TABLE t1 ADD INDEX (c);

BEGIN;
DELETE FROM t1;
INSERT INTO t1 VALUES (4,0),(7,77);
COMMIT;
BEGIN;
DELETE FROM t1 WHERE a=7;
UPDATE t1 SET a=7;
COMMIT;
SELECT * FROM t1 FORCE INDEX(PRIMARY);
SELECT * FROM t1 FORCE INDEX(c);
DELETE FROM t1;
CHECK TABLE t1;
DROP TABLE t1;

# MDEV-21172 Memory leak during ADD PRIMARY KEY

SET innodb_strict_mode = ON;
eval CREATE TABLE t1 (a INT, b VARCHAR(500), c TEXT, UNIQUE(a,b)) $engine;
ALTER TABLE t1 ADD d TEXT;
--error 0,ER_TOO_BIG_ROWSIZE
ALTER TABLE t1 ADD PRIMARY KEY (b,a);
# Exploit MDEV-17468 to force the table definition to be reloaded
ALTER TABLE t1 ADD va INT AS (a) VIRTUAL;
DROP TABLE t1;
SET innodb_strict_mode = OFF;

<<<<<<< HEAD
# MDEV-15562 Instant DROP/ADD/reorder columns

eval CREATE TABLE t1 (a INT, b INT UNIQUE) $engine;
INSERT INTO t1 (a) VALUES (NULL), (NULL);
ALTER TABLE t1 DROP a, ADD COLUMN a INT;
DELETE FROM t1;
BEGIN;INSERT INTO t1 SET a=NULL;ROLLBACK;
DELETE FROM t1;
DROP TABLE t1;

eval CREATE TABLE t1 (a INT PRIMARY KEY, t VARCHAR(33101) NOT NULL) $engine;
INSERT INTO t1 VALUES(347,'');
ALTER TABLE t1 DROP COLUMN t, ALGORITHM=INSTANT;
SELECT * FROM t1;
DROP TABLE t1;

eval CREATE TABLE t1 (a INT) $engine;
INSERT INTO t1() VALUES();
ALTER TABLE t1 ADD COLUMN b INT FIRST, ADD COLUMN c INT AFTER b;
SELECT * FROM t1;
DROP TABLE t1;

eval CREATE TABLE t1 (t TEXT) $engine;
SET @t=REPEAT('x',@@innodb_page_size / 2);
INSERT INTO t1 VALUES (@t),(@t),(@t),(@t),(@t),(@t),(NULL),(@t),(@t),(@t),(@t);
ALTER TABLE t1 ADD COLUMN a INT FIRST;
UPDATE t1 SET a = 0;
DROP TABLE t1;

eval CREATE TABLE t1 (t TEXT) $engine;
INSERT INTO t1 SET t = @x;
ALTER TABLE t1 DROP COLUMN t, ADD COLUMN i INT NOT NULL DEFAULT 1;
ALTER TABLE t1 ADD COLUMN t TEXT;
SELECT * FROM t1;
DROP TABLE t1;

#
# MDEV-17735 Assertion failure in row_parse_int() on first ADD/DROP COLUMN
# when an AUTO_INCREMENT column is not in PRIMARY KEY
#
eval CREATE TABLE t1 (a INT AUTO_INCREMENT, b INT, KEY(a)) $engine;
INSERT INTO t1 SET a=NULL;
ALTER TABLE t1 DROP COLUMN b;
ALTER TABLE t1 ADD COLUMN c INT NOT NULL DEFAULT 42;
INSERT INTO t1 SET a=NULL;
UPDATE t1 SET a=a+2;
SELECT * FROM t1;
DROP TABLE t1;

eval CREATE TABLE t1 (i INT) $engine;
INSERT INTO t1 SET i=1;
ALTER TABLE t1 ADD COLUMN b BIT FIRST;
ALTER TABLE t1 ADD COLUMN v INT AS (i) VIRTUAL;
SELECT * FROM t1;
DROP TABLE t1;

# MDEV-17721 Corrupted data dictionary after instant DROP COLUMN
eval CREATE TABLE t1 (ts TIMESTAMP) $engine;
ALTER TABLE t1 ADD COLUMN f VARCHAR(8), ADD COLUMN dt DATETIME;
ALTER TABLE t1 ADD COLUMN b BIT, DROP COLUMN f, ADD COLUMN t TIME FIRST;
ALTER TABLE t1 ADD COLUMN ts2 TIMESTAMP;
DROP TABLE t1;

eval CREATE TABLE t1 (f1 INT, f2 INT, f3 INT) $engine;
INSERT INTO t1 VALUES (4,4,4);
ALTER TABLE t1 DROP f1, DROP f2, ADD f4 INT, ADD f5 INT;
DELETE FROM t1;
ALTER TABLE t1 DROP COLUMN f4;
DROP TABLE t1;

eval CREATE TABLE t1 (f1 INT, f2 INT, f3 INT) $engine;
ALTER TABLE t1 DROP f2, ADD COLUMN f4 INT;
ALTER TABLE t1 DROP f4;
ALTER TABLE t1 DROP f1;
DROP TABLE t1;

# MDEV-17901 Crash after instant DROP COLUMN of AUTO_INCREMENT column
eval CREATE TABLE t1 (id INT NOT NULL AUTO_INCREMENT, f INT, KEY(id)) $engine;
ALTER TABLE t1 DROP COLUMN id;
INSERT INTO t1 () VALUES (),();
SELECT * FROM t1;
# Adding AUTO_INCREMENT column will always require rebuild.
ALTER TABLE t1 ADD COLUMN id INT NOT NULL AUTO_INCREMENT FIRST, ADD KEY(id);
SELECT * FROM t1;
DROP TABLE t1;

# MDEV-18149 Crash after DROP COLUMN of AUTO_INCREMENT column on nonempty table
eval CREATE TABLE t1 (id INT NOT NULL AUTO_INCREMENT, f INT, KEY(id)) $engine;
INSERT INTO t1 SET f=NULL;
ALTER TABLE t1 DROP COLUMN id;
INSERT INTO t1 SET f=NULL;
SELECT * FROM t1;
DROP TABLE t1;

# MDEV-18076/MDEV-18077 Crash on AUTO_INCREMENT column after instant DROP
eval CREATE TABLE t1(f INT, k INT NOT NULL AUTO_INCREMENT, KEY(k)) $engine;
ALTER TABLE t1 DROP COLUMN f;
INSERT INTO t1 VALUES (1);
DROP TABLE t1;

eval CREATE TABLE t1(pk INT PRIMARY KEY, f INT, k INT AUTO_INCREMENT, KEY(k))
$engine;
ALTER TABLE t1 DROP COLUMN f;
INSERT INTO t1 (pk) VALUES (1);
DROP TABLE t1;

# MDEV-17763 Assertion `len == 20U' failed in rec_convert_dtuple_to_rec_comp
# upon DROP COLUMN
eval CREATE TABLE t1 (
 pk INT PRIMARY KEY,
 f1 INT,
 f2 CHAR(255),
 f3 BIGINT,
 f4 INT,
 f5 CHAR(255),
 f6 CHAR(255),
 f7 CHAR(255) NOT NULL,
 f8 INT,
 f9 CHAR(10)
) $engine;

INSERT INTO t1 VALUES
  (1, 1, 'a', 1, 1, 'a', 'a', 'a', 1, 'a'),
  (2, 2, 'b', 2, 2, 'b', 'b', 'b', 2, 'b'),
  (3, 3, 'c', 3, 3, 'c', 'c', 'c', 3, 'c'),
  (4, 4, 'd', 4, 4, 'd', 'd', 'd', 4, 'd'),
  (5, 5, 'e', 5, 5, 'e', 'e', 'e', 5, 'e'),
  (6, 6, 'f', 6, 6, 'f', 'f', 'f', 6, 'f'),
  (7, 7, 'g', 7, 7, 'g', 'g', 'g', 7, 'g'),
  (8, 8, 'h', 8, 8, 'h', 'h', 'h', 8, 'h'),
  (9, 9, 'i', 9, 9, 'i', 'i', 'i', 9, 'i'),
  (10, 0, 'j', 0, 0, 'j', 'j', 'j', 0, 'j'),
  (11, 1, 'k', 1, 1, 'k', 'k', 'k', 1, 'k'),
  (12, 2, 'l', 2, 2, 'l', 'l', 'l', 2, 'l'),
  (13, 3, 'm', 3, 3, 'm', 'm', 'm', 3, 'm'),
  (14, 4, 'n', 4, 4, 'n', 'n', 'n', 4, 'n'),
  (15, 5, 'o', 5, 5, 'o', 'o', 'o', 5, 'o');

DELETE FROM t1 WHERE pk=1;
--source include/wait_all_purged.inc
INSERT INTO t1 VALUES
  (1, 1, 'a', 1, 1, 'a', 'a', 'a', 1, 'a');
ALTER TABLE t1 DROP COLUMN f1;
DROP TABLE t1;

# MDEV-17820 Assertion failures on DROP COLUMN
eval CREATE TABLE t1 (
  pk INT PRIMARY KEY,
  f1 INT, f2 CHAR(32) NOT NULL,
  f3 INT NOT NULL, f4 INT NOT NULL, f5 INT, f6 CHAR(32) NOT NULL,
  f7 CHAR(32), f8 CHAR(32)
) $engine;

INSERT INTO t1 VALUES
  (1,9,'',2,88,88,'','',''),(2,48,'',8,68,92,'','',''),
  (3,41,'',56,84,37,'','',''),(4,NULL,'',6,6,NULL,'','',''),
  (5,52,'',37,44,20,'','',''),(6,44,'',53,4,NULL,'','',''),
  (7,24,'',54,8,54,'','',''),(8,80,'',3,52,20,'','',''),
  (9,71,'',34,32,NULL,'','',''),(10,14,'',6,64,88,'','',''),
  (11,48,'',8,25,42,'','',''),(12,16,'',8,7,NULL,'','',''),
  (13,NULL,'',22,0,95,'','',''),(14,4,'',72,48,NULL,'','',''),
  (15,4,'',5,64,2,'','',''),(16,NULL,'',9,40,30,'','',''),
  (17,92,'',48,2,NULL,'','',''),(18,36,'',48,51,7,'','',''),
  (19,NULL,'',80,96,NULL,'','',''),(20,96,'',9,80,NULL,'','',''),
  (21,50,'',16,40,NULL,'','',''),(22,NULL,'',7,84,8,'','',''),
  (23,28,'',93,80,NULL,'','',''),(24,31,'',40,38,NULL,'','',''),
  (25,85,'',8,5,88,'','',''),(26,66,'',8,32,4,'','',''),
  (51,52,'',6,92,15,'','',''),(52,77,'',24,24,28,'','',''),
  (53,8,'',75,31,NULL,'','',''),(54,48,'',5,8,1,'','',''),
  (55,90,'',56,12,5,'','',''),(56,92,'',4,9,88,'','',''),
  (57,83,'',23,40,72,'','',''),(58,7,'',4,40,32,'','',''),
  (59,28,'',2,3,32,'','',''),(60,16,'',80,4,NULL,'','',''),
  (61,44,'',88,24,NULL,'','',''),(62,4,'',5,25,3,'','',''),
  (63,NULL,'',7,24,76,'','',''),(64,0,'',13,40,73,'','',''),
  (101,NULL,'',1,49,75,'','',''),(102,34,'',10,17,20,'','',''),
  (103,8,'',2,2,NULL,'','',''),(104,12,'',44,48,52,'','',''),
  (105,8,'',4,19,38,'','',''),(106,20,'',6,80,9,'','',''),
  (107,72,'',72,16,56,'','',''),(108,76,'',98,24,21,'','',''),
  (109,67,'',16,91,NULL,'','',''),(110,72,'',72,3,48,'','',''),
  (151,8,'',3,86,NULL,'','',''),(152,NULL,'',52,72,0,'','',''),
  (153,NULL,'',46,30,92,'','',''),(154,80,'',1,40,48,'','',''),
  (155,24,'',68,68,8,'','',''),(156,85,'',85,72,60,'','',''),
  (157,7,'',7,12,6,'','',''),(158,NULL,'',48,48,80,'','',''),
  (159,12,'',0,36,0,'','',''),(160,2,'',6,52,NULL,'','',''),
  (201,0,'',1,3,NULL,'','',''),(202,NULL,'',3,53,14,'','',''),
  (203,84,'',6,20,NULL,'','',''),(204,38,'',25,13,88,'','',''),
  (205,1,'',2,69,5,'','',''),(206,7,'',60,22,NULL,'','',''),
  (207,NULL,'',5,4,NULL,'','',''),(251,7,'',0,4,40,'','',''),
  (252,4,'',16,8,NULL,'','',''),(253,14,'',60,12,99,'','',''),
  (254,84,'',68,16,5,'','',''),(255,3,'',70,36,61,'','',''),
  (256,7,'',18,48,NULL,'','',''),(257,NULL,'',68,53,NULL,'','',''),
  (258,29,'',52,16,64,'','',''),(259,NULL,'',80,92,40,'','',''),
  (301,68,'',1,48,48,'','',''),(302,2,'',1,1,32,'','',''),
  (303,44,'',60,96,16,'','',''),(304,32,'',52,64,32,'','',''),
  (305,88,'',37,72,NULL,'','',''),(306,5,'',35,60,20,'','',''),
  (307,35,'',4,48,NULL,'','',''),(308,4,'',92,44,80,'','',''),
  (351,48,'',60,4,40,'','',''),(352,7,'',9,61,13,'','',''),
  (353,0,'',5,93,53,'','',''),(354,7,'',1,20,NULL,'','',''),
  (355,84,'',5,48,96,'','',''),(356,NULL,'',39,92,36,'','',''),
  (357,88,'',9,76,44,'','',''),(358,66,'',34,67,80,'','',''),
  (359,8,'',8,52,NULL,'','',''),(360,3,'',53,83,NULL,'','',''),
  (361,23,'',44,9,48,'','',''),(362,4,'',0,54,48,'','',''),
  (363,75,'',66,76,52,'','','');

ALTER TABLE t1 ADD COLUMN x VARCHAR(255) DEFAULT ' foobar ';
UPDATE t1 SET f1 = 0;
ALTER TABLE t1 DROP COLUMN x;
DROP TABLE t1;

eval CREATE TABLE t1 (f1 VARCHAR(1), f2 VARCHAR(2)) $engine;
ALTER TABLE t1 MODIFY f2 VARCHAR (8) FIRST;
DROP TABLE t1;

# MDEV-18035 Failing assertion on DELETE
eval CREATE TABLE t1 (a INT UNIQUE, b INT UNIQUE, PRIMARY KEY(a,b)) $engine;
ALTER TABLE t1 DROP PRIMARY KEY;
ALTER TABLE t1 CHANGE COLUMN a a INT;
DELETE FROM t1 WHERE a = NULL OR a IS NULL;
DROP TABLE t1;

# MDEV-18048 Failing assertion on ALTER
eval CREATE TABLE t1 (a INT, b INT, c INT NOT NULL, d INT,
e INT, f INT, g INT, h INT, j INT) $engine;
ALTER TABLE t1 MODIFY COLUMN c INT, MODIFY COLUMN a INT AFTER b;
DROP TABLE t1;

# MDEV-18649 Failing assertion on ALTER for ROW_FORMAT=REDUNDANT
eval CREATE TABLE t1 (a INT NOT NULL, b INT NOT NULL) $engine;
INSERT INTO t1 VALUES (0,0);
ALTER TABLE t1 MODIFY a INT AFTER b;
# Exploit MDEV-17468 to force the table definition to be reloaded
ALTER TABLE t1 ADD COLUMN v INT AS (a) VIRTUAL;
ALTER TABLE t1 MODIFY b INT NOT NULL AFTER a;
DROP TABLE t1;

# MDEV-18033/MDEV-18034 Failing assertion on ALTER
eval CREATE TABLE t1 (a INT NOT NULL) $engine;
INSERT INTO t1 VALUES (1);
ALTER TABLE t1 ADD COLUMN b INT;
ALTER TABLE t1 MODIFY COLUMN a INT NULL;
DROP TABLE t1;

# MDEV-18160/MDEV-18162 Failing assertion on ALTER
eval CREATE TABLE t1 (a INT PRIMARY KEY, b INT, c INT) $engine;
INSERT INTO t1 SET a=1;
ALTER TABLE t1 DROP c;
ALTER TABLE t1 DROP b, ADD v INT AS (a);
DROP TABLE t1;

eval CREATE TABLE t1 (a INT PRIMARY KEY, b INT, c INT, d INT) $engine;
INSERT INTO t1 SET a=1;
ALTER TABLE t1 DROP c;
ALTER TABLE t1 DROP b, ADD v INT AS (a);
DROP TABLE t1;

# MDEV-18218 Assertion `0' failed in btr_page_reorganize_low upon DROP COLUMN
eval CREATE TABLE t1 (pk INT PRIMARY KEY, i INT, b BLOB NOT NULL) $engine;
INSERT INTO t1 VALUES (1,10,REPEAT('foobar',2000));
ALTER TABLE t1 DROP COLUMN b;
INSERT INTO t1 VALUES (2,20);
# this evicts and reloads the table definition until MDEV-17468 is fixed
ALTER TABLE t1 ADD COLUMN vpk INT AS (pk);
# this would load wrong metadata from the previous DROP COLUMN b, causing a crash
ALTER TABLE t1 DROP COLUMN i;
DROP TABLE t1;

# MDEV-18315 Assertion instant.fields[i].col->same_format(*fields[i].col)
# failed in dict_index_t::instant_add_field
eval CREATE TABLE t1 (a INT, b INT) $engine;
INSERT INTO t1 VALUES (1,1);
ALTER TABLE t1 ADD f DATE AFTER a;
ALTER TABLE t1 DROP b, DROP f;
DROP TABLE t1;

# MDEV-18316 Assertion is_added() failed in dict_col_t::instant_value
eval CREATE TABLE t1 (a INT, b INT) $engine;
INSERT INTO t1 VALUES (1,1);
ALTER TABLE t1 ADD COLUMN f INT AFTER a;
ALTER TABLE t1 DROP b, DROP f;
DROP TABLE t1;

# MDEV-18579 Assertion !ctx->online || num_fts_index == 0
eval CREATE TABLE t1(t TEXT NOT NULL, FULLTEXT(t)) $engine;
ALTER TABLE t1 MODIFY COLUMN t TEXT;
DROP TABLE t1;

# MDEV-18598 Assertions and wrong results after MDEV-15563 extending INT
eval CREATE TABLE t1 (f TINYINT, g SMALLINT UNSIGNED) $engine;
INSERT INTO t1 VALUES(127,6502),(-128,33101);
--enable_info
ALTER TABLE t1 MODIFY f SMALLINT DEFAULT 12345,
MODIFY g BIGINT UNSIGNED DEFAULT 1234567;
--disable_info
SELECT * FROM t1;
DROP TABLE t1;

eval CREATE TABLE t1 (f BIT(8)) $engine;
INSERT INTO t1 VALUES (b'10000000'),(b'00000001');
--enable_info
ALTER TABLE t1 MODIFY f BIT(16);
--disable_info
INSERT INTO t1 VALUES (b'1000000010101111'),(b'10000000');
SELECT HEX(f) FROM t1;
--error ER_WARN_DATA_OUT_OF_RANGE
ALTER TABLE t1 MODIFY f SMALLINT;
--enable_info
ALTER TABLE t1 MODIFY f SMALLINT UNSIGNED;
--disable_info
SELECT * FROM t1;
--error ER_DATA_TOO_LONG
ALTER TABLE t1 MODIFY f BIT;
--error ER_DATA_TOO_LONG
ALTER TABLE t1 MODIFY f BIT(15);
DELETE FROM t1 LIMIT 3;
--enable_info
ALTER TABLE t1 MODIFY f BIT(15);
ALTER TABLE t1 MODIFY f BIT(8);
--disable_info
SELECT HEX(f) FROM t1;
DROP TABLE t1;

eval CREATE TABLE t1 (b BIT NOT NULL) $engine DEFAULT CHARSET utf16;
INSERT INTO t1 SET b=b'1';
--enable_info
ALTER TABLE t1 CHANGE b c BIT NOT NULL;
--disable_info
SELECT HEX(c) FROM t1;
DROP TABLE t1;

eval CREATE TABLE t1 (c VARCHAR(10) NOT NULL DEFAULT 'scary') $engine;
INSERT INTO t1() VALUES();
--enable_info
ALTER TABLE t1 ADD f TINYINT NOT NULL DEFAULT -42;
ALTER TABLE t1 MODIFY f MEDIUMINT NOT NULL DEFAULT 64802,
MODIFY c VARCHAR(20) NOT NULL DEFAULT 'gory',
ADD d DATETIME;
--disable_info
INSERT INTO t1() VALUES();
INSERT INTO t1 (c,f,d) VALUES ('fury', -8388608, now());
SELECT * FROM t1;
DROP TABLE t1;

eval CREATE TABLE t1 (t TINYINT PRIMARY KEY, m MEDIUMINT UNIQUE) $engine;
SELECT table_id INTO @table_id1 FROM INFORMATION_SCHEMA.INNODB_SYS_TABLESTATS
WHERE name = 'test/t1';
INSERT INTO t1 VALUES (-42, -123456);
--enable_info
ALTER TABLE t1 CHANGE t s SMALLINT;
SELECT table_id INTO @table_id2 FROM INFORMATION_SCHEMA.INNODB_SYS_TABLESTATS
WHERE name = 'test/t1';
--error ER_ALTER_OPERATION_NOT_SUPPORTED_REASON
ALTER TABLE t1 CHANGE m i INT, ALGORITHM=INSTANT;
ALTER TABLE t1 CHANGE m i INT;
SELECT table_id INTO @table_id3 FROM INFORMATION_SCHEMA.INNODB_SYS_TABLESTATS
WHERE name = 'test/t1';
--disable_info
SELECT @table_id1 = @table_id2, @table_id2 = @table_id3;
INSERT IGNORE INTO t1 VALUES (0, -123456);
REPLACE INTO t1 VALUES(-42, 123456);
INSERT IGNORE INTO t1 VALUES(32768, 2147483648);
SELECT * FROM t1;
DROP TABLE t1;

eval CREATE TABLE t1 (a SERIAL, b INT, c TINYINT UNIQUE) $engine;
INSERT INTO t1 (c) VALUES(1),(2),(3);
--enable_info
ALTER TABLE t1 MODIFY c BIGINT;
--disable_info
UPDATE t1 SET b=1 WHERE c=2;
UPDATE t1 SET c=4 WHERE a=3;
UPDATE t1 SET b=2 WHERE c>3;
--error ER_DUP_ENTRY
UPDATE t1 SET c=c+1;
SELECT * FROM t1;
DROP TABLE t1;

# MDEV-18719 Assertion (c.prtype ^ o->prtype) & ... failed on ALTER TABLE
eval CREATE TABLE t1 (a INT PRIMARY KEY, b VARCHAR(1)) $engine;
INSERT INTO t1 VALUES(1,'a');
ALTER TABLE t1 MODIFY b VARCHAR(256), ADD COLUMN c INT;
INSERT INTO t1 VALUES(2,'bah',3);
SELECT * FROM t1;
DROP TABLE t1;

# MDEV-21088 Table cannot be loaded after instant ADD/DROP COLUMN
eval CREATE TABLE t1(a CHAR(5) CHARACTER SET utf8 PRIMARY KEY) $engine;
INSERT INTO t1 VALUES('barf');
ALTER TABLE t1 ADD b INT FIRST, ALGORITHM=INSTANT;
# this evicts and reloads the table definition until MDEV-17468 is fixed
ALTER TABLE t1 ADD vb INT AS (b);
SELECT * FROM t1;
DROP TABLE t1;

# MDEV-21148 Assertion failure index->n_core_fields + n_add >= index->n_fields
eval CREATE TABLE t1 (a INT, b TEXT, PRIMARY KEY(b(9))) $engine;
ALTER TABLE t1 ADD COLUMN c TEXT FIRST;
ALTER TABLE t1 ADD COLUMN d TEXT GENERATED ALWAYS AS (SUBSTR(b,1,499)) FIRST;
DROP TABLE t1;

eval CREATE TABLE t1(a CHAR(5), b INT, c CHAR(1), d CHAR(1), PRIMARY KEY(a,b))
DEFAULT CHARACTER SET utf8 $engine;
INSERT INTO t1 SET a='fubar',b=42;
ALTER TABLE t1 DROP c, DROP d, ALGORITHM=INSTANT;
# this evicts and reloads the table definition until MDEV-17468 is fixed
ALTER TABLE t1 ADD vb INT AS (b);
SELECT * FROM t1;
DROP TABLE t1;

eval CREATE TABLE t1 (a INT, b INT, PRIMARY KEY(a,b)) $engine;
ALTER TABLE t1 MODIFY b INT FIRST;
DROP TABLE t1;
=======
# MDEV-20950 innodb_file_format
eval CREATE TABLE t1 (a INT PRIMARY KEY) $engine;
INSERT INTO t1 SET a=42;
SET GLOBAL innodb_file_format = barracuda;
--error ER_ALTER_OPERATION_NOT_SUPPORTED_REASON
ALTER TABLE t1 ADD b TEXT, ALGORITHM=INSTANT;
SET GLOBAL innodb_file_format = strict_barracuda;
--error ER_ALTER_OPERATION_NOT_SUPPORTED_REASON
ALTER TABLE t1 ADD b TEXT, ALGORITHM=INSTANT;
SET GLOBAL innodb_file_format = strict_append;
ALTER TABLE t1 ADD b TEXT, ALGORITHM=INSTANT;
SET GLOBAL innodb_file_format = append;
ALTER TABLE t1 ADD c TEXT, ALGORITHM=INSTANT;
SET GLOBAL innodb_file_format = barracuda;
ALTER TABLE t1 MODIFY a INT DEFAULT 1, ALGORITHM=INSTANT;
SET GLOBAL innodb_file_format = strict_barracuda;
--error ER_ALTER_OPERATION_NOT_SUPPORTED_REASON
ALTER TABLE t1 MODIFY a INT DEFAULT 0, ALGORITHM=INSTANT;
--enable_info
ALTER TABLE t1 MODIFY a INT DEFAULT 0;
--disable_info
ALTER TABLE t1 MODIFY a INT DEFAULT NULL, ALGORITHM=INSTANT;
DROP TABLE t1;
SET GLOBAL innodb_file_format = @saved_format;
>>>>>>> 93a58277

dec $format;
let $redundant_4k= 0;
}
disconnect analyze;
SELECT variable_value-@old_instant instants
FROM information_schema.global_status
WHERE variable_name = 'innodb_instant_alter_column';
SET GLOBAL innodb_purge_rseg_truncate_frequency= @saved_frequency;
<<<<<<< HEAD

--echo #
--echo # MDEV-18266: Changing an index comment unnecessarily rebuilds index
--echo #

CREATE TABLE t1(a INT, b INT) ENGINE=INNODB;
CREATE INDEX i1 ON t1(a) COMMENT 'comment1';
ALTER TABLE t1 DROP INDEX i1, ADD INDEX i1(a) COMMENT 'comment2', ALGORITHM=INSTANT;
SHOW CREATE TABLE t1;
DROP TABLE t1;
=======
SET GLOBAL innodb_file_format = @saved_format;
>>>>>>> 93a58277
<|MERGE_RESOLUTION|>--- conflicted
+++ resolved
@@ -421,7 +421,6 @@
 DROP TABLE t1;
 SET innodb_strict_mode = OFF;
 
-<<<<<<< HEAD
 # MDEV-15562 Instant DROP/ADD/reorder columns
 
 eval CREATE TABLE t1 (a INT, b INT UNIQUE) $engine;
@@ -833,7 +832,7 @@
 eval CREATE TABLE t1 (a INT, b INT, PRIMARY KEY(a,b)) $engine;
 ALTER TABLE t1 MODIFY b INT FIRST;
 DROP TABLE t1;
-=======
+
 # MDEV-20950 innodb_file_format
 eval CREATE TABLE t1 (a INT PRIMARY KEY) $engine;
 INSERT INTO t1 SET a=42;
@@ -858,7 +857,6 @@
 ALTER TABLE t1 MODIFY a INT DEFAULT NULL, ALGORITHM=INSTANT;
 DROP TABLE t1;
 SET GLOBAL innodb_file_format = @saved_format;
->>>>>>> 93a58277
 
 dec $format;
 let $redundant_4k= 0;
@@ -868,7 +866,7 @@
 FROM information_schema.global_status
 WHERE variable_name = 'innodb_instant_alter_column';
 SET GLOBAL innodb_purge_rseg_truncate_frequency= @saved_frequency;
-<<<<<<< HEAD
+SET GLOBAL innodb_file_format = @saved_format;
 
 --echo #
 --echo # MDEV-18266: Changing an index comment unnecessarily rebuilds index
@@ -878,7 +876,4 @@
 CREATE INDEX i1 ON t1(a) COMMENT 'comment1';
 ALTER TABLE t1 DROP INDEX i1, ADD INDEX i1(a) COMMENT 'comment2', ALGORITHM=INSTANT;
 SHOW CREATE TABLE t1;
-DROP TABLE t1;
-=======
-SET GLOBAL innodb_file_format = @saved_format;
->>>>>>> 93a58277
+DROP TABLE t1;