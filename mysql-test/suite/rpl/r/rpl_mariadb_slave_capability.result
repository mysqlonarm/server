--- conflicted
+++ resolved
@@ -13,11 +13,7 @@
 SET SESSION binlog_annotate_row_events = ON;
 DELETE FROM t1;
 INSERT INTO t1 /* A comment just to make the annotate event sufficiently long that the dummy event will need to get padded with spaces so that we can test that this works */ VALUES(1);
-<<<<<<< HEAD
 include/show_binlog_events.inc
-=======
-show binlog events in 'master-bin.000002' from <binlog_start> limit 0, 10;
->>>>>>> 1d474979
 Log_name	Pos	Event_type	Server_id	End_log_pos	Info
 master-bin.000002	#	Gtid	#	#	BEGIN GTID #-#-#
 master-bin.000002	#	Annotate_rows	#	#	DELETE FROM t1
@@ -32,11 +28,7 @@
 SELECT * FROM t1;
 a
 1
-<<<<<<< HEAD
 include/show_events.inc
-=======
-show relaylog events in 'slave-relay-bin.000005' from <binlog_start> limit 0,10;
->>>>>>> 1d474979
 Log_name	Pos	Event_type	Server_id	End_log_pos	Info
 slave-relay-bin.000005	#	Query	#	#	BEGIN
 slave-relay-bin.000005	#	User var	#	#	@`!dummyvar`=NULL
@@ -53,11 +45,7 @@
 set @@global.binlog_checksum = CRC32;
 TRUNCATE t1;
 INSERT INTO t1 VALUES(2);
-<<<<<<< HEAD
 include/show_binlog_events.inc
-=======
-show binlog events in 'master-bin.000003' from <binlog_start> limit 0, 5;
->>>>>>> 1d474979
 Log_name	Pos	Event_type	Server_id	End_log_pos	Info
 master-bin.000003	#	Gtid	#	#	BEGIN GTID #-#-#
 master-bin.000003	#	Annotate_rows	#	#	INSERT INTO t1 VALUES(2)
@@ -67,11 +55,7 @@
 SELECT * FROM t1;
 a
 2
-<<<<<<< HEAD
 include/show_events.inc
-=======
-show relaylog events in 'slave-relay-bin.000007' from <binlog_start> limit 7,5;
->>>>>>> 1d474979
 Log_name	Pos	Event_type	Server_id	End_log_pos	Info
 slave-relay-bin.000007	#	Query	#	#	BEGIN
 slave-relay-bin.000007	#	Query	#	#	# Dummy ev
@@ -85,11 +69,7 @@
 include/start_slave.inc
 ALTER TABLE t1 ORDER BY a;
 UPDATE t1 SET a = 3;
-<<<<<<< HEAD
 include/show_binlog_events.inc
-=======
-show binlog events in 'master-bin.000003' from <binlog_start> limit 0, 5;
->>>>>>> 1d474979
 Log_name	Pos	Event_type	Server_id	End_log_pos	Info
 master-bin.000003	#	Gtid	#	#	BEGIN GTID #-#-#
 master-bin.000003	#	Annotate_rows	#	#	UPDATE t1 SET a = 3
@@ -99,11 +79,7 @@
 SELECT * FROM t1;
 a
 3
-<<<<<<< HEAD
 include/show_events.inc
-=======
-show relaylog events in 'slave-relay-bin.000008' from <binlog_start> limit 0,5;
->>>>>>> 1d474979
 Log_name	Pos	Event_type	Server_id	End_log_pos	Info
 slave-relay-bin.000008	#	Query	#	#	BEGIN
 slave-relay-bin.000008	#	Annotate_rows	#	#	UPDATE t1 SET a = 3
