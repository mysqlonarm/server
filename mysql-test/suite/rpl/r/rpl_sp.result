--- conflicted
+++ resolved
@@ -433,17 +433,10 @@
 master-bin.000001	#	Query	#	#	use `mysqltest1`; CREATE DEFINER=`root`@`localhost` PROCEDURE `foo3`()
     DETERMINISTIC
 insert into t1 values (15)
-<<<<<<< HEAD
-master-bin.000001	#	Query	#	#	use `mysqltest1`; grant CREATE ROUTINE, EXECUTE on mysqltest1.* to 'zedjzlcsjhd'@'127.0.0.1'
-master-bin.000001	#	Query	#	#	use `mysqltest1`; grant SELECT on mysqltest1.t1 to 'zedjzlcsjhd'@'127.0.0.1'
-master-bin.000001	#	Query	#	#	use `mysqltest1`; grant SELECT, INSERT on mysqltest1.t2 to 'zedjzlcsjhd'@'127.0.0.1'
+master-bin.000001	#	Query	#	#	use `mysqltest1`; grant CREATE ROUTINE, EXECUTE on mysqltest1.* to "zedjzlcsjhd"@127.0.0.1
+master-bin.000001	#	Query	#	#	use `mysqltest1`; grant SELECT on mysqltest1.t1 to "zedjzlcsjhd"@127.0.0.1
+master-bin.000001	#	Query	#	#	use `mysqltest1`; grant SELECT, INSERT on mysqltest1.t2 to "zedjzlcsjhd"@127.0.0.1
 master-bin.000001	#	Query	#	#	use `mysqltest1`; CREATE DEFINER=`zedjzlcsjhd`@`127.0.0.1` PROCEDURE `foo4`()
-=======
-master-bin.000001	#	Query	1	#	use `mysqltest1`; grant CREATE ROUTINE, EXECUTE on mysqltest1.* to "zedjzlcsjhd"@127.0.0.1
-master-bin.000001	#	Query	1	#	use `mysqltest1`; grant SELECT on mysqltest1.t1 to "zedjzlcsjhd"@127.0.0.1
-master-bin.000001	#	Query	1	#	use `mysqltest1`; grant SELECT, INSERT on mysqltest1.t2 to "zedjzlcsjhd"@127.0.0.1
-master-bin.000001	#	Query	1	#	use `mysqltest1`; CREATE DEFINER=`zedjzlcsjhd`@`127.0.0.1` PROCEDURE `foo4`()
->>>>>>> 59f1be1b
     DETERMINISTIC
 begin
 insert into t2 values(3);
@@ -514,21 +507,12 @@
 master-bin.000001	#	Query	#	#	use `mysqltest1`; CREATE DEFINER=`root`@`localhost` PROCEDURE `foo`()
     READS SQL DATA
 select * from t1
-<<<<<<< HEAD
 master-bin.000001	#	Query	#	#	use `mysqltest1`; drop procedure foo
 master-bin.000001	#	Query	#	#	use `mysqltest1`; drop function fn1
 master-bin.000001	#	Query	#	#	drop database mysqltest1
-master-bin.000001	#	Query	#	#	DROP USER 'zedjzlcsjhd'@'127.0.0.1'
+master-bin.000001	#	Query	#	#	drop user "zedjzlcsjhd"@127.0.0.1
 master-bin.000001	#	Query	#	#	use `test`; drop function if exists f1
 master-bin.000001	#	Query	#	#	use `test`; CREATE DEFINER=`root`@`localhost` FUNCTION `f1`() RETURNS int(11)
-=======
-master-bin.000001	#	Query	1	#	use `mysqltest1`; drop procedure foo
-master-bin.000001	#	Query	1	#	use `mysqltest1`; drop function fn1
-master-bin.000001	#	Query	1	#	drop database mysqltest1
-master-bin.000001	#	Query	1	#	drop user "zedjzlcsjhd"@127.0.0.1
-master-bin.000001	#	Query	1	#	use `test`; drop function if exists f1
-master-bin.000001	#	Query	1	#	use `test`; CREATE DEFINER=`root`@`localhost` FUNCTION `f1`() RETURNS int(11)
->>>>>>> 59f1be1b
     READS SQL DATA
 begin
 declare var integer;
