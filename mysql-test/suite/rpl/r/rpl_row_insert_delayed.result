<<<<<<< HEAD
stop slave;
drop table if exists t1,t2,t3,t4,t5,t6,t7,t8,t9;
reset master;
reset slave;
drop table if exists t1,t2,t3,t4,t5,t6,t7,t8,t9;
start slave;
=======
include/master-slave.inc
[connection master]
>>>>>>> 8e35f7a8
CREATE SCHEMA IF NOT EXISTS mysqlslap;
USE mysqlslap;
select @@global.binlog_format;
@@global.binlog_format
ROW
CREATE TABLE t1 (id INT primary key auto_increment, name VARCHAR(64)) ENGINE=MyISAM;
FLUSH TABLE t1;
SELECT COUNT(*) FROM t1;
COUNT(*)
5000
use mysqlslap;
SELECT COUNT(*) FROM t1;
COUNT(*)
5000
truncate table t1;
insert delayed into t1 values(10, "my name");
flush table t1;
insert delayed into t1 values(10, "is Bond"), (20, "James Bond");
flush table t1;
select * from t1;
id	name
10	my name
20	James Bond
select * from t1;
id	name
10	my name
20	James Bond
delete from t1 where id!=10;
insert delayed into t1 values(20, "is Bond"), (10, "James Bond");
flush table t1;
select * from t1;
id	name
10	my name
20	is Bond
select * from t1;
id	name
10	my name
20	is Bond
USE test;
DROP SCHEMA mysqlslap;
use test;
CREATE TABLE t1(a int, UNIQUE(a));
INSERT DELAYED IGNORE INTO t1 VALUES(1);
INSERT DELAYED IGNORE INTO t1 VALUES(1);
flush table t1;
select * from t1;
a
1
On slave
select * from t1;
a
1
drop table t1;
<<<<<<< HEAD
End of 5.0 tests
=======
End of 5.0 tests
include/rpl_end.inc
>>>>>>> 8e35f7a8
<|MERGE_RESOLUTION|>--- conflicted
+++ resolved
@@ -1,14 +1,5 @@
-<<<<<<< HEAD
-stop slave;
-drop table if exists t1,t2,t3,t4,t5,t6,t7,t8,t9;
-reset master;
-reset slave;
-drop table if exists t1,t2,t3,t4,t5,t6,t7,t8,t9;
-start slave;
-=======
 include/master-slave.inc
 [connection master]
->>>>>>> 8e35f7a8
 CREATE SCHEMA IF NOT EXISTS mysqlslap;
 USE mysqlslap;
 select @@global.binlog_format;
@@ -62,9 +53,5 @@
 a
 1
 drop table t1;
-<<<<<<< HEAD
 End of 5.0 tests
-=======
-End of 5.0 tests
-include/rpl_end.inc
->>>>>>> 8e35f7a8
+include/rpl_end.inc