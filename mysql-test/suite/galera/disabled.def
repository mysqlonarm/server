##############################################################################
#
#  List the test cases that are to be disabled temporarily.
#
#  Separate the test case name and the comment with ':'.
#
#    <testcasename> : MDEV-<xxxx> <comment>
#
#  Do not use any TAB characters for whitespace.
#
##############################################################################

GAL-419 : MDEV-13549 Galera test failures
GCF-1081 : MDEV-18283 Galera test failure on galera.GCF-1081
MW-328A : MDEV-17847 Galera test failure on MW-328[A|B|C]
MW-328B : MDEV-17847 Galera test failure on MW-328[A|B|C]
MW-328C : MDEV-17847 Galera test failure on MW-328[A|B|C]
MW-329 : wsrep_local_replays not stable
MW-336 : MDEV-13549 incorrect wait_condition for wsrep_slave_threads changes
MW-360 : needs rewrite to be MariaDB gtid compatible
MW-416 : MDEV-13549 Galera test failures
MW-44 : MDEV-15809 Test failure on galera.MW-44
galera_account_management : MariaDB 10.0 does not support ALTER USER
galera_as_master_gtid : Requires MySQL GTID
galera_as_master_gtid_change_master : Requires MySQL GTID
galera_as_slave_gtid_replicate_do_db_cc : Requires MySQL GTID
galera_as_slave_preordered : wsrep-preordered feature not merged to MariaDB
galera_as_slave_replication_bundle : MDEV-15785 OPTION_GTID_BEGIN is set in Gtid_log_event::do_apply_event()
galera_autoinc_sst_mariabackup : MDEV-18177 Galera test failure on galera_autoinc_sst_mariabackup
galera_bf_abort_group_commit : MDEV-18282 Galera test failure on galera.galera_bf_abort_group_commit
galera_binlog_rows_query_log_events: MariaDB does not support binlog_rows_query_log_events
galera_concurrent_ctas : MDEV-18180 Galera test failure on galera.galera_concurrent_ctas
galera_encrypt_tmp_files : Get error failed to enable encryption of temporary files
galera_flush :  MariaDB does not have global.thread_statistics
galera_gcache_recover_manytrx : MDEV-18834 Galera test failure
galera_gcs_fc_limit : MDEV-17061 Timeout in wait_condition.inc for PROCESSLIST
<<<<<<< HEAD
galera_ist_mariabackup : Leaves port open
galera_ist_progress: MDEV-15236 galera_ist_progress fails when trying to read transfer status
=======
galera_ist_mariabackup : MDEV-18829 test leaves port open
galera_ist_progress: MDEV-15236 fails when trying to read transfer status
>>>>>>> 814205f3
galera_kill_applier : race condition at the start of the test
galera_kill_ddl : MDEV-17108 Test failure on galera.galera_kill_ddl
galera_kill_largechanges : MDEV-18179 Galera test failure on galera.galera_kill_largechanges
galera_kill_nochanges : MDEV-18280 Galera test failure on galera_split_brain and galera_kill_nochanges
galera_many_tables_nopk : MDEV-18182 Galera test failure on galera.galera_many_tables_nopk
galera_migrate : MariaDB does not support START SLAVE USER
galera_pc_ignore_sb : MDEV-15811/MDEV-17357 Test failure
galera_split_brain : MDEV-18280 Galera test failure on galera_split_brain and galera_kill_nochanges
galera_ssl_upgrade : MDEV-13549 Galera test failures
galera_sst_mysqldump_with_key : MDEV-16890 Galera test failure
galera_var_node_address : MDEV-17151 Galera test failure
galera_var_notify_cmd : MDEV-13549 Galera test failures
galera_var_reject_queries : assertion in inline_mysql_socket_send
galera_var_retry_autocommit: MDEV-18181 Galera test failure on galera.galera_var_retry_autocommit
galera_wan : MDEV-17259: Test failure on galera.galera_wan
partition : MDEV-13549 regularly showing auto_increment mismatch
pxc-421: Lock timeout exceeded
query_cache : MDEV-18137: Galera test failure on query_cache<|MERGE_RESOLUTION|>--- conflicted
+++ resolved
@@ -34,13 +34,8 @@
 galera_flush :  MariaDB does not have global.thread_statistics
 galera_gcache_recover_manytrx : MDEV-18834 Galera test failure
 galera_gcs_fc_limit : MDEV-17061 Timeout in wait_condition.inc for PROCESSLIST
-<<<<<<< HEAD
-galera_ist_mariabackup : Leaves port open
-galera_ist_progress: MDEV-15236 galera_ist_progress fails when trying to read transfer status
-=======
 galera_ist_mariabackup : MDEV-18829 test leaves port open
 galera_ist_progress: MDEV-15236 fails when trying to read transfer status
->>>>>>> 814205f3
 galera_kill_applier : race condition at the start of the test
 galera_kill_ddl : MDEV-17108 Test failure on galera.galera_kill_ddl
 galera_kill_largechanges : MDEV-18179 Galera test failure on galera.galera_kill_largechanges
