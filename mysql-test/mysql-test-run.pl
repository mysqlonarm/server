--- conflicted
+++ resolved
@@ -963,28 +963,22 @@
     $exe_mysqlcheck=     mtr_exe_exists("$path_client_bindir/mysqlcheck");
     $exe_mysqldump=      mtr_exe_exists("$path_client_bindir/mysqldump");
     $exe_mysqlslap=      mtr_exe_exists("$path_client_bindir/mysqlslap");
-    $exe_mysqlimport=      mtr_exe_exists("$path_client_bindir/mysqlimport");
+    $exe_mysqlimport=    mtr_exe_exists("$path_client_bindir/mysqlimport");
     $exe_mysqlshow=      mtr_exe_exists("$path_client_bindir/mysqlshow");
     $exe_mysqlbinlog=    mtr_exe_exists("$path_client_bindir/mysqlbinlog");
     $exe_mysqladmin=     mtr_exe_exists("$path_client_bindir/mysqladmin");
     $exe_mysql=          mtr_exe_exists("$path_client_bindir/mysql");
     $exe_mysql_fix_system_tables=
       mtr_script_exists("$glob_basedir/scripts/mysql_fix_privilege_tables");
-<<<<<<< HEAD
     $path_ndb_tools_dir= mtr_path_exists("$glob_basedir/storage/ndb/tools");
     $exe_ndb_mgm=        "$glob_basedir/storage/ndb/src/mgmclient/ndb_mgm";
-=======
-    $exe_my_print_defaults=
-      mtr_exe_exists("$glob_basedir/extra/my_print_defaults");
-    $path_ndb_tools_dir= mtr_path_exists("$glob_basedir/ndb/tools");
-    $exe_ndb_mgm=        "$glob_basedir/ndb/src/mgmclient/ndb_mgm";
->>>>>>> 21620190
   }
   else
   {
     $path_client_bindir= mtr_path_exists("$glob_basedir/bin");
     $exe_mysqlcheck=     mtr_exe_exists("$path_client_bindir/mysqlcheck");
     $exe_mysqldump=      mtr_exe_exists("$path_client_bindir/mysqldump");
+    $exe_mysqlimport=    mtr_exe_exists("$path_client_bindir/mysqlimport");
     $exe_mysqlslap=      mtr_exe_exists("$path_client_bindir/mysqlslap");
     $exe_mysqlshow=      mtr_exe_exists("$path_client_bindir/mysqlshow");
     $exe_mysqlbinlog=    mtr_exe_exists("$path_client_bindir/mysqlbinlog");
