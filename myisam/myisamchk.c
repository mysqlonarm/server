--- conflicted
+++ resolved
@@ -219,11 +219,7 @@
   {"recover", 'r',
    "Can fix almost anything except unique keys that aren't unique.",
    0, 0, 0, GET_NO_ARG, NO_ARG, 0, 0, 0, 0, 0, 0},
-<<<<<<< HEAD
-  {"paraller-recover", 'p',
-=======
   {"parallel-recover", 'p',
->>>>>>> b09ab341
    "Same as '-r' but creates all the keys in parallel",
    0, 0, 0, GET_NO_ARG, NO_ARG, 0, 0, 0, 0, 0, 0},
   {"safe-recover", 'o',
