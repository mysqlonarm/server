--- conflicted
+++ resolved
@@ -1,8 +1,4 @@
-<<<<<<< HEAD
-# Copyright 2000-2008 MySQL AB, 2008-2010 Sun Microsystems, Inc.
-=======
 # Copyright (C) 2000-2008 MySQL AB, 2008-2010 Sun Microsystems, Inc.
->>>>>>> 71465af9
 # 
 # This program is free software; you can redistribute it and/or modify
 # it under the terms of the GNU General Public License as published by
@@ -892,7 +888,6 @@
   - Suffix like "-m2", "-rc" becomes part of version as "_m2", "_rc".
   - Release counts from 1, not 0.
 
-<<<<<<< HEAD
 * Mon Aug 24 2009 Jonathan Perkin <jperkin@sun.com>
 
 - Add conditionals for bundled zlib and innodb plugin
@@ -906,8 +901,6 @@
 
 - Update variable used for mysql-test suite location to match source.
 
-=======
->>>>>>> 71465af9
 * Fri Nov 07 2008 Joerg Bruehe <joerg@mysql.com>
 
 - Correct yesterday's fix, so that it also works for the last flag,
