--- conflicted
+++ resolved
@@ -37,28 +37,17 @@
 #ifdef __linux__
 #define PTR_SANE(p) ((p) && (char*)(p) >= heap_start && (char*)(p) <= heap_end)
 static char *heap_start;
-<<<<<<< HEAD
-
-#if(defined HAVE_BSS_START) && !(defined __linux__)
-=======
->>>>>>> 09ec8e2e
 extern char *__bss_start;
 #else
 #define PTR_SANE(p) (p)
 #endif /* __linux */
 
+#ifdef __linux__
+
 void my_init_stacktrace()
 {
-<<<<<<< HEAD
-#if(defined HAVE_BSS_START) && !(defined __linux__)
-=======
-#ifdef __linux__
->>>>>>> 09ec8e2e
   heap_start = (char*) &__bss_start;
-#endif /* __linux__ */
-}
-
-#ifdef __linux__
+}
 
 static void print_buffer(char *buffer, size_t count)
 {
