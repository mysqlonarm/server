# Copyright (c) 2009, 2012, Oracle and/or its affiliates.
# Copyright (c) 2011, 2017, MariaDB Corporation
# 
# This program is free software; you can redistribute it and/or modify
# it under the terms of the GNU General Public License as published by
# the Free Software Foundation; version 2 of the License.
#
# This program is distributed in the hope that it will be useful,
# but WITHOUT ANY WARRANTY; without even the implied warranty of
# MERCHANTABILITY or FITNESS FOR A PARTICULAR PURPOSE.  See the
# GNU General Public License for more details.
#
# You should have received a copy of the GNU General Public License
# along with this program; if not, write to the Free Software
# Foundation, Inc., 51 Franklin St, Fifth Floor, Boston, MA  02110-1301  USA

# We support different versions of SSL:
# - "bundled" uses source code in <source dir>/extra/yassl
# - "system"  (typically) uses headers/libraries in /usr/lib and /usr/lib64
# - a custom installation of openssl can be used like this
#     - cmake -DCMAKE_PREFIX_PATH=</path/to/custom/openssl> -DWITH_SSL="system"
#   or
#     - cmake -DWITH_SSL=</path/to/custom/openssl>
#
# The default value for WITH_SSL is "bundled"
# set in cmake/build_configurations/feature_set.cmake
#
# For custom build/install of openssl, see the accompanying README and
# INSTALL* files. When building with gcc, you must build the shared libraries
# (in addition to the static ones):
#   ./config --prefix=</path/to/custom/openssl> --shared; make; make install
# On some platforms (mac) you need to choose 32/64 bit architecture.
# Build/Install of openssl on windows is slightly different: you need to run
# perl and nmake. You might also need to
#   'set path=</path/to/custom/openssl>\bin;%PATH%
# in order to find the .dll files at runtime.

SET(WITH_SSL_DOC "bundled (use yassl)")
SET(WITH_SSL_DOC
  "${WITH_SSL_DOC}, yes (prefer os library if present, otherwise use bundled)")
SET(WITH_SSL_DOC
  "${WITH_SSL_DOC}, system (use os library)")
SET(WITH_SSL_DOC
  "${WITH_SSL_DOC}, </path/to/custom/installation>")

MACRO (CHANGE_SSL_SETTINGS string)
  SET(WITH_SSL ${string} CACHE STRING ${WITH_SSL_DOC} FORCE)
ENDMACRO()

MACRO (MYSQL_USE_BUNDLED_SSL)
  SET(INC_DIRS 
    ${CMAKE_SOURCE_DIR}/extra/yassl/include
    ${CMAKE_SOURCE_DIR}/extra/yassl/taocrypt/include
  )
  SET(SSL_LIBRARIES  yassl taocrypt)
  SET(SSL_INCLUDE_DIRS ${INC_DIRS})
  SET(SSL_INTERNAL_INCLUDE_DIRS ${CMAKE_SOURCE_DIR}/extra/yassl/taocrypt/mySTL)
  SET(SSL_DEFINES "-DHAVE_YASSL -DYASSL_PREFIX -DHAVE_OPENSSL -DMULTI_THREADED")
  SET(HAVE_ERR_remove_thread_state OFF CACHE INTERNAL "yassl doesn't have ERR_remove_thread_state")
  SET(HAVE_EncryptAes128Ctr OFF CACHE INTERNAL "yassl doesn't support AES-CTR")
  SET(HAVE_EncryptAes128Gcm OFF CACHE INTERNAL "yassl doesn't support AES-GCM")
  CHANGE_SSL_SETTINGS("bundled")
  ADD_SUBDIRECTORY(extra/yassl)
  ADD_SUBDIRECTORY(extra/yassl/taocrypt)
  GET_TARGET_PROPERTY(src yassl SOURCES)
  FOREACH(file ${src})
    SET(SSL_SOURCES ${SSL_SOURCES} ${CMAKE_SOURCE_DIR}/extra/yassl/${file})
  ENDFOREACH()
  GET_TARGET_PROPERTY(src taocrypt SOURCES)
  FOREACH(file ${src})
    SET(SSL_SOURCES ${SSL_SOURCES}
      ${CMAKE_SOURCE_DIR}/extra/yassl/taocrypt/${file})
  ENDFOREACH()
ENDMACRO()

# MYSQL_CHECK_SSL
#
# Provides the following configure options:
# WITH_SSL=[yes|bundled|system|<path/to/custom/installation>]
MACRO (MYSQL_CHECK_SSL)
  IF(NOT WITH_SSL)
   IF(WIN32)
     CHANGE_SSL_SETTINGS("bundled")
   ELSE()
     SET(WITH_SSL "yes")
   ENDIF()
  ENDIF()

  # See if WITH_SSL is of the form </path/to/custom/installation>
  FILE(GLOB WITH_SSL_HEADER ${WITH_SSL}/include/openssl/ssl.h)
  IF (WITH_SSL_HEADER)
    SET(WITH_SSL_PATH ${WITH_SSL} CACHE PATH "path to custom SSL installation")
  ENDIF()

  IF(WITH_SSL STREQUAL "bundled")
    MYSQL_USE_BUNDLED_SSL()
    # Reset some variables, in case we switch from /path/to/ssl to "bundled".
    IF (WITH_SSL_PATH)
      UNSET(WITH_SSL_PATH)
      UNSET(WITH_SSL_PATH CACHE)
    ENDIF()
    IF (OPENSSL_ROOT_DIR)
      UNSET(OPENSSL_ROOT_DIR)
      UNSET(OPENSSL_ROOT_DIR CACHE)
    ENDIF()
    IF (OPENSSL_INCLUDE_DIR)
      UNSET(OPENSSL_INCLUDE_DIR)
      UNSET(OPENSSL_INCLUDE_DIR CACHE)
    ENDIF()
    IF (WIN32 AND OPENSSL_APPLINK_C)
      UNSET(OPENSSL_APPLINK_C)
      UNSET(OPENSSL_APPLINK_C CACHE)
    ENDIF()
    IF (OPENSSL_LIBRARIES)
      UNSET(OPENSSL_LIBRARIES)
      UNSET(OPENSSL_LIBRARIES CACHE)
    ENDIF()
  ELSEIF(WITH_SSL STREQUAL "system" OR
         WITH_SSL STREQUAL "yes" OR
         WITH_SSL_PATH
         )
    # First search in WITH_SSL_PATH.
    FIND_PATH(OPENSSL_ROOT_DIR
      NAMES include/openssl/ssl.h
      NO_CMAKE_PATH
      NO_CMAKE_ENVIRONMENT_PATH
      HINTS ${WITH_SSL_PATH}
    )
    # Then search in standard places (if not found above).
    FIND_PATH(OPENSSL_ROOT_DIR
      NAMES include/openssl/ssl.h
    )

    FIND_PATH(OPENSSL_INCLUDE_DIR
      NAMES openssl/ssl.h
      HINTS ${OPENSSL_ROOT_DIR}/include
    )

    IF (WIN32)
      FIND_FILE(OPENSSL_APPLINK_C
        NAMES openssl/applink.c
        HINTS ${OPENSSL_ROOT_DIR}/include
      )
      MESSAGE(STATUS "OPENSSL_APPLINK_C ${OPENSSL_APPLINK_C}")
    ENDIF()

    # On mac this list is <.dylib;.so;.a>
    # We prefer static libraries, so we revert it here.
    IF (WITH_SSL_PATH)
      LIST(REVERSE CMAKE_FIND_LIBRARY_SUFFIXES)
    ENDIF()
    FIND_LIBRARY(OPENSSL_LIBRARIES
                 NAMES ssl ssleay32 ssleay32MD
                 HINTS ${OPENSSL_ROOT_DIR}/lib)
    FIND_LIBRARY(CRYPTO_LIBRARY
                 NAMES crypto libeay32
                 HINTS ${OPENSSL_ROOT_DIR}/lib)
    MARK_AS_ADVANCED(CRYPTO_LIBRARY OPENSSL_LIBRARIES OPENSSL_ROOT_DIR
      OPENSSL_INCLUDE_DIR)
    IF (WITH_SSL_PATH)
      LIST(REVERSE CMAKE_FIND_LIBRARY_SUFFIXES)
    ENDIF()

    INCLUDE(CheckSymbolExists)
    SET(CMAKE_REQUIRED_INCLUDES ${OPENSSL_INCLUDE_DIR})
    CHECK_SYMBOL_EXISTS(SHA512_DIGEST_LENGTH "openssl/sha.h" 
                        HAVE_SHA512_DIGEST_LENGTH)
    SET(CMAKE_REQUIRED_INCLUDES)
    IF(OPENSSL_INCLUDE_DIR AND OPENSSL_LIBRARIES   AND
       CRYPTO_LIBRARY AND HAVE_SHA512_DIGEST_LENGTH)
      # Verify version number. Version information looks like:
      #   #define OPENSSL_VERSION_NUMBER 0x1000103fL
      # Encoded as MNNFFPPS: major minor fix patch status
      FILE(STRINGS "${OPENSSL_INCLUDE_DIR}/openssl/opensslv.h"
        OPENSSL_VERSION_NUMBER
        REGEX "^#[\t ]*define[\t ]+OPENSSL_VERSION_NUMBER[\t ]+0x[0-9].*"
      )
      STRING(REGEX REPLACE
        "^.*OPENSSL_VERSION_NUMBER[\t ]+0x([0-9][0-9][0-9]).*$" "\\1"
        OPENSSL_MAJOR_VERSION "${OPENSSL_VERSION_NUMBER}"
      )
<<<<<<< HEAD
=======
      INCLUDE(CheckSymbolExists)
      SET(CMAKE_REQUIRED_INCLUDES ${OPENSSL_INCLUDE_DIR})
      CHECK_SYMBOL_EXISTS(SHA512_DIGEST_LENGTH "openssl/sha.h"
                          HAVE_SHA512_DIGEST_LENGTH)
      SET(OPENSSL_FOUND TRUE)
    ELSE()
      SET(OPENSSL_FOUND FALSE)
    ENDIF()

    IF(OPENSSL_FOUND AND OPENSSL_MAJOR_VERSION STRLESS "101" AND
       HAVE_SHA512_DIGEST_LENGTH)
      MESSAGE(STATUS "OPENSSL_INCLUDE_DIR = ${OPENSSL_INCLUDE_DIR}")
      MESSAGE(STATUS "OPENSSL_LIBRARIES = ${OPENSSL_LIBRARIES}")
      MESSAGE(STATUS "CRYPTO_LIBRARY = ${CRYPTO_LIBRARY}")
>>>>>>> 09e97299
      MESSAGE(STATUS "OPENSSL_MAJOR_VERSION = ${OPENSSL_MAJOR_VERSION}")

      SET(SSL_SOURCES "")
      SET(SSL_LIBRARIES ${OPENSSL_LIBRARIES} ${CRYPTO_LIBRARY})
      IF(CMAKE_SYSTEM_NAME MATCHES "SunOS")
        SET(SSL_LIBRARIES ${SSL_LIBRARIES} ${LIBSOCKET})
      ENDIF()
      IF(CMAKE_SYSTEM_NAME MATCHES "Linux")
        SET(SSL_LIBRARIES ${SSL_LIBRARIES} ${LIBDL})
      ENDIF()

      MESSAGE(STATUS "OPENSSL_INCLUDE_DIR = ${OPENSSL_INCLUDE_DIR}")
      MESSAGE(STATUS "OPENSSL_LIBRARIES = ${OPENSSL_LIBRARIES}")
      MESSAGE(STATUS "CRYPTO_LIBRARY = ${CRYPTO_LIBRARY}")
      MESSAGE(STATUS "SSL_LIBRARIES = ${SSL_LIBRARIES}")
      SET(SSL_INCLUDE_DIRS ${OPENSSL_INCLUDE_DIR})
      SET(SSL_INTERNAL_INCLUDE_DIRS "")
      SET(SSL_DEFINES "-DHAVE_OPENSSL")

      SET(CMAKE_REQUIRED_LIBRARIES ${SSL_LIBRARIES})
      CHECK_SYMBOL_EXISTS(ERR_remove_thread_state "openssl/err.h"
                          HAVE_ERR_remove_thread_state)
      CHECK_SYMBOL_EXISTS(EVP_aes_128_ctr "openssl/evp.h"
                          HAVE_EncryptAes128Ctr)
      CHECK_SYMBOL_EXISTS(EVP_aes_128_gcm "openssl/evp.h"
                          HAVE_EncryptAes128Gcm)
    ELSE()
      IF(WITH_SSL STREQUAL "system")
        MESSAGE(SEND_ERROR "Cannot find appropriate system libraries for SSL. Use WITH_SSL=bundled to enable SSL support")
      ENDIF()
      MYSQL_USE_BUNDLED_SSL()
    ENDIF()
  ELSE()
    MESSAGE(SEND_ERROR
      "Wrong option for WITH_SSL. Valid values are: ${WITH_SSL_DOC}")
  ENDIF()
ENDMACRO()


# Many executables will depend on libeay32.dll and ssleay32.dll at runtime.
# In order to ensure we find the right version(s), we copy them into
# the same directory as the executables.
# NOTE: Using dlls will likely crash in malloc/free,
#       see INSTALL.W32 which comes with the openssl sources.
# So we should be linking static versions of the libraries.
MACRO (COPY_OPENSSL_DLLS target_name)
  IF (WIN32 AND WITH_SSL_PATH)
    GET_FILENAME_COMPONENT(CRYPTO_NAME "${CRYPTO_LIBRARY}" NAME_WE)
    GET_FILENAME_COMPONENT(OPENSSL_NAME "${OPENSSL_LIBRARIES}" NAME_WE)
    FILE(GLOB HAVE_CRYPTO_DLL "${WITH_SSL_PATH}/bin/${CRYPTO_NAME}.dll")
    FILE(GLOB HAVE_OPENSSL_DLL "${WITH_SSL_PATH}/bin/${OPENSSL_NAME}.dll")
    IF (HAVE_CRYPTO_DLL AND HAVE_OPENSSL_DLL)
      ADD_CUSTOM_COMMAND(OUTPUT ${target_name}
        COMMAND ${CMAKE_COMMAND} -E copy_if_different
          "${WITH_SSL_PATH}/bin/${CRYPTO_NAME}.dll"
          "${CMAKE_CURRENT_BINARY_DIR}/${CMAKE_CFG_INTDIR}/${CRYPTO_NAME}.dll"
        COMMAND ${CMAKE_COMMAND} -E copy_if_different
          "${WITH_SSL_PATH}/bin/${OPENSSL_NAME}.dll"
          "${CMAKE_CURRENT_BINARY_DIR}/${CMAKE_CFG_INTDIR}/${OPENSSL_NAME}.dll"
        )
      ADD_CUSTOM_TARGET(${target_name} ALL)
    ENDIF()
  ENDIF()
ENDMACRO()<|MERGE_RESOLUTION|>--- conflicted
+++ resolved
@@ -161,13 +161,7 @@
       LIST(REVERSE CMAKE_FIND_LIBRARY_SUFFIXES)
     ENDIF()
 
-    INCLUDE(CheckSymbolExists)
-    SET(CMAKE_REQUIRED_INCLUDES ${OPENSSL_INCLUDE_DIR})
-    CHECK_SYMBOL_EXISTS(SHA512_DIGEST_LENGTH "openssl/sha.h" 
-                        HAVE_SHA512_DIGEST_LENGTH)
-    SET(CMAKE_REQUIRED_INCLUDES)
-    IF(OPENSSL_INCLUDE_DIR AND OPENSSL_LIBRARIES   AND
-       CRYPTO_LIBRARY AND HAVE_SHA512_DIGEST_LENGTH)
+    IF (OPENSSL_INCLUDE_DIR)
       # Verify version number. Version information looks like:
       #   #define OPENSSL_VERSION_NUMBER 0x1000103fL
       # Encoded as MNNFFPPS: major minor fix patch status
@@ -179,24 +173,17 @@
         "^.*OPENSSL_VERSION_NUMBER[\t ]+0x([0-9][0-9][0-9]).*$" "\\1"
         OPENSSL_MAJOR_VERSION "${OPENSSL_VERSION_NUMBER}"
       )
-<<<<<<< HEAD
-=======
-      INCLUDE(CheckSymbolExists)
-      SET(CMAKE_REQUIRED_INCLUDES ${OPENSSL_INCLUDE_DIR})
-      CHECK_SYMBOL_EXISTS(SHA512_DIGEST_LENGTH "openssl/sha.h"
-                          HAVE_SHA512_DIGEST_LENGTH)
-      SET(OPENSSL_FOUND TRUE)
-    ELSE()
-      SET(OPENSSL_FOUND FALSE)
-    ENDIF()
-
-    IF(OPENSSL_FOUND AND OPENSSL_MAJOR_VERSION STRLESS "101" AND
-       HAVE_SHA512_DIGEST_LENGTH)
-      MESSAGE(STATUS "OPENSSL_INCLUDE_DIR = ${OPENSSL_INCLUDE_DIR}")
-      MESSAGE(STATUS "OPENSSL_LIBRARIES = ${OPENSSL_LIBRARIES}")
-      MESSAGE(STATUS "CRYPTO_LIBRARY = ${CRYPTO_LIBRARY}")
->>>>>>> 09e97299
       MESSAGE(STATUS "OPENSSL_MAJOR_VERSION = ${OPENSSL_MAJOR_VERSION}")
+    ENDIF()
+
+    INCLUDE(CheckSymbolExists)
+    SET(CMAKE_REQUIRED_INCLUDES ${OPENSSL_INCLUDE_DIR})
+    CHECK_SYMBOL_EXISTS(SHA512_DIGEST_LENGTH "openssl/sha.h" 
+                        HAVE_SHA512_DIGEST_LENGTH)
+    SET(CMAKE_REQUIRED_INCLUDES)
+    IF(OPENSSL_INCLUDE_DIR AND OPENSSL_LIBRARIES AND
+       OPENSSL_MAJOR_VERSION STRLESS "101" AND
+       CRYPTO_LIBRARY AND HAVE_SHA512_DIGEST_LENGTH)
 
       SET(SSL_SOURCES "")
       SET(SSL_LIBRARIES ${OPENSSL_LIBRARIES} ${CRYPTO_LIBRARY})
@@ -224,12 +211,12 @@
                           HAVE_EncryptAes128Gcm)
     ELSE()
       IF(WITH_SSL STREQUAL "system")
-        MESSAGE(SEND_ERROR "Cannot find appropriate system libraries for SSL. Use WITH_SSL=bundled to enable SSL support")
+        MESSAGE(FATAL_ERROR "Cannot find appropriate system libraries for SSL. Use WITH_SSL=bundled to enable SSL support")
       ENDIF()
       MYSQL_USE_BUNDLED_SSL()
     ENDIF()
   ELSE()
-    MESSAGE(SEND_ERROR
+    MESSAGE(FATAL_ERROR
       "Wrong option for WITH_SSL. Valid values are: ${WITH_SSL_DOC}")
   ENDIF()
 ENDMACRO()
