--- conflicted
+++ resolved
@@ -29,13 +29,9 @@
                                 client/mysqlbinlog.def client/mysqlcheck.def \
                                 client/mysqldump.def client/mysqlimport.def \
                                 client/mysqlshow.def client/mysqltest.def \
-<<<<<<< HEAD
                                 client/mysqlslap.def \
                                 sql/mysqld.def extra/mysql_waitpid.def \
-                                extra/mysql_install.def extra/my_print_defaults.def \
-=======
                                 extra/my_print_defaults.def \
->>>>>>> b95c0c4e
                                 extra/perror.def extra/replace.def \
                                 extra/resolveip.def extra/comp_err.def \
                                 extra/resolve_stack_dump.def \
