--- conflicted
+++ resolved
@@ -1598,9 +1598,6 @@
   return 0;
 }
 
-<<<<<<< HEAD
-template class Vector<const ParserRow<ParserDummy>*>;
-=======
 extern "C"
 int
 ndb_mgm_set_int_parameter(NdbMgmHandle handle,
@@ -1729,4 +1726,5 @@
   delete prop;
   return res;
 }
->>>>>>> 3da67809
+
+template class Vector<const ParserRow<ParserDummy>*>;