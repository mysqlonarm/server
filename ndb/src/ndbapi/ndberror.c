/* Copyright (C) 2003 MySQL AB

   This program is free software; you can redistribute it and/or modify
   it under the terms of the GNU General Public License as published by
   the Free Software Foundation; either version 2 of the License, or
   (at your option) any later version.

   This program is distributed in the hope that it will be useful,
   but WITHOUT ANY WARRANTY; without even the implied warranty of
   MERCHANTABILITY or FITNESS FOR A PARTICULAR PURPOSE.  See the
   GNU General Public License for more details.

   You should have received a copy of the GNU General Public License
   along with this program; if not, write to the Free Software
   Foundation, Inc., 59 Temple Place, Suite 330, Boston, MA  02111-1307  USA */


#include <ndb_global.h>
#include <ndberror.h>
#include <m_string.h>

typedef struct ErrorBundle {
  int code;
  ndberror_classification classification;
  const char * message;
} ErrorBundle;

/**
 * Shorter names in table below
 */

#define ST_S ndberror_st_success
#define ST_P ndberror_st_permanent
#define ST_T ndberror_st_temporary
#define ST_U ndberror_st_unknown

#define NE ndberror_cl_none
#define AE ndberror_cl_application
#define CE ndberror_cl_configuration
#define ND ndberror_cl_no_data_found
#define CV ndberror_cl_constraint_violation
#define SE ndberror_cl_schema_error
#define UD ndberror_cl_user_defined

#define IS ndberror_cl_insufficient_space
#define TR ndberror_cl_temporary_resource
#define NR ndberror_cl_node_recovery
#define OL ndberror_cl_overload
#define TO ndberror_cl_timeout_expired
#define NS ndberror_cl_node_shutdown

#define UR ndberror_cl_unknown_result

#define IE ndberror_cl_internal_error
#define NI ndberror_cl_function_not_implemented
#define UE ndberror_cl_unknown_error_code

#define OE ndberror_cl_schema_object_already_exists

static const char REDO_BUFFER_MSG[]=
"REDO log buffers overloaded, consult online manual (increase RedoBuffer, and|or decrease TimeBetweenLocalCheckpoints, and|or increase NoOfFragmentLogFiles)";

static const char* empty_string = "";

/*
 * Error code ranges are reserved for respective block
 *
 *  200 - TC
 *  300 - DIH
 *  400 - LQH
 *  600 - ACC
 *  700 - DICT
 *  800 - TUP
 *  900 - TUX
 * 1200 - LQH
 * 1300 - BACKUP
 * 4000 - API
 * 4100 - ""
 * 4200 - ""
 * 4300 - ""
 * 4400 - ""
 * 4500 - ""
 * 4600 - ""
 * 4700 - "" Event
 * 5000 - Management server
 */

static
const 
ErrorBundle ErrorCodes[] = {
  /**
   * No error
   */
  { 0,    NE, "No error" },
  
  /**
   * NoDataFound
   */
  { 626,  ND, "Tuple did not exist" },

  /**
   * ConstraintViolation 
   */
  { 630,  CV, "Tuple already existed when attempting to insert" },
  { 840,  CV, "Trying to set a NOT NULL attribute to NULL" },
  { 893,  CV, "Constraint violation e.g. duplicate value in unique index" },

  /**
   * Node recovery errors
   */
  {  286, NR, "Node failure caused abort of transaction" }, 
  {  250, NR, "Node where lock was held crashed, restart scan transaction" },
  {  499, NR, "Scan take over error, restart scan transaction" },  
  { 1204, NR, "Temporary failure, distribution changed" },
  { 4002, NR, "Send to NDB failed" },
  { 4010, NR, "Node failure caused abort of transaction" }, 
  { 4025, NR, "Node failure caused abort of transaction" }, 
  { 4027, NR, "Node failure caused abort of transaction" },
  { 4028, NR, "Node failure caused abort of transaction" },
  { 4029, NR, "Node failure caused abort of transaction" },
  { 4031, NR, "Node failure caused abort of transaction" },
  { 4033, NR, "Send to NDB failed" },
  { 4115, NR, 
    "Transaction was committed but all read information was not "
    "received due to node crash" },
  { 4119, NR, "Simple/dirty read failed due to node failure" },
  
  /**
   * Node shutdown
   */
  {  280, NS, "Transaction aborted due to node shutdown" },
  /* This scan trans had an active fragment scan in a LQH which have crashed */
  {  270, NS, "Transaction aborted due to node shutdown" }, 
  { 1223, NS, "Read operation aborted due to node shutdown" },
  { 4023, NS, "Transaction aborted due to node shutdown" },
  { 4030, NS, "Transaction aborted due to node shutdown" },
  { 4034, NS, "Transaction aborted due to node shutdown" },


  
  /**
   * Unknown result
   */
  { 4008, UR, "Receive from NDB failed" },
  { 4009, UR, "Cluster Failure" },
  { 4012, UR, 
    "Request ndbd time-out, maybe due to high load or communication problems"}, 
  { 4024, UR, 
    "Time-out, most likely caused by simple read or cluster failure" }, 
  
  /**
   * TemporaryResourceError
   */
  { 217,  TR, "217" },
  { 218,  TR, "218" },
  { 219,  TR, "219" },
  { 233,  TR,
    "Out of operation records in transaction coordinator (increase MaxNoOfConcurrentOperations)" },
  { 275,  TR, "275" },
  { 279,  TR, "Out of transaction markers in transaction coordinator" },
  { 414,  TR, "414" },
  { 418,  TR, "Out of transaction buffers in LQH" },
  { 419,  TR, "419" },
  { 245,  TR, "Too many active scans" },
  { 488,  TR, "Too many active scans" },
  { 490,  TR, "Too many active scans" },
  { 805,  TR, "Out of attrinfo records in tuple manager" },
  { 830,  TR, "Out of add fragment operation records" },
  { 873,  TR, "Out of attrinfo records for scan in tuple manager" },
  { 1217, TR, "Out of operation records in local data manager (increase MaxNoOfLocalOperations)" },
  { 1220, TR, REDO_BUFFER_MSG },
  { 1222, TR, "Out of transaction markers in LQH" },
  { 4021, TR, "Out of Send Buffer space in NDB API" },
  { 4022, TR, "Out of Send Buffer space in NDB API" },
  { 4032, TR, "Out of Send Buffer space in NDB API" },
  {  288, TR, "Out of index operations in transaction coordinator (increase MaxNoOfConcurrentIndexOperations)" },
  /**
   * InsufficientSpace
   */
  { 623,  IS, "623" },
  { 624,  IS, "624" },
  { 625,  IS, "Out of memory in Ndb Kernel, hash index part (increase IndexMemory)" },
  { 640,  IS, "Too many hash indexes (should not happen)" },
  { 826,  IS, "Too many tables and attributes (increase MaxNoOfAttributes or MaxNoOfTables)" },
  { 827,  IS, "Out of memory in Ndb Kernel, table data (increase DataMemory)" },
  { 902,  IS, "Out of memory in Ndb Kernel, ordered index data (increase DataMemory)" },
  { 903,  IS, "Too many ordered indexes (increase MaxNoOfOrderedIndexes)" },
  { 904,  IS, "Out of fragment records (increase MaxNoOfOrderedIndexes)" },
  { 905,  IS, "Out of attribute records (increase MaxNoOfAttributes)" },

  /**
   * TimeoutExpired 
   */
  { 266,  TO, "Time-out in NDB, probably caused by deadlock" },
  { 274,  TO, "Time-out in NDB, probably caused by deadlock" }, /* Scan trans timeout */
  { 296,  TO, "Time-out in NDB, probably caused by deadlock" }, /* Scan trans timeout */
  { 297,  TO, "Time-out in NDB, probably caused by deadlock" }, /* Scan trans timeout, temporary!! */
  { 237,  TO, "Transaction had timed out when trying to commit it" },
  
  /**
   * OverloadError
   */
  { 410,  OL, REDO_BUFFER_MSG },
  { 677,  OL, "Index UNDO buffers overloaded (increase UndoIndexBuffer)" },
  { 891,  OL, "Data UNDO buffers overloaded (increase UndoDataBuffer)" },
  { 1221, OL, REDO_BUFFER_MSG },
  { 4006, OL, "Connect failure - out of connection objects (increase MaxNoOfConcurrentTransactions)" }, 


  
  /**
   * Internal errors
   */
  { 892,  IE, "Inconsistent hash index. The index needs to be dropped and recreated" },
  { 896,  IE, "Tuple corrupted - wrong checksum or column data in invalid format" },
  { 901,  IE, "Inconsistent ordered index. The index needs to be dropped and recreated" },
  { 202,  IE, "202" },
  { 203,  IE, "203" },
  { 207,  IE, "207" },
  { 208,  IE, "208" },
  { 209,  IE, "Communication problem, signal error" },
  { 220,  IE, "220" },
  { 230,  IE, "230" },
  { 232,  IE, "232" },
  { 238,  IE, "238" },
  { 271,  IE, "Simple Read transaction without any attributes to read" },
  { 272,  IE, "Update operation without any attributes to update" },
  { 276,  IE, "276" },
  { 277,  IE, "277" },
  { 278,  IE, "278" },
  { 287,  IE, "Index corrupted" },
  { 631,  IE, "631" },
  { 632,  IE, "632" },
  { 702,  IE, "Request to non-master" },
  { 706,  IE, "Inconsistency during table creation" },
  { 809,  IE, "809" },
  { 812,  IE, "812" },
  { 829,  IE, "829" },
  { 833,  IE, "833" },
  { 839,  IE, "Illegal null attribute" },
  { 871,  IE, "871" },
  { 882,  IE, "882" },
  { 883,  IE, "883" },
  { 887,  IE, "887" },
  { 888,  IE, "888" },
  { 890,  IE, "890" },
  { 4000, IE, "MEMORY ALLOCATION ERROR" },
  { 4001, IE, "Signal Definition Error" },
  { 4005, IE, "Internal Error in NdbApi" },
  { 4011, IE, "Internal Error in NdbApi" }, 
  { 4107, IE, "Simple Transaction and Not Start" },
  { 4108, IE, "Faulty operation type" },
  { 4109, IE, "Faulty primary key attribute length" },
  { 4110, IE, "Faulty length in ATTRINFO signal" },
  { 4111, IE, "Status Error in NdbConnection" },
  { 4113, IE, "Too many operations received" },
  { 4320, IE, "Cannot use the same object twice to create table" },
  { 4321, IE, "Trying to start two schema transactions" },
  { 4344, IE, "Only DBDICT and TRIX can send requests to TRIX" },
  { 4345, IE, "TRIX block is not available yet, probably due to node failure" },
  { 4346, IE, "Internal error at index create/build" },
  { 4347, IE, "Bad state at alter index" },
  { 4348, IE, "Inconsistency detected at alter index" },
  { 4349, IE, "Inconsistency detected at index usage" },
  { 4350, IE, "Transaction already aborted" },

  /**
   * Application error
   */
  { 823,  AE, "Too much attrinfo from application in tuple manager" },
  { 831,  AE, "Too many nullable/bitfields in table definition" },
  { 876,  AE, "876" },
  { 877,  AE, "877" },
  { 878,  AE, "878" },
  { 879,  AE, "879" },
  { 880,  AE, "Tried to read too much - too many getValue calls" },
  { 884,  AE, "Stack overflow in interpreter" },
  { 885,  AE, "Stack underflow in interpreter" },
  { 886,  AE, "More than 65535 instructions executed in interpreter" },
  { 897,  AE, "Update attempt of primary key via ndbcluster internal api (if this occurs via the MySQL server it is a bug, please report)" },
  { 4256, AE, "Must call Ndb::init() before this function" },
  { 4257, AE, "Tried to read too much - too many getValue calls" },
  
  /** 
   * Scan application errors
   */
  { 242,  AE, "Zero concurrency in scan"},
  { 244,  AE, "Too high concurrency in scan"},
  { 269,  AE, "No condition and attributes to read in scan"},
  { 4600, AE, "Transaction is already started"},
  { 4601, AE, "Transaction is not started"},
  { 4602, AE, "You must call getNdbOperation before executeScan" },
  { 4603, AE, "There can only be ONE operation in a scan transaction" },
  { 4604, AE, "takeOverScanOp, opType must be UpdateRequest or DeleteRequest" },
  { 4605, AE, "You may only call openScanRead or openScanExclusive once for each operation"},
  { 4607, AE, "There may only be one operation in a scan transaction"},
  { 4608, AE, "You can not takeOverScan unless you have used openScanExclusive"},
  { 4609, AE, "You must call nextScanResult before trying to takeOverScan"},
  { 4232, AE, "Parallelism can only be between 1 and 240" },
  { 290,  AE, "Scan not started or has been closed by kernel due to timeout" },

  /** 
   * Event schema errors
   */

  { 4713,  SE, "Column defined in event does not exist in table"},
  
  /** 
   * Event application errors
   */

  { 4707,  AE, "Too many event have been defined"},
  { 4708,  AE, "Event name is too long"},
  { 4709,  AE, "Can't accept more subscribers"},
  {  746,  OE, "Event name already exists"},
  { 4710,  AE, "Event not found"},
  { 4711,  AE, "Creation of event failed"},
  { 4712,  AE, "Stopped event operation does not exist. Already stopped?"},

  /** 
   * Event internal errors
   */

  { 4731,  IE, "Event not found"},

  /**
   * SchemaError
   */
  { 701,  SE, "System busy with other schema operation" },
  { 703,  SE, "Invalid table format" },
  { 704,  SE, "Attribute name too long" },
  { 705,  SE, "Table name too long" },
  { 707,  SE, "No more table metadata records (increase MaxNoOfTables)" },  
  { 708,  SE, "No more attribute metadata records (increase MaxNoOfAttributes)" },
  { 709,  SE, "No such table existed" },
  { 721,  OE, "Table or index with given name already exists" },
  { 723,  SE, "No such table existed" },
  { 736,  SE, "Unsupported array size" },
  { 737,  SE, "Attribute array size too big" },
  { 738,  SE, "Record too big" },
  { 739,  SE, "Unsupported primary key length" },
  { 740,  SE, "Nullable primary key not supported" },
  { 741,  SE, "Unsupported alter table" },
  { 743,  SE, "Unsupported character set in table or index" },
  { 744,  SE, "Character string is invalid for given character set" },
<<<<<<< HEAD
  { 745,  SE, "Distribution key not supported for char attribute (use binary attribute)" },
=======
  { 761,  SE, "Unable to drop table as backup is in progress" },
  { 762,  SE, "Unable to alter table as backup is in progress" },
>>>>>>> 76538629
  { 241,  SE, "Invalid schema object version" },
  { 283,  SE, "Table is being dropped" },
  { 284,  SE, "Table not defined in transaction coordinator" },
  { 285,  SE, "Unknown table error in transaction coordinator" },
  { 881,  SE, "Unable to create table, out of data pages (increase DataMemory) " },
  { 906,  SE, "Unsupported attribute type in index" },
  { 907,  SE, "Unsupported character set in table or index" },
  { 908,  IS, "Invalid ordered index tree node size" },
  { 1225, SE, "Table not defined in local query handler" },
  { 1226, SE, "Table is being dropped" },
  { 1228, SE, "Cannot use drop table for drop index" },
  { 1229, SE, "Too long frm data supplied" },
  { 1231, SE, "Invalid table or index to scan" },
  { 1232, SE, "Invalid table or index to scan" },

  /**
   * FunctionNotImplemented
   */
  { 4003, NI, "Function not implemented yet" },

  /**
   * Backup error codes
   */ 

  { 1300, IE, "Undefined error" },
  { 1301, IE, "Backup issued to not master (reissue command to master)" },
  { 1302, IE, "Out of backup record" },
  { 1303, IS, "Out of resources" },
  { 1304, IE, "Sequence failure" },
  { 1305, IE, "Backup definition not implemented" },
  { 1306, AE, "Backup not supported in diskless mode (change Diskless)" },

  { 1321, IE, "Backup aborted by application" },
  { 1322, IE, "Backup already completed" },
  { 1323, IE, "1323" },
  { 1324, IE, "Backup log buffer full" },
  { 1325, IE, "File or scan error" },
  { 1326, IE, "Backup abortet due to node failure" },
  { 1327, IE, "1327" },
  
  { 1340, IE, "Backup undefined error" },
  { 1342, AE, "Backup failed to allocate buffers (check configuration)" },
  { 1343, AE, "Backup failed to setup fs buffers (check configuration)" },
  { 1344, AE, "Backup failed to allocate tables (check configuration)" },
  { 1345, AE, "Backup failed to insert file header (check configuration)" },
  { 1346, AE, "Backup failed to insert table list (check configuration)" },
  { 1347, AE, "Backup failed to allocate table memory (check configuration)" },
  { 1348, AE, "Backup failed to allocate file record (check configuration)" },
  { 1349, AE, "Backup failed to allocate attribute record (check configuration)" },
  { 1329, AE, "Backup during software upgrade not supported" },
  
  /**
   * Still uncategorized
   */
  { 720,  AE, "Attribute name reused in table definition" },
  { 4004, AE, "Attribute name not found in the Table" },
  
  { 4100, AE, "Status Error in NDB" },
  { 4101, AE, "No connections to NDB available and connect failed" },
  { 4102, AE, "Type in NdbTamper not correct" },
  { 4103, AE, "No schema connections to NDB available and connect failed" },
  { 4104, AE, "Ndb Init in wrong state, destroy Ndb object and create a new" },
  { 4105, AE, "Too many Ndb objects" },
  { 4106, AE, "All Not NULL attribute have not been defined" },
  { 4114, AE, "Transaction is already completed" },
  { 4116, AE, "Operation was not defined correctly, probably missing a key" },
  { 4117, AE, "Could not start transporter, configuration error"}, 
  { 4118, AE, "Parameter error in API call" },
  { 4300, AE, "Tuple Key Type not correct" },
  { 4301, AE, "Fragment Type not correct" },
  { 4302, AE, "Minimum Load Factor not correct" },
  { 4303, AE, "Maximum Load Factor not correct" },
  { 4304, AE, "Maximum Load Factor smaller than Minimum" },
  { 4305, AE, "K value must currently be set to 6" },
  { 4306, AE, "Memory Type not correct" },
  { 4307, AE, "Invalid table name" },
  { 4308, AE, "Attribute Size not correct" },
  { 4309, AE, "Fixed array too large, maximum 64000 bytes" },
  { 4310, AE, "Attribute Type not correct" },
  { 4311, AE, "Storage Mode not correct" },
  { 4312, AE, "Null Attribute Type not correct" },
  { 4313, AE, "Index only storage for non-key attribute" },
  { 4314, AE, "Storage Type of attribute not correct" },
  { 4315, AE, "No more key attributes allowed after defining variable length key attribute" },
  { 4316, AE, "Key attributes are not allowed to be NULL attributes" },
  { 4317, AE, "Too many primary keys defined in table" },
  { 4318, AE, "Invalid attribute name" },
  { 4319, AE, "createAttribute called at erroneus place" },
  { 4322, AE, "Attempt to define distribution key when not prepared to" },
  { 4323, AE, "Distribution Key set on table but not defined on first attribute" },
  { 4324, AE, "Attempt to define distribution group when not prepared to" },
  { 4325, AE, "Distribution Group set on table but not defined on first attribute" },
  { 4326, AE, "Distribution Group with erroneus number of bits" },
  { 4327, AE, "Distribution Group with 1 byte attribute is not allowed" },
  { 4328, AE, "Disk memory attributes not yet supported" },
  { 4329, AE, "Variable stored attributes not yet supported" },

  { 4400, AE, "Status Error in NdbSchemaCon" },
  { 4401, AE, "Only one schema operation per schema transaction" },
  { 4402, AE, "No schema operation defined before calling execute" },

  { 4501, AE, "Insert in hash table failed when getting table information from Ndb" },
  { 4502, AE, "GetValue not allowed in Update operation" },
  { 4503, AE, "GetValue not allowed in Insert operation" },
  { 4504, AE, "SetValue not allowed in Read operation" },
  { 4505, AE, "NULL value not allowed in primary key search" },
  { 4506, AE, "Missing getValue/setValue when calling execute" },
  { 4507, AE, "Missing operation request when calling execute" },

  { 4200, AE, "Status Error when defining an operation" },
  { 4201, AE, "Variable Arrays not yet supported" },
  { 4202, AE, "Set value on tuple key attribute is not allowed" },
  { 4203, AE, "Trying to set a NOT NULL attribute to NULL" },
  { 4204, AE, "Set value and Read/Delete Tuple is incompatible" },
  { 4205, AE, "No Key attribute used to define tuple" },
  { 4206, AE, "Not allowed to equal key attribute twice" },
  { 4207, AE, "Key size is limited to 4092 bytes" },
  { 4208, AE, "Trying to read a non-stored attribute" },
  { 4209, AE, "Length parameter in equal/setValue is incorrect" },
  { 4210, AE, "Ndb sent more info than the length he specified" },
  { 4211, AE, "Inconsistency in list of NdbRecAttr-objects" },
  { 4212, AE, "Ndb reports NULL value on Not NULL attribute" },
  { 4213, AE, "Not all data of an attribute has been received" },
  { 4214, AE, "Not all attributes have been received" },
  { 4215, AE, "More data received than reported in TCKEYCONF message" },
  { 4216, AE, "More than 8052 bytes in setValue cannot be handled" },
  { 4217, AE, "It is not allowed to increment any other than unsigned ints" },
  { 4218, AE, "Currently not allowed to increment NULL-able attributes" },
  { 4219, AE, "Maximum size of interpretative attributes are 64 bits" },
  { 4220, AE, "Maximum size of interpretative attributes are 64 bits" },
  { 4221, AE, "Trying to jump to a non-defined label" },
  { 4222, AE, "Label was not found, internal error" },
  { 4223, AE, "Not allowed to create jumps to yourself" },
  { 4224, AE, "Not allowed to jump to a label in a different subroutine" },
  { 4225, AE, "All primary keys defined, call setValue/getValue"},
  { 4226, AE, "Bad number when defining a label" },
  { 4227, AE, "Bad number when defining a subroutine" },
  { 4228, AE, "Illegal interpreter function in scan definition" },
  { 4229, AE, "Illegal register in interpreter function definition" },
  { 4230, AE, "Illegal state when calling getValue, probably not a read" },
  { 4231, AE, "Illegal state when calling interpreter routine" },
  { 4233, AE, "Calling execute (synchronous) when already prepared asynchronous transaction exists" },
  { 4234, AE, "Illegal to call setValue in this state" },
  { 4235, AE, "No callback from execute" },
  { 4236, AE, "Trigger name too long" },
  { 4237, AE, "Too many triggers" },
  { 4238, AE, "Trigger not found" },
  { 4239, AE, "Trigger with given name already exists"},
  { 4240, AE, "Unsupported trigger type"},
  { 4241, AE, "Index name too long" },
  { 4242, AE, "Too many indexes" },
  { 4243, AE, "Index not found" },
  { 4244, OE, "Index or table with given name already exists" },
  { 4247, AE, "Illegal index/trigger create/drop/alter request" },
  { 4248, AE, "Trigger/index name invalid" },
  { 4249, AE, "Invalid table" },
  { 4250, AE, "Invalid index type or index logging option" },
  { 4251, AE, "Cannot create unique index, duplicate keys found" },
  { 4252, AE, "Failed to allocate space for index" },
  { 4253, AE, "Failed to create index table" },
  { 4254, AE, "Table not an index table" },
  { 4255, AE, "Hash index attributes must be specified in same order as table attributes" },
  { 4258, AE, "Cannot create unique index, duplicate attributes found in definition" },
  { 4259, AE, "Invalid set of range scan bounds" },
  { 4260, UD, "NdbScanFilter: Operator is not defined in NdbScanFilter::Group"},
  { 4261, UD, "NdbScanFilter: Column is NULL"},
  { 4262, UD, "NdbScanFilter: Condition is out of bounds"},
  { 4263, IE, "Invalid blob attributes or invalid blob parts table" },
  { 4264, AE, "Invalid usage of blob attribute" },
  { 4265, AE, "Method is not valid in current blob state" },
  { 4266, AE, "Invalid blob seek position" },
  { 4267, IE, "Corrupted blob value" },
  { 4268, IE, "Error in blob head update forced rollback of transaction" },
  { 4269, IE, "No connection to ndb management server" },
  { 4270, IE, "Unknown blob error" },
  { 4335, AE, "Only one autoincrement column allowed per table. Having a table without primary key uses an autoincremented hidden key, i.e. a table without a primary key can not have an autoincremented column" },
  { 4271, AE, "Invalid index object, not retrieved via getIndex()" }
};

static
const
int NbErrorCodes = sizeof(ErrorCodes)/sizeof(ErrorBundle);

typedef struct ErrorStatusMessage {
  ndberror_status status;
  const char * message;
} ErrorStatusMessage;

typedef struct ErrorStatusClassification {
  ndberror_status status;
  ndberror_classification classification;
  const char * message;
} ErrorStatusClassification;

/**
 * Mapping between classification and status
 */
static
const
ErrorStatusMessage StatusMessageMapping[] = {
  { ST_S, "Success"},
  { ST_P, "Permanent error"},
  { ST_T, "Temporary error"},
  { ST_U ,"Unknown result"}
};

static
const
int NbStatus = sizeof(StatusMessageMapping)/sizeof(ErrorStatusMessage);

static
const
ErrorStatusClassification StatusClassificationMapping[] = {
  { ST_S, NE, "No error"},
  { ST_P, AE, "Application error"},
  { ST_P, CE, "Configuration or application error"},
  { ST_P, ND, "No data found"},
  { ST_P, CV, "Constraint violation"},
  { ST_P, SE, "Schema error"},
  { ST_P, UD, "User defined error"},
  { ST_P, IS, "Insufficient space"},
  
  { ST_T, TR, "Temporary Resource error"},
  { ST_T, NR, "Node Recovery error"},
  { ST_T, OL, "Overload error"},
  { ST_T, TO, "Timeout expired"},
  { ST_T, NS, "Node shutdown"},
  
  { ST_U , UR, "Unknown result error"},
  { ST_U , UE, "Unknown error code"},
  
  { ST_P, IE, "Internal error"},
  { ST_P, NI, "Function not implemented"}
};

static
const
int NbClassification = sizeof(StatusClassificationMapping)/sizeof(ErrorStatusClassification);

#ifdef NOT_USED
/**
 * Complete all fields of an NdbError given the error code
 * and details
 */
static
void
set(ndberror_struct * error, int code, const char * details, ...){
  error->code = code;
  {
    va_list ap;
    va_start(ap, details);
    vsnprintf(error->details, sizeof(error->details), details, ap);
    va_end(ap);
  }
}
#endif

void
ndberror_update(ndberror_struct * error){

  int found = 0;
  int i;

  for(i = 0; i<NbErrorCodes; i++){
    if(ErrorCodes[i].code == error->code){
      error->classification = ErrorCodes[i].classification;
      error->message        = ErrorCodes[i].message;
      found = 1;
      break;
    }
  }

  if(!found){
    error->classification = UE;
    error->message        = "Unknown error code";
  }

  found = 0;
  for(i = 0; i<NbClassification; i++){
    if(StatusClassificationMapping[i].classification == error->classification){
      error->status = StatusClassificationMapping[i].status;
      found = 1;
      break;
    }
  }
  if(!found){
    error->status = ST_U;
  }

  error->details = 0;
}

int
checkErrorCodes(){
  int i, j;
  for(i = 0; i<NbErrorCodes; i++)
    for(j = i+1; j<NbErrorCodes; j++)
      if(ErrorCodes[i].code == ErrorCodes[j].code){
	printf("ErrorCode %d is defined multiple times!!\n", 
		 ErrorCodes[i].code);
	assert(0);
      }
  
  return 1;
}

/*static const int a = checkErrorCodes();*/

#if CHECK_ERRORCODES
int main(void){
  checkErrorCodes();
  return 0;
}
#endif

const char *ndberror_status_message(ndberror_status status)
{
  int i;
  for (i= 0; i < NbStatus; i++)
    if (StatusMessageMapping[i].status == status)
      return StatusMessageMapping[i].message;
  return empty_string;
}

const char *ndberror_classification_message(ndberror_classification classification)
{
  int i;
  for (i= 0; i < NbClassification; i++)
    if (StatusClassificationMapping[i].classification == classification)
      return StatusClassificationMapping[i].message;
  return empty_string;
}

int ndb_error_string(int err_no, char *str, unsigned int size)
{
  ndberror_struct error;
  unsigned int len;

  error.code = err_no;
  ndberror_update(&error);

  len =
    my_snprintf(str, size-1, "%s: %s: %s", error.message,
		ndberror_status_message(error.status),
		ndberror_classification_message(error.classification));
  str[size-1]= '\0';
  
  return len;
}<|MERGE_RESOLUTION|>--- conflicted
+++ resolved
@@ -343,12 +343,9 @@
   { 741,  SE, "Unsupported alter table" },
   { 743,  SE, "Unsupported character set in table or index" },
   { 744,  SE, "Character string is invalid for given character set" },
-<<<<<<< HEAD
   { 745,  SE, "Distribution key not supported for char attribute (use binary attribute)" },
-=======
   { 761,  SE, "Unable to drop table as backup is in progress" },
   { 762,  SE, "Unable to alter table as backup is in progress" },
->>>>>>> 76538629
   { 241,  SE, "Invalid schema object version" },
   { 283,  SE, "Table is being dropped" },
   { 284,  SE, "Table not defined in transaction coordinator" },
