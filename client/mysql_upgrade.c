<<<<<<< HEAD
/* Copyright (c) 2000, 2010, Oracle and/or its affiliates. All rights reserved.
   Copyright (C) 2010 Monty Program Ab
=======
/*
   Copyright (c) 2006, 2011, Oracle and/or its affiliates. All rights reserved.
>>>>>>> 3604b340

   This program is free software; you can redistribute it and/or modify
   it under the terms of the GNU General Public License as published by
   the Free Software Foundation; version 2 of the License.

   This program is distributed in the hope that it will be useful,
   but WITHOUT ANY WARRANTY; without even the implied warranty of
   MERCHANTABILITY or FITNESS FOR A PARTICULAR PURPOSE.  See the
   GNU General Public License for more details.

   You should have received a copy of the GNU General Public License
   along with this program; if not, write to the Free Software
   Foundation, Inc., 51 Franklin St, Fifth Floor, Boston, MA 02110-1301  USA
*/

#include "client_priv.h"
#include <sslopt-vars.h>
#include "../scripts/mysql_fix_privilege_tables_sql.c"

#include <welcome_copyright_notice.h> /* ORACLE_WELCOME_COPYRIGHT_NOTICE */

#define VER "1.2"

#ifdef HAVE_SYS_WAIT_H
#include <sys/wait.h>
#endif

#ifndef WEXITSTATUS
# ifdef __WIN__
#  define WEXITSTATUS(stat_val) (stat_val)
# else
#  define WEXITSTATUS(stat_val) ((unsigned)(stat_val) >> 8)
# endif
#endif

static char mysql_path[FN_REFLEN];
static char mysqlcheck_path[FN_REFLEN];

static my_bool opt_force, opt_verbose, debug_info_flag, debug_check_flag,
               opt_systables_only;
static my_bool opt_not_used, opt_silent;
static uint my_end_arg= 0;
static char *opt_user= (char*)"root";

static DYNAMIC_STRING ds_args;
static DYNAMIC_STRING conn_args;

static char *opt_password= 0;
static char *opt_plugin_dir= 0, *opt_default_auth= 0;

static my_bool tty_password= 0;

static char opt_tmpdir[FN_REFLEN] = "";

#ifndef DBUG_OFF
static char *default_dbug_option= (char*) "d:t:O,/tmp/mysql_upgrade.trace";
#endif

static char **defaults_argv;

static my_bool not_used; /* Can't use GET_BOOL without a value pointer */

static my_bool opt_write_binlog;

#define OPT_SILENT OPT_MAX_CLIENT_OPTION

static struct my_option my_long_options[]=
{
  {"help", '?', "Display this help message and exit.", 0, 0, 0, GET_NO_ARG,
   NO_ARG, 0, 0, 0, 0, 0, 0},
  {"basedir", 'b',
   "Not used by mysql_upgrade. Only for backward compatibility.",
   0, 0, 0, GET_STR, REQUIRED_ARG, 0, 0, 0, 0, 0, 0},
  {"character-sets-dir", OPT_CHARSETS_DIR,
   "Not used by mysql_upgrade. Only for backward compatibility.",
   0, 0, 0, GET_STR, REQUIRED_ARG, 0, 0, 0, 0, 0, 0 },
  {"compress", OPT_COMPRESS,
   "Not used by mysql_upgrade. Only for backward compatibility.",
   &not_used, &not_used, 0, GET_BOOL, NO_ARG, 0, 0, 0, 0, 0, 0},
  {"datadir", 'd',
   "Not used by mysql_upgrade. Only for backward compatibility.",
   0, 0, 0, GET_STR, REQUIRED_ARG, 0, 0, 0, 0, 0, 0},
#ifdef DBUG_OFF
  {"debug", '#', "This is a non-debug version. Catch this and exit.",
   0, 0, 0, GET_DISABLED, OPT_ARG, 0, 0, 0, 0, 0, 0},
#else
  {"debug", '#', "Output debug log.", &default_dbug_option,
   &default_dbug_option, 0, GET_STR, OPT_ARG, 0, 0, 0, 0, 0, 0},
#endif
  {"debug-check", OPT_DEBUG_CHECK, "Check memory and open file usage at exit.",
   &debug_check_flag, &debug_check_flag,
   0, GET_BOOL, NO_ARG, 0, 0, 0, 0, 0, 0},
  {"debug-info", 'T', "Print some debug info at exit.", &debug_info_flag,
   &debug_info_flag, 0, GET_BOOL, NO_ARG, 0, 0, 0, 0, 0, 0},
  {"default-character-set", OPT_DEFAULT_CHARSET,
   "Not used by mysql_upgrade. Only for backward compatibility.",
   0, 0, 0, GET_STR, REQUIRED_ARG, 0, 0, 0, 0, 0, 0},
  {"default_auth", OPT_DEFAULT_AUTH,
   "Default authentication client-side plugin to use.",
   &opt_default_auth, &opt_default_auth, 0,
   GET_STR, REQUIRED_ARG, 0, 0, 0, 0, 0, 0},
  {"force", 'f', "Force execution of mysqlcheck even if mysql_upgrade "
   "has already been executed for the current version of MySQL.",
   &opt_force, &opt_force, 0, GET_BOOL, NO_ARG, 0, 0, 0, 0, 0, 0},
  {"host", 'h', "Connect to host.", 0,
   0, 0, GET_STR, REQUIRED_ARG, 0, 0, 0, 0, 0, 0},
  {"password", 'p',
   "Password to use when connecting to server. If password is not given,"
   " it's solicited on the tty.", &opt_password,&opt_password,
   0, GET_STR, OPT_ARG, 0, 0, 0, 0, 0, 0},
#ifdef __WIN__
  {"pipe", 'W', "Use named pipes to connect to server.", 0, 0, 0,
   GET_NO_ARG, NO_ARG, 0, 0, 0, 0, 0, 0},
#endif
  {"plugin_dir", OPT_PLUGIN_DIR, "Directory for client-side plugins.",
   &opt_plugin_dir, &opt_plugin_dir, 0,
   GET_STR, REQUIRED_ARG, 0, 0, 0, 0, 0, 0},
  {"port", 'P', "Port number to use for connection or 0 for default to, in "
   "order of preference, my.cnf, $MYSQL_TCP_PORT, "
#if MYSQL_PORT_DEFAULT == 0
   "/etc/services, "
#endif
   "built-in default (" STRINGIFY_ARG(MYSQL_PORT) ").",
   0, 0, 0, GET_STR, REQUIRED_ARG, 0, 0, 0, 0, 0, 0},
  {"protocol", OPT_MYSQL_PROTOCOL,
   "The protocol to use for connection (tcp, socket, pipe, memory).",
   0, 0, 0, GET_STR, REQUIRED_ARG, 0, 0, 0, 0, 0, 0},
#ifdef HAVE_SMEM
  {"shared-memory-base-name", OPT_SHARED_MEMORY_BASE_NAME,
   "Base name of shared memory.", 0,
   0, 0, GET_STR, REQUIRED_ARG, 0, 0, 0, 0, 0, 0},
#endif
  {"silent", OPT_SILENT, "Print less information", &opt_silent,
   &opt_silent, 0, GET_BOOL, NO_ARG, 0, 0, 0, 0, 0, 0},
  {"socket", 'S', "The socket file to use for connection.",
   0, 0, 0, GET_STR, REQUIRED_ARG, 0, 0, 0, 0, 0, 0},
#include <sslopt-longopts.h>
  {"tmpdir", 't', "Directory for temporary files.",
   0, 0, 0, GET_STR, REQUIRED_ARG, 0, 0, 0, 0, 0, 0},
  {"upgrade-system-tables", 's', "Only upgrade the system tables "
   "do not try to upgrade the data.",
   &opt_systables_only, &opt_systables_only, 0,
   GET_BOOL, NO_ARG, 0, 0, 0, 0, 0, 0},
  {"user", 'u', "User for login if not current user.", &opt_user,
   &opt_user, 0, GET_STR, REQUIRED_ARG, 0, 0, 0, 0, 0, 0},
  {"verbose", 'v', "Display more output about the process.",
   &opt_not_used, &opt_not_used, 0, GET_BOOL, NO_ARG, 1, 0, 0, 0, 0, 0},
  {"write-binlog", OPT_WRITE_BINLOG,
   "All commands including mysqlcheck are binlogged. Enabled by default;"
   "use --skip-write-binlog when commands should not be sent to replication slaves.",
   &opt_write_binlog, &opt_write_binlog, 0, GET_BOOL, NO_ARG,
   1, 0, 0, 0, 0, 0},
  {0, 0, 0, 0, 0, 0, GET_NO_ARG, NO_ARG, 0, 0, 0, 0, 0, 0}
};


static void free_used_memory(void)
{
  /* Free memory allocated by 'load_defaults' */
  free_defaults(defaults_argv);

  dynstr_free(&ds_args);
  dynstr_free(&conn_args);
}


static void die(const char *fmt, ...)
{
  va_list args;
  DBUG_ENTER("die");

  /* Print the error message */
  va_start(args, fmt);
  if (fmt)
  {
    fprintf(stderr, "FATAL ERROR: ");
    vfprintf(stderr, fmt, args);
    fprintf(stderr, "\n");
    fflush(stderr);
  }
  va_end(args);

  free_used_memory();
  my_end(my_end_arg);
  exit(1);
}


static void verbose(const char *fmt, ...)
{
  va_list args;

  if (opt_silent)
    return;

  /* Print the verbose message */
  va_start(args, fmt);
  if (fmt)
  {
    vfprintf(stdout, fmt, args);
    fprintf(stdout, "\n");
    fflush(stdout);
  }
  va_end(args);
}


/*
  Add one option - passed to mysql_upgrade on command line
  or by defaults file(my.cnf) - to a dynamic string, in
  this way we pass the same arguments on to mysql and mysql_check
*/

static void add_one_option(DYNAMIC_STRING* ds,
                           const struct my_option *opt,
                           const char* argument)

{
  const char* eq= NullS;
  const char* arg= NullS;
  if (opt->arg_type != NO_ARG)
  {
    eq= "=";
    switch (opt->var_type & GET_TYPE_MASK) {
    case GET_STR:
      arg= argument;
      break;
    case GET_BOOL:
      arg= (*(my_bool *)opt->value) ? "1" : "0";
      break;
    default:
      die("internal error at %s: %d",__FILE__, __LINE__);
    }
  }
  dynstr_append_os_quoted(ds, "--", opt->name, eq, arg, NullS);
  dynstr_append(ds, " ");
}


static my_bool
get_one_option(int optid, const struct my_option *opt,
               char *argument)
{
  my_bool add_option= TRUE;

  switch (optid) {

  case '?':
    puts(ORACLE_WELCOME_COPYRIGHT_NOTICE("2000, 2011"));
    printf("%s  Ver %s Distrib %s, for %s (%s)\n",
           my_progname, VER, MYSQL_SERVER_VERSION, SYSTEM_TYPE, MACHINE_TYPE);
    puts(ORACLE_WELCOME_COPYRIGHT_NOTICE("2000, 2010"));
    puts("MariaDB utility for upgrading databases to new MariaDB versions.\n");
    my_print_help(my_long_options);
    exit(0);
    break;

  case '#':
    DBUG_PUSH(argument ? argument : default_dbug_option);
    add_option= FALSE;
    debug_check_flag= 1;
    break;

  case 'p':
    if (argument == disabled_my_option)
      argument= (char*) "";			/* Don't require password */
    tty_password= 1;
    add_option= FALSE;
    if (argument)
    {
      /* Add password to ds_args before overwriting the arg with x's */
      add_one_option(&ds_args, opt, argument);
      while (*argument)
        *argument++= 'x';                       /* Destroy argument */
      tty_password= 0;
    }
    break;

  case 't':
    strnmov(opt_tmpdir, argument, sizeof(opt_tmpdir));
    add_option= FALSE;
    break;

  case 'b': /* --basedir   */
  case 'd': /* --datadir   */
    fprintf(stderr, "%s: the '--%s' option is always ignored\n",
            my_progname, optid == 'b' ? "basedir" : "datadir");
    /* FALLTHROUGH */

  case 'v': /* --verbose   */
    opt_verbose++;
    if (argument == disabled_my_option)
    {
      opt_verbose= 0;
      opt_silent= 1;
    }
    add_option= 0;
    break;
  case OPT_SILENT:
    opt_verbose= 0;
    add_option= 0;
    break;
  case 's':
    add_option= 0;
    break;
  case 'f': /* --force     */
    add_option= FALSE;
    break;

  case 'h': /* --host */
  case 'W': /* --pipe */
  case 'P': /* --port */
  case 'S': /* --socket */
  case OPT_MYSQL_PROTOCOL: /* --protocol */
  case OPT_SHARED_MEMORY_BASE_NAME: /* --shared-memory-base-name */
  case OPT_PLUGIN_DIR:                          /* --plugin-dir */
  case OPT_DEFAULT_AUTH:                        /* --default-auth */
    add_one_option(&conn_args, opt, argument);
    break;
  }

  if (add_option)
  {
    /*
      This is an option that is accpted by mysql_upgrade just so
      it can be passed on to "mysql" and "mysqlcheck"
      Save it in the ds_args string
    */
    add_one_option(&ds_args, opt, argument);
  }
  return 0;
}


/**
  Run a command using the shell, storing its output in the supplied dynamic
  string.
*/
static int run_command(char* cmd,
                       DYNAMIC_STRING *ds_res)
{
  char buf[512]= {0};
  FILE *res_file;
  int error;

  if (!(res_file= popen(cmd, "r")))
    die("popen(\"%s\", \"r\") failed", cmd);

  while (fgets(buf, sizeof(buf), res_file))
  {
    DBUG_PRINT("info", ("buf: %s", buf));
    if(ds_res)
    {
      /* Save the output of this command in the supplied string */
      dynstr_append(ds_res, buf);
    }
    else
    {
      /* Print it directly on screen */
      fprintf(stdout, "%s", buf);
    }
  }

  error= pclose(res_file);
  return WEXITSTATUS(error);
}


static int run_tool(char *tool_path, DYNAMIC_STRING *ds_res, ...)
{
  int ret;
  const char* arg;
  va_list args;
  DYNAMIC_STRING ds_cmdline;

  DBUG_ENTER("run_tool");
  DBUG_PRINT("enter", ("tool_path: %s", tool_path));

  if (init_dynamic_string(&ds_cmdline, IF_WIN("\"", ""), FN_REFLEN, FN_REFLEN))
    die("Out of memory");

  dynstr_append_os_quoted(&ds_cmdline, tool_path, NullS);
  dynstr_append(&ds_cmdline, " ");

  va_start(args, ds_res);

  while ((arg= va_arg(args, char *)))
  {
    /* Options should be os quoted */
    if (strncmp(arg, "--", 2) == 0)
      dynstr_append_os_quoted(&ds_cmdline, arg, NullS);
    else
      dynstr_append(&ds_cmdline, arg);
    dynstr_append(&ds_cmdline, " ");
  }

  va_end(args);

#ifdef __WIN__
  dynstr_append(&ds_cmdline, "\"");
#endif

  DBUG_PRINT("info", ("Running: %s", ds_cmdline.str));
  ret= run_command(ds_cmdline.str, ds_res);
  DBUG_PRINT("exit", ("ret: %d", ret));
  dynstr_free(&ds_cmdline);
  DBUG_RETURN(ret);
}


/**
  Look for the filename of given tool, with the presumption that it is in the
  same directory as mysql_upgrade and that the same executable-searching 
  mechanism will be used when we run our sub-shells with popen() later.
*/
static void find_tool(char *tool_executable_name, const char *tool_name, 
                      const char *self_name)
{
  char *last_fn_libchar;
  DYNAMIC_STRING ds_tmp;
  DBUG_ENTER("find_tool");
  DBUG_PRINT("enter", ("progname: %s", my_progname));

  if (init_dynamic_string(&ds_tmp, "", 32, 32))
    die("Out of memory");

  last_fn_libchar= strrchr(self_name, FN_LIBCHAR);

  if (last_fn_libchar == NULL)
  {
    /*
      mysql_upgrade was found by the shell searching the path.  A sibling
      next to us should be found the same way.
    */
    strncpy(tool_executable_name, tool_name, FN_REFLEN);
  }
  else
  {
    int len;

    /*
      mysql_upgrade was run absolutely or relatively.  We can find a sibling
      by replacing our name after the LIBCHAR with the new tool name.
    */

    /*
      When running in a not yet installed build and using libtool,
      the program(mysql_upgrade) will be in .libs/ and executed
      through a libtool wrapper in order to use the dynamic libraries
      from this build. The same must be done for the tools(mysql and
      mysqlcheck). Thus if path ends in .libs/, step up one directory
      and execute the tools from there
    */
    if (((last_fn_libchar - 6) >= self_name) &&
        (strncmp(last_fn_libchar - 5, ".libs", 5) == 0) &&
        (*(last_fn_libchar - 6) == FN_LIBCHAR))
    {
      DBUG_PRINT("info", ("Chopping off \".libs\" from end of path"));
      last_fn_libchar -= 6;
    }

    len= last_fn_libchar - self_name;

    my_snprintf(tool_executable_name, FN_REFLEN, "%.*s%c%s",
                len, self_name, FN_LIBCHAR, tool_name);
  }

  if (opt_verbose)
    verbose("Looking for '%s' as: %s", tool_name, tool_executable_name);

  /*
    Make sure it can be executed
  */
  if (run_tool(tool_executable_name,
               &ds_tmp, /* Get output from command, discard*/
               "--help",
               "2>&1",
               IF_WIN("> NUL", "> /dev/null"),
               NULL))
    die("Can't execute '%s'", tool_executable_name);

  dynstr_free(&ds_tmp);

  DBUG_VOID_RETURN;
}


/*
  Run query using "mysql"
*/

static int run_query(const char *query, DYNAMIC_STRING *ds_res,
                     my_bool force)
{
  int ret;
  File fd;
  char query_file_path[FN_REFLEN];
  const uchar sql_log_bin[]= "SET SQL_LOG_BIN=0;";

  DBUG_ENTER("run_query");
  DBUG_PRINT("enter", ("query: %s", query));
  if ((fd= create_temp_file(query_file_path, 
                            opt_tmpdir[0] ? opt_tmpdir : NULL,
                            "sql", O_CREAT | O_SHARE | O_RDWR,
                            MYF(MY_WME))) < 0)
    die("Failed to create temporary file for defaults");

  /*
    Master and slave should be upgraded separately. All statements executed
    by mysql_upgrade will not be binlogged.
    'SET SQL_LOG_BIN=0' is executed before any other statements.
   */
  if (!opt_write_binlog)
  {
    if (my_write(fd, sql_log_bin, sizeof(sql_log_bin)-1,
                 MYF(MY_FNABP | MY_WME)))
    {
      my_close(fd, MYF(0));
      my_delete(query_file_path, MYF(0));
      die("Failed to write to '%s'", query_file_path);
    }
  }

  if (my_write(fd, (uchar*) query, strlen(query),
               MYF(MY_FNABP | MY_WME)))
  {
    my_close(fd, MYF(0));
    my_delete(query_file_path, MYF(0));
    die("Failed to write to '%s'", query_file_path);
  }

  ret= run_tool(mysql_path,
                ds_res,
                "--no-defaults",
                ds_args.str,
                "--database=mysql",
                "--batch", /* Turns off pager etc. */
                force ? "--force": "--skip-force",
                ds_res || opt_silent ? "--silent": "",
                "<",
                query_file_path,
                "2>&1",
                NULL);

  my_close(fd, MYF(0));
  my_delete(query_file_path, MYF(0));

  DBUG_RETURN(ret);
}


/*
  Extract the value returned from result of "show variable like ..."
*/

static int extract_variable_from_show(DYNAMIC_STRING* ds, char* value)
{
  char *value_start, *value_end;
  /*
    The query returns "datadir\t<datadir>\n", skip past
    the tab
  */
  if ((value_start= strchr(ds->str, '\t')) == NULL)
    return 1; /* Unexpected result */
  value_start++;

  /* Don't copy the ending newline */
  if ((value_end= strchr(value_start, '\n')) == NULL)
    return 1; /* Unexpected result */

  strncpy(value, value_start, min(FN_REFLEN, value_end-value_start));
  return 0;
}


static int get_upgrade_info_file_name(char* name)
{
  DYNAMIC_STRING ds_datadir;
  DBUG_ENTER("get_upgrade_info_file_name");

  if (init_dynamic_string(&ds_datadir, NULL, 32, 32))
    die("Out of memory");

  if (run_query("show variables like 'datadir'",
                &ds_datadir, FALSE) ||
      extract_variable_from_show(&ds_datadir, name))
  {
    dynstr_free(&ds_datadir);
    DBUG_RETURN(1); /* Query failed */
  }

  dynstr_free(&ds_datadir);

  fn_format(name, "mysql_upgrade_info", name, "", MYF(0));
  DBUG_PRINT("exit", ("name: %s", name));
  DBUG_RETURN(0);
}


/*
  Read the content of mysql_upgrade_info file and
  compare the version number form file against
  version number wich mysql_upgrade was compiled for

  NOTE
  This is an optimization to avoid running mysql_upgrade
  when it's already been performed for the particular
  version of MySQL.

  In case the MySQL server can't return the upgrade info
  file it's always better to report that the upgrade hasn't
  been performed.

*/

static int upgrade_already_done(void)
{
  FILE *in;
  char upgrade_info_file[FN_REFLEN]= {0};
  char buf[sizeof(MYSQL_SERVER_VERSION)+1];

  if (get_upgrade_info_file_name(upgrade_info_file))
    return 0; /* Could not get filename => not sure */

  if (!(in= my_fopen(upgrade_info_file, O_RDONLY, MYF(0))))
    return 0; /* Could not open file => not sure */

  bzero(buf, sizeof(buf));
  if (!fgets(buf, sizeof(buf), in))
  {
    /* Ignore, will be detected by strncmp() below */
  }

  my_fclose(in, MYF(0));

  return (strncmp(buf, MYSQL_SERVER_VERSION,
                  sizeof(MYSQL_SERVER_VERSION)-1)==0);
}


/*
  Write mysql_upgrade_info file in servers data dir indicating that
  upgrade has been done for this version

  NOTE
  This might very well fail but since it's just an optimization
  to run mysql_upgrade only when necessary the error can be
  ignored.

*/

static void create_mysql_upgrade_info_file(void)
{
  FILE *out;
  char upgrade_info_file[FN_REFLEN]= {0};

  if (get_upgrade_info_file_name(upgrade_info_file))
    return; /* Could not get filename => skip */

  if (!(out= my_fopen(upgrade_info_file, O_TRUNC | O_WRONLY, MYF(0))))
  {
    fprintf(stderr,
            "Could not create the upgrade info file '%s' in "
            "the MySQL Servers datadir, errno: %d\n",
            upgrade_info_file, errno);
    return;
  }

  /* Write new version to file */
  fputs(MYSQL_SERVER_VERSION, out);
  my_fclose(out, MYF(0));

  /*
    Check if the upgrad_info_file was properly created/updated
    It's not a fatal error -> just print a message if it fails
  */
  if (!upgrade_already_done())
    fprintf(stderr,
            "Could not write to the upgrade info file '%s' in "
            "the MySQL Servers datadir, errno: %d\n",
            upgrade_info_file, errno);
  return;
}


/*
  Print connection-related arguments.
*/

static void print_conn_args(const char *tool_name)
{
  if (opt_verbose < 2)
    return;
  if (conn_args.str[0])
    verbose("Running '%s' with connection arguments: %s", tool_name,
          conn_args.str);
  else
    verbose("Running '%s with default connection arguments", tool_name);
}  


/*
  Check and upgrade(if neccessary) all tables
  in the server using "mysqlcheck --check-upgrade .."
*/

static int run_mysqlcheck_upgrade(void)
{
  verbose("Phase 2/3: Checking and upgrading tables");
  print_conn_args("mysqlcheck");
  return run_tool(mysqlcheck_path,
                  NULL, /* Send output from mysqlcheck directly to screen */
                  "--no-defaults",
                  ds_args.str,
                  "--check-upgrade",
                  "--all-databases",
                  "--auto-repair",
                  !opt_silent || opt_verbose ? "--verbose": "",
                  opt_silent ? "--silent": "",
                  opt_write_binlog ? "--write-binlog" : "--skip-write-binlog",
                  NULL);
}


static int run_mysqlcheck_fixnames(void)
{
  verbose("Phase 1/3: Fixing table and database names");
  print_conn_args("mysqlcheck");
  return run_tool(mysqlcheck_path,
                  NULL, /* Send output from mysqlcheck directly to screen */
                  "--no-defaults",
                  ds_args.str,
                  "--all-databases",
                  "--fix-db-names",
                  "--fix-table-names",
                  opt_verbose ? "--verbose": "",
                  opt_silent ? "--silent": "",
                  opt_write_binlog ? "--write-binlog" : "--skip-write-binlog",
                  NULL);
}


static const char *expected_errors[]=
{
  "ERROR 1060", /* Duplicate column name */
  "ERROR 1061", /* Duplicate key name */
  "ERROR 1054", /* Unknown column */
  0
};


static my_bool is_expected_error(const char* line)
{
  const char** error= expected_errors;
  while (*error)
  {
    /*
      Check if lines starting with ERROR
      are in the list of expected errors
    */
    if (strncmp(line, "ERROR", 5) != 0 ||
        strncmp(line, *error, strlen(*error)) == 0)
      return 1; /* Found expected error */
    error++;
  }
  return 0;
}


static char* get_line(char* line)
{
  while (*line && *line != '\n')
    line++;
  if (*line)
    line++;
  return line;
}


/* Print the current line to stderr */
static void print_line(char* line)
{
  while (*line && *line != '\n')
  {
    fputc(*line, stderr);
    line++;
  }
  fputc('\n', stderr);
}


/*
  Update all system tables in MySQL Server to current
  version using "mysql" to execute all the SQL commands
  compiled into the mysql_fix_privilege_tables array
*/

static int run_sql_fix_privilege_tables(void)
{
  int found_real_errors= 0;
  DYNAMIC_STRING ds_result;
  DBUG_ENTER("run_sql_fix_privilege_tables");

  if (init_dynamic_string(&ds_result, "", 512, 512))
    die("Out of memory");

  verbose("Phase 3/3: Running 'mysql_fix_privilege_tables'...");
  run_query(mysql_fix_privilege_tables,
            &ds_result, /* Collect result */
            TRUE);

  {
    /*
      Scan each line of the result for real errors
      and ignore the expected one(s) like "Duplicate column name",
      "Unknown column" and "Duplicate key name" since they just
      indicate the system tables are already up to date
    */
    char *line= ds_result.str;
    do
    {
      if (!is_expected_error(line))
      {
        /* Something unexpected failed, dump error line to screen */
        found_real_errors++;
        print_line(line);
      }
      else if (strncmp(line, "WARNING", 7) == 0)
      {
        print_line(line);
      }
    } while ((line= get_line(line)) && *line);
  }

  dynstr_free(&ds_result);
  DBUG_RETURN(found_real_errors);
}


static const char *load_default_groups[]=
{
  "client",          /* Read settings how to connect to server */
  "mysql_upgrade",   /* Read special settings for mysql_upgrade */
  "client-server",   /* Reads settings common between client & server */
  "client-mariadb",  /* Read mariadb unique client settings */
  0
};


int main(int argc, char **argv)
{
  char self_name[FN_REFLEN];

  MY_INIT(argv[0]);

#if __WIN__
  if (GetModuleFileName(NULL, self_name, FN_REFLEN) == 0)
#endif
  {
    strncpy(self_name, argv[0], FN_REFLEN);
  }

  if (init_dynamic_string(&ds_args, "", 512, 256) ||
      init_dynamic_string(&conn_args, "", 512, 256))
    die("Out of memory");

  if (load_defaults("my", load_default_groups, &argc, &argv))
    die(NULL);
  defaults_argv= argv; /* Must be freed by 'free_defaults' */

  if (handle_options(&argc, &argv, my_long_options, get_one_option))
    die(NULL);
  if (debug_info_flag)
    my_end_arg= MY_CHECK_ERROR | MY_GIVE_INFO;
  if (debug_check_flag)
    my_end_arg= MY_CHECK_ERROR;

  if (tty_password)
  {
    opt_password= get_tty_password(NullS);
    /* add password to defaults file */
    dynstr_append_os_quoted(&ds_args, "--password=", opt_password, NullS);
    dynstr_append(&ds_args, " ");
  }
  /* add user to defaults file */
  dynstr_append_os_quoted(&ds_args, "--user=", opt_user, NullS);
  dynstr_append(&ds_args, " ");

  /* Find mysql */
  find_tool(mysql_path, IF_WIN("mysql.exe", "mysql"), self_name);

  if (!opt_systables_only)
  {
    /* Find mysqlcheck */
    find_tool(mysqlcheck_path, IF_WIN("mysqlcheck.exe", "mysqlcheck"), self_name);
  }
  else
  {
    printf("The --upgrade-system-tables option was used, databases won't be touched.\n");
  }

  /*
    Read the mysql_upgrade_info file to check if mysql_upgrade
    already has been run for this installation of MySQL
  */
  if (!opt_force && upgrade_already_done())
  {
    printf("This installation of MySQL is already upgraded to %s, "
           "use --force if you still need to run mysql_upgrade\n",
           MYSQL_SERVER_VERSION);
    die(NULL);
  }

  /*
    Run "mysqlcheck" and "mysql_fix_privilege_tables.sql"
  */
  if ((!opt_systables_only &&
       (run_mysqlcheck_fixnames() || run_mysqlcheck_upgrade())) ||
      run_sql_fix_privilege_tables())
  {
    /*
      The upgrade failed to complete in some way or another,
      significant error message should have been printed to the screen
    */
    die("Upgrade failed" );
  }
  verbose("OK");

  /* Create a file indicating upgrade has been performed */
  create_mysql_upgrade_info_file();

  free_used_memory();
  my_end(my_end_arg);
  exit(0);
}
<|MERGE_RESOLUTION|>--- conflicted
+++ resolved
@@ -1,10 +1,5 @@
-<<<<<<< HEAD
-/* Copyright (c) 2000, 2010, Oracle and/or its affiliates. All rights reserved.
+/* Copyright (c) 2000, 2010, Oracle and/or its affiliates.
    Copyright (C) 2010 Monty Program Ab
-=======
-/*
-   Copyright (c) 2006, 2011, Oracle and/or its affiliates. All rights reserved.
->>>>>>> 3604b340
 
    This program is free software; you can redistribute it and/or modify
    it under the terms of the GNU General Public License as published by
