<<<<<<< HEAD
/* Copyright (C) 2000-2003 MySQL AB, 2009 Sun Microsystems, Inc
=======
/* Copyright (c) 2000, 2011, Oracle and/or its affiliates. All rights reserved.
>>>>>>> 5a0e7394

   This program is free software; you can redistribute it and/or modify
   it under the terms of the GNU General Public License as published by
   the Free Software Foundation; version 2 of the License.

   This program is distributed in the hope that it will be useful,
   but WITHOUT ANY WARRANTY; without even the implied warranty of
   MERCHANTABILITY or FITNESS FOR A PARTICULAR PURPOSE.  See the
   GNU General Public License for more details.

   You should have received a copy of the GNU General Public License
   along with this program; if not, write to the Free Software
   Foundation, Inc., 59 Temple Place, Suite 330, Boston, MA  02111-1307  USA */

/* This is the include file that should be included 'first' in every C file. */

#ifndef _global_h
#define _global_h

/* Client library users on Windows need this macro defined here. */
#if !defined(__WIN__) && defined(_WIN32)
#define __WIN__
#endif

/*
  InnoDB depends on some MySQL internals which other plugins should not
  need.  This is because of InnoDB's foreign key support, "safe" binlog
  truncation, and other similar legacy features.

  We define accessors for these internals unconditionally, but do not
  expose them in mysql/plugin.h.  They are declared in ha_innodb.h for
  InnoDB's use.
*/
#define INNODB_COMPATIBILITY_HOOKS

#ifdef __CYGWIN__
/* We use a Unix API, so pretend it's not Windows */
#undef WIN
#undef WIN32
#undef _WIN
#undef _WIN32
#undef _WIN64
#undef __WIN__
#undef __WIN32__
#define HAVE_ERRNO_AS_DEFINE
#endif /* __CYGWIN__ */

/* to make command line shorter we'll define USE_PRAGMA_INTERFACE here */
#ifdef USE_PRAGMA_IMPLEMENTATION
#define USE_PRAGMA_INTERFACE
#endif

#if defined(__OpenBSD__) && (OpenBSD >= 200411)
#define HAVE_ERRNO_AS_DEFINE
#endif

#if defined(i386) && !defined(__i386__)
#define __i386__
#endif

/* Macros to make switching between C and C++ mode easier */
#ifdef __cplusplus
#define C_MODE_START    extern "C" {
#define C_MODE_END	}
#else
#define C_MODE_START
#define C_MODE_END
#endif

#ifdef __cplusplus
#define CPP_UNNAMED_NS_START  namespace {
#define CPP_UNNAMED_NS_END    }
#endif

#include <my_config.h>

#ifdef WITH_PERFSCHEMA_STORAGE_ENGINE
#define HAVE_PSI_INTERFACE
#endif /* WITH_PERFSCHEMA_STORAGE_ENGINE */

/* Make it easier to add conditional code in _expressions_ */
#ifdef __WIN__
#define IF_WIN(A,B) A
#else
#define IF_WIN(A,B) B
#endif

#ifdef HAVE_purify
#define IF_PURIFY(A,B) A
#else
#define IF_PURIFY(A,B) B
#endif

#ifndef EMBEDDED_LIBRARY
#ifdef WITH_NDB_BINLOG
#define HAVE_NDB_BINLOG 1
#endif
#endif /* !EMBEDDED_LIBRARY */

#ifndef EMBEDDED_LIBRARY
#define HAVE_REPLICATION
#define HAVE_EXTERNAL_CLIENT
#endif

#if defined (_WIN32)
/*
 off_t is 32 bit long. We do not use C runtime functions
 with off_t but native Win32 file IO APIs, that work with
 64 bit offsets.
*/
#undef SIZEOF_OFF_T
#define SIZEOF_OFF_T 8

/*
 Prevent inclusion of  Windows GDI headers - they define symbol
 ERROR that conflicts with mysql headers.
*/
#ifndef NOGDI
#define NOGDI
#endif

/* Include common headers.*/
#include <winsock2.h>
#include <ws2tcpip.h> /* SOCKET */
#include <io.h>       /* access(), chmod() */
#include <process.h>  /* getpid() */

#define sleep(a) Sleep((a)*1000)

/* Define missing access() modes. */
#define F_OK 0
#define W_OK 2

/* Define missing file locking constants. */
#define F_RDLCK 1
#define F_WRLCK 2
#define F_UNLCK 3
#define F_TO_EOF 0x3FFFFFFF

/* Shared memory and named pipe connections are supported. */
#define HAVE_SMEM 1
#define HAVE_NAMED_PIPE 1
#define shared_memory_buffer_length 16000
#define default_shared_memory_base_name "MYSQL"
#endif /* _WIN32*/


/* Workaround for _LARGE_FILES and _LARGE_FILE_API incompatibility on AIX */
#if defined(_AIX) && defined(_LARGE_FILE_API)
#undef _LARGE_FILE_API
#endif

/*
  The macros below are used to allow build of Universal/fat binaries of
  MySQL and MySQL applications under darwin. 
*/
#if defined(__APPLE__) && defined(__MACH__)
#  undef SIZEOF_CHARP 
#  undef SIZEOF_SHORT 
#  undef SIZEOF_INT 
#  undef SIZEOF_LONG 
#  undef SIZEOF_LONG_LONG 
#  undef SIZEOF_OFF_T 
#  undef WORDS_BIGENDIAN
#  define SIZEOF_SHORT 2
#  define SIZEOF_INT 4
#  define SIZEOF_LONG_LONG 8
#  define SIZEOF_OFF_T 8
#  if defined(__i386__) || defined(__ppc__)
#    define SIZEOF_CHARP 4
#    define SIZEOF_LONG 4
#  elif defined(__x86_64__) || defined(__ppc64__)
#    define SIZEOF_CHARP 8
#    define SIZEOF_LONG 8
#  else
#    error Building FAT binary for an unknown architecture.
#  endif
#  if defined(__ppc__) || defined(__ppc64__)
#    define WORDS_BIGENDIAN
#  endif
#endif /* defined(__APPLE__) && defined(__MACH__) */


/*
  The macros below are borrowed from include/linux/compiler.h in the
  Linux kernel. Use them to indicate the likelyhood of the truthfulness
  of a condition. This serves two purposes - newer versions of gcc will be
  able to optimize for branch predication, which could yield siginficant
  performance gains in frequently executed sections of the code, and the
  other reason to use them is for documentation
*/

#if !defined(__GNUC__) || (__GNUC__ == 2 && __GNUC_MINOR__ < 96)
#define __builtin_expect(x, expected_value) (x)
#endif

<<<<<<< HEAD
/**
  The semantics of builtin_expect() are that
  1) its two arguments are long
  2) it's likely that they are ==
  Those of our likely(x) are that x can be bool/int/longlong/pointer.
*/
#define likely(x)	__builtin_expect(((x) != 0),1)
#define unlikely(x)	__builtin_expect(((x) != 0),0)

/*
  now let's figure out if inline functions are supported
  autoconf defines 'inline' to be empty, if not
*/
#define inline_test_1(X)        X ## 1
#define inline_test_2(X)        inline_test_1(X)
#if inline_test_2(inline) != 1
#define HAVE_INLINE
#else
#error Compiler does not support inline!
#endif
#undef inline_test_2
#undef inline_test_1
=======
#define likely(x)	__builtin_expect((x),1)
#define unlikely(x)	__builtin_expect((x),0)
>>>>>>> 5a0e7394

/* Fix problem with S_ISLNK() on Linux */
#if defined(TARGET_OS_LINUX) || defined(__GLIBC__)
#undef  _GNU_SOURCE
#define _GNU_SOURCE 1
#endif

/*
  Temporary solution to solve bug#7156. Include "sys/types.h" before
  the thread headers, else the function madvise() will not be defined
*/
#if defined(HAVE_SYS_TYPES_H) && ( defined(sun) || defined(__sun) )
#include <sys/types.h>
#endif

#ifdef HAVE_THREADS_WITHOUT_SOCKETS
/* MIT pthreads does not work with unix sockets */
#undef HAVE_SYS_UN_H
#endif

#define __EXTENSIONS__ 1	/* We want some extension */
#ifndef __STDC_EXT__
#define __STDC_EXT__ 1          /* To get large file support on hpux */
#endif

/*
  Solaris 9 include file <sys/feature_tests.h> refers to X/Open document

    System Interfaces and Headers, Issue 5

  saying we should define _XOPEN_SOURCE=500 to get POSIX.1c prototypes,
  but apparently other systems (namely FreeBSD) don't agree.

  On a newer Solaris 10, the above file recognizes also _XOPEN_SOURCE=600.
  Furthermore, it tests that if a program requires older standard
  (_XOPEN_SOURCE<600 or _POSIX_C_SOURCE<200112L) it cannot be
  run on a new compiler (that defines _STDC_C99) and issues an #error.
  It's also an #error if a program requires new standard (_XOPEN_SOURCE=600
  or _POSIX_C_SOURCE=200112L) and a compiler does not define _STDC_C99.

  To add more to this mess, Sun Studio C compiler defines _STDC_C99 while
  C++ compiler does not!

  So, in a desperate attempt to get correct prototypes for both
  C and C++ code, we define either _XOPEN_SOURCE=600 or _XOPEN_SOURCE=500
  depending on the compiler's announced C standard support.

  Cleaner solutions are welcome.
*/
#ifdef __sun
#if __STDC_VERSION__ - 0 >= 199901L
#define _XOPEN_SOURCE 600
#else
#define _XOPEN_SOURCE 500
#endif
#endif

#if !defined(__WIN__)
#ifndef _POSIX_PTHREAD_SEMANTICS
#define _POSIX_PTHREAD_SEMANTICS /* We want posix threads */
#endif

#if !defined(SCO)
#define _REENTRANT	1	/* Some thread libraries require this */
#endif
#if !defined(_THREAD_SAFE) && !defined(_AIX)
#define _THREAD_SAFE            /* Required for OSF1 */
#endif
#if defined(HPUX10) || defined(HPUX11)
C_MODE_START			/* HPUX needs this, signal.h bug */
#include <pthread.h>
C_MODE_END
#else
#include <pthread.h>		/* AIX must have this included first */
#endif
#if !defined(SCO) && !defined(_REENTRANT)
#define _REENTRANT	1	/* Threads requires reentrant code */
#endif
#endif /* !defined(__WIN__) */

/* Go around some bugs in different OS and compilers */
#ifdef _AIX			/* By soren@t.dk */
#define _H_STRINGS
#define _SYS_STREAM_H
/* #define _AIX32_CURSES */	/* XXX: this breaks AIX 4.3.3 (others?). */
#define ulonglong2double(A) my_ulonglong2double(A)
#define my_off_t2double(A)  my_ulonglong2double(A)
C_MODE_START
inline double my_ulonglong2double(unsigned long long A) { return (double A); }
C_MODE_END
#endif /* _AIX */

#ifdef HAVE_BROKEN_SNPRINTF	/* HPUX 10.20 don't have this defined */
#undef HAVE_SNPRINTF
#endif
#ifdef HAVE_BROKEN_PREAD
/*
  pread()/pwrite() are not 64 bit safe on HP-UX 11.0 without
  installing the kernel patch PHKL_20349 or greater
*/
#undef HAVE_PREAD
#undef HAVE_PWRITE
#endif

#ifdef UNDEF_HAVE_INITGROUPS			/* For AIX 4.3 */
#undef HAVE_INITGROUPS
#endif

/* gcc/egcs issues */

#if defined(__GNUC) && defined(__EXCEPTIONS)
#error "Please add -fno-exceptions to CXXFLAGS and reconfigure/recompile"
#endif

#if defined(_lint) && !defined(lint)
#define lint
#endif
#if SIZEOF_LONG_LONG > 4 && !defined(_LONG_LONG)
#define _LONG_LONG 1		/* For AIX string library */
#endif

#ifndef stdin
#include <stdio.h>
#endif
#include <stdarg.h>
#ifdef HAVE_STDLIB_H
#include <stdlib.h>
#endif
#ifdef HAVE_STDDEF_H
#include <stddef.h>
#endif

#include <math.h>
#ifdef HAVE_LIMITS_H
#include <limits.h>
#endif
#ifdef HAVE_FLOAT_H
#include <float.h>
#endif
#ifdef HAVE_FENV_H
#include <fenv.h> /* For fesetround() */
#endif

#ifdef HAVE_SYS_TYPES_H
#include <sys/types.h>
#endif
#ifdef HAVE_FCNTL_H
#include <fcntl.h>
#endif
#ifdef HAVE_SYS_STAT_H
#include <sys/stat.h>
#endif
#ifdef HAVE_SYS_TIMEB_H
#include <sys/timeb.h>				/* Avoid warnings on SCO */
#endif
#if TIME_WITH_SYS_TIME
# include <sys/time.h>
# include <time.h>
#else
# if HAVE_SYS_TIME_H
#  include <sys/time.h>
# else
#  include <time.h>
# endif
#endif /* TIME_WITH_SYS_TIME */
#ifdef HAVE_UNISTD_H
#include <unistd.h>
#endif
#if defined(__cplusplus) && defined(NO_CPLUSPLUS_ALLOCA)
#undef HAVE_ALLOCA
#undef HAVE_ALLOCA_H
#endif
#ifdef HAVE_ALLOCA_H
#include <alloca.h>
#endif

#include <errno.h>				/* Recommended by debian */
/* We need the following to go around a problem with openssl on solaris */
#if defined(HAVE_CRYPT_H)
#include <crypt.h>
#endif

/*
  A lot of our programs uses asserts, so better to always include it
  This also fixes a problem when people uses DBUG_ASSERT without including
  assert.h
*/
#include <assert.h>

/* an assert that works at compile-time. only for constant expression */
#ifdef _some_old_compiler_that_does_not_understand_the_construct_below_
#define compile_time_assert(X)  do { } while(0)
#else
#define compile_time_assert(X)                                  \
  do                                                            \
  {                                                             \
    typedef char compile_time_assert[(X) ? 1 : -1];             \
  } while(0)
#endif

/* Go around some bugs in different OS and compilers */
#if defined (HPUX11) && defined(_LARGEFILE_SOURCE)
#ifndef _LARGEFILE64_SOURCE
#define _LARGEFILE64_SOURCE
#endif
#endif

#if defined(_HPUX_SOURCE) && defined(HAVE_SYS_STREAM_H)
#include <sys/stream.h>		/* HPUX 10.20 defines ulong here. UGLY !!! */
#define HAVE_ULONG
#endif
#if defined(HPUX10) && defined(_LARGEFILE64_SOURCE)
/* Fix bug in setrlimit */
#undef setrlimit
#define setrlimit cma_setrlimit64
#endif
/* Declare madvise where it is not declared for C++, like Solaris */
#if HAVE_MADVISE && !HAVE_DECL_MADVISE && defined(__cplusplus)
extern "C" int madvise(void *addr, size_t len, int behav);
#endif

#define QUOTE_ARG(x)		#x	/* Quote argument (before cpp) */
#define STRINGIFY_ARG(x) QUOTE_ARG(x)	/* Quote argument, after cpp */

/* Paranoid settings. Define I_AM_PARANOID if you are paranoid */
#ifdef I_AM_PARANOID
#define DONT_ALLOW_USER_CHANGE 1
#define DONT_USE_MYSQL_PWD 1
#endif

/* Does the system remember a signal handler after a signal ? */
#if !defined(HAVE_BSD_SIGNALS) && !defined(HAVE_SIGACTION)
#define SIGNAL_HANDLER_RESET_ON_DELIVERY
#endif

/*
  Deprecated workaround for false-positive uninitialized variables
  warnings. Those should be silenced using tool-specific heuristics.

  Enabled by default for g++ due to the bug referenced below.
*/
#if defined(_lint) || defined(FORCE_INIT_OF_VARS) || \
    (defined(__GNUC__) && defined(__cplusplus))
#define LINT_INIT(var) var= 0
#else
#define LINT_INIT(var)
#endif

<<<<<<< HEAD
=======
#ifndef SO_EXT
>>>>>>> 5a0e7394
#ifdef _WIN32
#define SO_EXT ".dll"
#elif defined(__APPLE__)
#define SO_EXT ".dylib"
#else
#define SO_EXT ".so"
#endif
<<<<<<< HEAD
=======
#endif
>>>>>>> 5a0e7394

/*
   Suppress uninitialized variable warning without generating code.

   The _cplusplus is a temporary workaround for C++ code pending a fix
   for a g++ bug (http://gcc.gnu.org/bugzilla/show_bug.cgi?id=34772).
*/
#if defined(_lint) || defined(FORCE_INIT_OF_VARS) || \
    defined(__cplusplus) || !defined(__GNUC__)
#define UNINIT_VAR(x) x= 0
#else
/* GCC specific self-initialization which inhibits the warning. */
#define UNINIT_VAR(x) x= x
#endif

#if !defined(HAVE_UINT)
#undef HAVE_UINT
#define HAVE_UINT
typedef unsigned int uint;
typedef unsigned short ushort;
#endif

#define swap_variables(t, a, b) { t dummy; dummy= a; a= b; b= dummy; }
#define test(a)		((a) ? 1 : 0)
#define set_if_bigger(a,b)  do { if ((a) < (b)) (a)=(b); } while(0)
#define set_if_smaller(a,b) do { if ((a) > (b)) (a)=(b); } while(0)
#define set_bits(type, bit_count) (sizeof(type)*8 <= (bit_count) ? ~(type) 0 : ((((type) 1) << (bit_count)) - (type) 1))
#define test_all_bits(a,b) (((a) & (b)) == (b))
#define array_elements(A) ((uint) (sizeof(A)/sizeof(A[0])))

/* Define some general constants */
#ifndef TRUE
#define TRUE		(1)	/* Logical true */
#define FALSE		(0)	/* Logical false */
#endif

#include <my_compiler.h>

/*
  Wen using the embedded library, users might run into link problems,
  duplicate declaration of __cxa_pure_virtual, solved by declaring it a
  weak symbol.
*/
#if defined(USE_MYSYS_NEW) && ! defined(DONT_DECLARE_CXA_PURE_VIRTUAL)
C_MODE_START
int __cxa_pure_virtual () __attribute__ ((weak));
C_MODE_END
#endif

/* The DBUG_ON flag always takes precedence over default DBUG_OFF */
#if defined(DBUG_ON) && defined(DBUG_OFF)
#undef DBUG_OFF
#endif

/* We might be forced to turn debug off, if not turned off already */
#if (defined(FORCE_DBUG_OFF) || defined(_lint)) && !defined(DBUG_OFF)
#  define DBUG_OFF
#  ifdef DBUG_ON
#    undef DBUG_ON
#  endif
#endif

/* Some types that is different between systems */

typedef int	File;		/* File descriptor */
#ifdef _WIN32
typedef SOCKET my_socket;
#else
typedef int	my_socket;	/* File descriptor for sockets */
#define INVALID_SOCKET -1
#endif
/* Type for fuctions that handles signals */
#define sig_handler RETSIGTYPE
C_MODE_START
typedef void	(*sig_return)();/* Returns type from signal */
C_MODE_END
#if defined(__GNUC__) && !defined(_lint)
typedef char	pchar;		/* Mixed prototypes can take char */
typedef char	puchar;		/* Mixed prototypes can take char */
typedef char	pbool;		/* Mixed prototypes can take char */
typedef short	pshort;		/* Mixed prototypes can take short int */
typedef float	pfloat;		/* Mixed prototypes can take float */
#else
typedef int	pchar;		/* Mixed prototypes can't take char */
typedef uint	puchar;		/* Mixed prototypes can't take char */
typedef int	pbool;		/* Mixed prototypes can't take char */
typedef int	pshort;		/* Mixed prototypes can't take short int */
typedef double	pfloat;		/* Mixed prototypes can't take float */
#endif
C_MODE_START
typedef int	(*qsort_cmp)(const void *,const void *);
typedef int	(*qsort_cmp2)(void*, const void *,const void *);
C_MODE_END
#define qsort_t RETQSORTTYPE	/* Broken GCC cant handle typedef !!!! */
#ifdef HAVE_SYS_SOCKET_H
#include <sys/socket.h>
#endif
typedef SOCKET_SIZE_TYPE size_socket;

#ifndef SOCKOPT_OPTLEN_TYPE
#define SOCKOPT_OPTLEN_TYPE size_socket
#endif

/* file create flags */

#ifndef O_SHARE			/* Probably not windows */
#define O_SHARE		0	/* Flag to my_open for shared files */
#ifndef O_BINARY
#define O_BINARY	0	/* Flag to my_open for binary files */
#endif
#ifndef FILE_BINARY
#define FILE_BINARY	O_BINARY /* Flag to my_fopen for binary streams */
#endif
#ifdef HAVE_FCNTL
#define HAVE_FCNTL_LOCK
#define F_TO_EOF	0L	/* Param to lockf() to lock rest of file */
#endif
#endif /* O_SHARE */

#ifndef O_TEMPORARY
#define O_TEMPORARY	0
#endif
#ifndef O_SHORT_LIVED
#define O_SHORT_LIVED	0
#endif
#ifndef O_NOFOLLOW
#define O_NOFOLLOW      0
#endif

/* additional file share flags for win32 */
#ifdef __WIN__
#define _SH_DENYRWD     0x110    /* deny read/write mode & delete */
#define _SH_DENYWRD     0x120    /* deny write mode & delete      */
#define _SH_DENYRDD     0x130    /* deny read mode & delete       */
#define _SH_DENYDEL     0x140    /* deny delete only              */
#endif /* __WIN__ */


/* General constants */
#define FN_LEN		256	/* Max file name len */
#define FN_HEADLEN	253	/* Max length of filepart of file name */
#define FN_EXTLEN	20	/* Max length of extension (part of FN_LEN) */
#define FN_REFLEN	512	/* Max length of full path-name */
#define FN_EXTCHAR	'.'
#define FN_HOMELIB	'~'	/* ~/ is used as abbrev for home dir */
#define FN_CURLIB	'.'	/* ./ is used as abbrev for current dir */
#define FN_PARENTDIR	".."	/* Parent directory; Must be a string */

#ifdef _WIN32
#define FN_LIBCHAR	'\\'
#define FN_LIBCHAR2	'/'
<<<<<<< HEAD
=======
#define FN_DIRSEP       "/\\"               /* Valid directory separators */
>>>>>>> 5a0e7394
#define FN_ROOTDIR	"\\"
#define FN_DEVCHAR	':'
#define FN_NETWORK_DRIVES	/* Uses \\ to indicate network drives */
#define FN_NO_CASE_SENCE	/* Files are not case-sensitive */
#else
#define FN_LIBCHAR	'/'
#define FN_LIBCHAR2	'/'
<<<<<<< HEAD
=======
#define FN_DIRSEP       "/"     /* Valid directory separators */
>>>>>>> 5a0e7394
#define FN_ROOTDIR	"/"
#endif

/* 
  MY_FILE_MIN is  Windows speciality and is used to quickly detect
  the mismatch of CRT and mysys file IO usage on Windows at runtime.
  CRT file descriptors can be in the range 0-2047, whereas descriptors returned
  by my_open() will start with 2048. If a file descriptor with value less then
  MY_FILE_MIN is passed to mysys IO function, chances are it stemms from
  open()/fileno() and not my_open()/my_fileno.

  For Posix,  mysys functions are light wrappers around libc, and MY_FILE_MIN
  is logically 0.
*/

#ifdef _WIN32
#define MY_FILE_MIN  2048
#else
#define MY_FILE_MIN  0
#endif

/* 
  MY_NFILE is the default size of my_file_info array.

  It is larger on Windows, because it all file handles are stored in my_file_info
  Default size is 16384 and this should be enough for most cases.If it is not 
  enough, --max-open-files with larger value can be used.

  For Posix , my_file_info array is only used to store filenames for
  error reporting and its size is not a limitation for number of open files.
*/ 
#ifdef _WIN32
#define MY_NFILE (16384 + MY_FILE_MIN)
#else
#define MY_NFILE 64
#endif

#ifndef OS_FILE_LIMIT
#define OS_FILE_LIMIT	UINT_MAX
#endif

/*
  Io buffer size; Must be a power of 2 and a multiple of 512. May be
  smaller what the disk page size. This influences the speed of the
  isam btree library. eg to big to slow.
*/
#define IO_SIZE			4096
/*
  How much overhead does malloc have. The code often allocates
  something like 1024-MALLOC_OVERHEAD bytes
*/
#define MALLOC_OVERHEAD 8

	/* get memory in huncs */
<<<<<<< HEAD
#define ONCE_ALLOC_INIT		(uint) 4096
	/* Typical record cache */
#define RECORD_CACHE_SIZE	(uint) (128*1024)
	/* Typical key cache */
#define KEY_CACHE_SIZE		(uint) (128L*1024L*1024L)
=======
#define ONCE_ALLOC_INIT		(uint) (4096-MALLOC_OVERHEAD)
	/* Typical record cash */
#define RECORD_CACHE_SIZE	(uint) (64*1024-MALLOC_OVERHEAD)
	/* Typical key cash */
#define KEY_CACHE_SIZE		(uint) (8*1024*1024)
>>>>>>> 5a0e7394
	/* Default size of a key cache block  */
#define KEY_CACHE_BLOCK_SIZE	(uint) 1024

	/* Some things that this system doesn't have */

#ifdef _WIN32
#define NO_DIR_LIBRARY		/* Not standard dir-library */
#endif

/* Some defines of functions for portability */

#undef remove		/* Crashes MySQL on SCO 5.0.0 */
#ifndef __WIN__
#define closesocket(A)	close(A)
#endif

#if (_MSC_VER)
#if !defined(_WIN64)
inline double my_ulonglong2double(unsigned long long value)
{
  long long nr=(long long) value;
  if (nr >= 0)
    return (double) nr;
  return (18446744073709551616.0 + (double) nr);
}
#define ulonglong2double my_ulonglong2double
#define my_off_t2double  my_ulonglong2double
#endif /* _WIN64 */
inline unsigned long long my_double2ulonglong(double d)
{
  double t= d - (double) 0x8000000000000000ULL;

  if (t >= 0)
    return  ((unsigned long long) t) + 0x8000000000000000ULL;
  return (unsigned long long) d;
}
#define double2ulonglong my_double2ulonglong
#endif

#ifndef ulonglong2double
#define ulonglong2double(A) ((double) (ulonglong) (A))
#define my_off_t2double(A)  ((double) (my_off_t) (A))
#endif
#ifndef double2ulonglong
#define double2ulonglong(A) ((ulonglong) (double) (A))
#endif

#ifndef offsetof
#define offsetof(TYPE, MEMBER) ((size_t) &((TYPE *)0)->MEMBER)
#endif
#define ulong_to_double(X) ((double) (ulong) (X))

#ifndef STACK_DIRECTION
#error "please add -DSTACK_DIRECTION=1 or -1 to your CPPFLAGS"
#endif

#if !defined(HAVE_STRTOK_R)
#define strtok_r(A,B,C) strtok((A),(B))
#endif

/* This is from the old m-machine.h file */

#if SIZEOF_LONG_LONG > 4
#define HAVE_LONG_LONG 1
#endif

/*
  Some pre-ANSI-C99 systems like AIX 5.1 and Linux/GCC 2.95 define
  ULONGLONG_MAX, LONGLONG_MIN, LONGLONG_MAX; we use them if they're defined.
*/

#if defined(HAVE_LONG_LONG) && !defined(LONGLONG_MIN)
#define LONGLONG_MIN	((long long) 0x8000000000000000LL)
#define LONGLONG_MAX	((long long) 0x7FFFFFFFFFFFFFFFLL)
#endif

#if defined(HAVE_LONG_LONG) && !defined(ULONGLONG_MAX)
/* First check for ANSI C99 definition: */
#ifdef ULLONG_MAX
#define ULONGLONG_MAX  ULLONG_MAX
#else
#define ULONGLONG_MAX ((unsigned long long)(~0ULL))
#endif
#endif /* defined (HAVE_LONG_LONG) && !defined(ULONGLONG_MAX)*/

#define INT_MIN64       (~0x7FFFFFFFFFFFFFFFLL)
#define INT_MAX64       0x7FFFFFFFFFFFFFFFLL
#define INT_MIN32       (~0x7FFFFFFFL)
#define INT_MAX32       0x7FFFFFFFL
#define UINT_MAX32      0xFFFFFFFFL
#define INT_MIN24       (~0x007FFFFF)
#define INT_MAX24       0x007FFFFF
#define UINT_MAX24      0x00FFFFFF
#define INT_MIN16       (~0x7FFF)
#define INT_MAX16       0x7FFF
#define UINT_MAX16      0xFFFF
#define INT_MIN8        (~0x7F)
#define INT_MAX8        0x7F
#define UINT_MAX8       0xFF

/* From limits.h instead */
#ifndef DBL_MIN
#define DBL_MIN		4.94065645841246544e-324
#define FLT_MIN		((float)1.40129846432481707e-45)
#endif
#ifndef DBL_MAX
#define DBL_MAX		1.79769313486231470e+308
#define FLT_MAX		((float)3.40282346638528860e+38)
#endif
#ifndef SIZE_T_MAX
#define SIZE_T_MAX      (~((size_t) 0))
#endif

#ifndef isfinite
#ifdef HAVE_FINITE
#define isfinite(x) finite(x)
#else
#define finite(x) (1.0 / fabs(x) > 0.0)
#endif /* HAVE_FINITE */
#endif /* isfinite */

#ifndef HAVE_ISNAN
#define isnan(x) ((x) != (x))
#endif

#ifdef HAVE_ISINF
/* Check if C compiler is affected by GCC bug #39228 */
#if !defined(__cplusplus) && defined(HAVE_BROKEN_ISINF)
/* Force store/reload of the argument to/from a 64-bit double */
static inline double my_isinf(double x)
{
  volatile double t= x;
  return isinf(t);
}
#else
/* System-provided isinf() is available and safe to use */
#define my_isinf(X) isinf(X)
#endif
#else /* !HAVE_ISINF */
#define my_isinf(X) (!finite(X) && !isnan(X))
#endif

/* Define missing math constants. */
#ifndef M_PI
#define M_PI 3.14159265358979323846
#endif
#ifndef M_E
#define M_E 2.7182818284590452354
#endif
#ifndef M_LN2
#define M_LN2 0.69314718055994530942
#endif

#ifndef HAVE_LOG2
/*
  This will be slightly slower and perhaps a tiny bit less accurate than
  doing it the IEEE754 way but log2() should be available on C99 systems.
*/
inline double log2(double x)
{
  return (log(x) / M_LN2);
}
#endif

/*
  Max size that must be added to a so that we know Size to make
  adressable obj.
*/
#if SIZEOF_CHARP == 4
typedef long		my_ptrdiff_t;
#else
typedef long long	my_ptrdiff_t;
#endif

#define MY_ALIGN(A,L)	(((A) + (L) - 1) & ~((L) - 1))
#define ALIGN_SIZE(A)	MY_ALIGN((A),sizeof(double))
#define ALIGN_MAX_UNIT  (sizeof(double))
/* Size to make adressable obj. */
<<<<<<< HEAD
#define ALIGN_PTR(A, t) ((t*) MY_ALIGN((A), sizeof(double)))
=======
>>>>>>> 5a0e7394
#define ADD_TO_PTR(ptr,size,type) (type) ((uchar*) (ptr)+size)
#define PTR_BYTE_DIFF(A,B) (my_ptrdiff_t) ((uchar*) (A) - (uchar*) (B))
#define PREV_BITS(type,A)	((type) (((type) 1 << (A)) -1))

/*
  Custom version of standard offsetof() macro which can be used to get
  offsets of members in class for non-POD types (according to the current
  version of C++ standard offsetof() macro can't be used in such cases and
  attempt to do so causes warnings to be emitted, OTOH in many cases it is
  still OK to assume that all instances of the class has the same offsets
  for the same members).

  This is temporary solution which should be removed once File_parser class
  and related routines are refactored.
*/

#define my_offsetof(TYPE, MEMBER) \
        ((size_t)((char *)&(((TYPE *)0x10)->MEMBER) - (char*)0x10))

#define NullS		(char *) 0

#ifdef STDCALL
#undef STDCALL
#endif

#ifdef _WIN32
#define STDCALL __stdcall
#else
#define STDCALL
#endif

/* Typdefs for easyier portability */

#ifndef HAVE_UCHAR
typedef unsigned char	uchar;	/* Short for unsigned char */
#endif

#ifndef HAVE_INT8
typedef signed char int8;       /* Signed integer >= 8  bits */
#endif
#ifndef HAVE_UINT8
typedef unsigned char uint8;    /* Unsigned integer >= 8  bits */
#endif
#ifndef HAVE_INT16
typedef short int16;
#endif
#ifndef HAVE_UINT16
typedef unsigned short uint16;
#endif
#if SIZEOF_INT == 4
#ifndef HAVE_INT32
typedef int int32;
#endif
#ifndef HAVE_UINT32
typedef unsigned int uint32;
#endif
#elif SIZEOF_LONG == 4
#ifndef HAVE_INT32
typedef long int32;
#endif
#ifndef HAVE_UINT32
typedef unsigned long uint32;
#endif
#else
#error Neither int or long is of 4 bytes width
#endif

#if !defined(HAVE_ULONG) && !defined(__USE_MISC)
typedef unsigned long	ulong;		  /* Short for unsigned long */
#endif
#ifndef longlong_defined
/* 
  Using [unsigned] long long is preferable as [u]longlong because we use 
  [unsigned] long long unconditionally in many places, 
  for example in constants with [U]LL suffix.
*/
#if defined(HAVE_LONG_LONG) && SIZEOF_LONG_LONG == 8
typedef unsigned long long int ulonglong; /* ulong or unsigned long long */
typedef long long int	longlong;
#else
typedef unsigned long	ulonglong;	  /* ulong or unsigned long long */
typedef long		longlong;
#endif
#endif
#ifndef HAVE_INT64
typedef longlong int64;
#endif
#ifndef HAVE_UINT64
typedef ulonglong uint64;
#endif

#if defined(NO_CLIENT_LONG_LONG)
typedef unsigned long my_ulonglong;
#elif defined (__WIN__)
typedef unsigned __int64 my_ulonglong;
#else
typedef unsigned long long my_ulonglong;
#endif

#if SIZEOF_CHARP == SIZEOF_INT
typedef int intptr;
#elif SIZEOF_CHARP == SIZEOF_LONG
typedef long intptr;
#elif SIZEOF_CHARP == SIZEOF_LONG_LONG
typedef long long intptr;
#else
#error sizeof(void *) is neither sizeof(int) nor sizeof(long) nor sizeof(long long)
#endif

#define MY_ERRPTR ((void*)(intptr)1)

#if defined(_WIN32)
typedef unsigned long long my_off_t;
typedef unsigned long long os_off_t;
#else
typedef off_t os_off_t;
#if SIZEOF_OFF_T > 4
typedef ulonglong my_off_t;
#else
typedef unsigned long my_off_t;
#endif
#endif /*_WIN32*/
#define MY_FILEPOS_ERROR	(~(my_off_t) 0)

/*
  TODO Convert these to use Bitmap class.
 */
typedef ulonglong table_map;          /* Used for table bits in join */
typedef ulong nesting_map;  /* Used for flags of nesting constructs */
<<<<<<< HEAD

/* often used type names - opaque declarations */
typedef const struct charset_info_st CHARSET_INFO;
typedef struct st_mysql_lex_string LEX_STRING;
=======
>>>>>>> 5a0e7394

#if defined(__WIN__)
#define socket_errno	WSAGetLastError()
#define SOCKET_EINTR	WSAEINTR
#define SOCKET_EAGAIN	WSAEINPROGRESS
#define SOCKET_ETIMEDOUT WSAETIMEDOUT
#define SOCKET_EWOULDBLOCK WSAEWOULDBLOCK
#define SOCKET_EADDRINUSE WSAEADDRINUSE
#define SOCKET_ENFILE	ENFILE
#define SOCKET_EMFILE	EMFILE
#else /* Unix */
#define socket_errno	errno
#define closesocket(A)	close(A)
#define SOCKET_EINTR	EINTR
#define SOCKET_EAGAIN	EAGAIN
#define SOCKET_ETIMEDOUT SOCKET_EINTR
#define SOCKET_EWOULDBLOCK EWOULDBLOCK
#define SOCKET_EADDRINUSE EADDRINUSE
#define SOCKET_ENFILE	ENFILE
#define SOCKET_EMFILE	EMFILE
#endif

typedef int		myf;	/* Type of MyFlags in my_funcs */
typedef char		my_bool; /* Small bool */

/* Macros for converting *constants* to the right type */
#define MYF(v)		(myf) (v)

#ifndef LL
#ifdef HAVE_LONG_LONG
#define LL(A) A ## LL
#else
#define LL(A) A ## L
#endif
#endif

#ifndef ULL
#ifdef HAVE_LONG_LONG
#define ULL(A) A ## ULL
#else
#define ULL(A) A ## UL
#endif
#endif

/*
  Defines to make it possible to prioritize register assignments. No
  longer that important with modern compilers.
*/
#ifndef USING_X
#define reg1 register
#define reg2 register
#define reg3 register
#define reg4 register
#define reg5 register
#define reg6 register
#define reg7 register
#define reg8 register
#define reg9 register
#define reg10 register
#define reg11 register
#define reg12 register
#define reg13 register
#define reg14 register
#define reg15 register
#define reg16 register
#endif

#include <my_dbug.h>

/* Some helper macros */
#define YESNO(X) ((X) ? "yes" : "no")

#define MY_HOW_OFTEN_TO_ALARM	2	/* How often we want info on screen */
#define MY_HOW_OFTEN_TO_WRITE	10000	/* How often we want info on screen */

/*
  Define-funktions for reading and storing in machine independent format
  (low byte first)
*/

/* Optimized store functions for Intel x86 */
#if defined(__i386__) || defined(_WIN32)
#define sint2korr(A)	(*((const int16 *) (A)))
#define sint3korr(A)	((int32) ((((uchar) (A)[2]) & 128) ? \
				  (((uint32) 255L << 24) | \
				   (((uint32) (uchar) (A)[2]) << 16) |\
				   (((uint32) (uchar) (A)[1]) << 8) | \
				   ((uint32) (uchar) (A)[0])) : \
				  (((uint32) (uchar) (A)[2]) << 16) |\
				  (((uint32) (uchar) (A)[1]) << 8) | \
				  ((uint32) (uchar) (A)[0])))
#define sint4korr(A)	(*((const long *) (A)))
#define uint2korr(A)	(*((const uint16 *) (A)))
#if defined(HAVE_valgrind) && !defined(_WIN32)
#define uint3korr(A)	(uint32) (((uint32) ((uchar) (A)[0])) +\
				  (((uint32) ((uchar) (A)[1])) << 8) +\
				  (((uint32) ((uchar) (A)[2])) << 16))
#else
/*
   ATTENTION !
   
    Please, note, uint3korr reads 4 bytes (not 3) !
    It means, that you have to provide enough allocated space !
*/
#define uint3korr(A)	(long) (*((const unsigned int *) (A)) & 0xFFFFFF)
#endif /* HAVE_valgrind && !_WIN32 */
#define uint4korr(A)	(*((const uint32 *) (A)))
#define uint5korr(A)	((ulonglong)(((uint32) ((uchar) (A)[0])) +\
				    (((uint32) ((uchar) (A)[1])) << 8) +\
				    (((uint32) ((uchar) (A)[2])) << 16) +\
				    (((uint32) ((uchar) (A)[3])) << 24)) +\
				    (((ulonglong) ((uchar) (A)[4])) << 32))
#define uint6korr(A)	((ulonglong)(((uint32)    ((uchar) (A)[0]))          + \
                                     (((uint32)    ((uchar) (A)[1])) << 8)   + \
                                     (((uint32)    ((uchar) (A)[2])) << 16)  + \
                                     (((uint32)    ((uchar) (A)[3])) << 24)) + \
                         (((ulonglong) ((uchar) (A)[4])) << 32) +       \
                         (((ulonglong) ((uchar) (A)[5])) << 40))
#define uint8korr(A)	(*((const ulonglong *) (A)))
#define sint8korr(A)	(*((const longlong *) (A)))
#define int2store(T,A)	*((uint16*) (T))= (uint16) (A)
#define int3store(T,A)  do { *(T)=  (uchar) ((A));\
                            *(T+1)=(uchar) (((uint) (A) >> 8));\
                            *(T+2)=(uchar) (((A) >> 16)); } while (0)
#define int4store(T,A)	*((long *) (T))= (long) (A)
#define int5store(T,A)  do { *(T)= (uchar)((A));\
                             *((T)+1)=(uchar) (((A) >> 8));\
                             *((T)+2)=(uchar) (((A) >> 16));\
                             *((T)+3)=(uchar) (((A) >> 24)); \
                             *((T)+4)=(uchar) (((A) >> 32)); } while(0)
#define int6store(T,A)  do { *(T)=    (uchar)((A));          \
                             *((T)+1)=(uchar) (((A) >> 8));  \
                             *((T)+2)=(uchar) (((A) >> 16)); \
                             *((T)+3)=(uchar) (((A) >> 24)); \
                             *((T)+4)=(uchar) (((A) >> 32)); \
                             *((T)+5)=(uchar) (((A) >> 40)); } while(0)
#define int8store(T,A)	*((ulonglong *) (T))= (ulonglong) (A)

typedef union {
  double v;
  long m[2];
} doubleget_union;
#define doubleget(V,M)	\
do { doubleget_union _tmp; \
     _tmp.m[0] = *((const long*)(M)); \
     _tmp.m[1] = *(((const long*) (M))+1); \
     (V) = _tmp.v; } while(0)
#define doublestore(T,V) do { *((long *) T) = ((const doubleget_union *)&V)->m[0]; \
			     *(((long *) T)+1) = ((const doubleget_union *)&V)->m[1]; \
                         } while (0)
#define float4get(V,M)   do { *((float *) &(V)) = *((const float*) (M)); } while(0)
#define float8get(V,M)   doubleget((V),(M))
#define float4store(V,M) memcpy((uchar*) V,(uchar*) (&M),sizeof(float))
#define floatstore(T,V)  memcpy((uchar*)(T), (uchar*)(&V),sizeof(float))
#define floatget(V,M)    memcpy((uchar*) &V,(uchar*) (M),sizeof(float))
#define float8store(V,M) doublestore((V),(M))
#else

/*
  We're here if it's not a IA-32 architecture (Win32 and UNIX IA-32 defines
  were done before)
*/
#define sint2korr(A)	(int16) (((int16) ((uchar) (A)[0])) +\
				 ((int16) ((int16) (A)[1]) << 8))
#define sint3korr(A)	((int32) ((((uchar) (A)[2]) & 128) ? \
				  (((uint32) 255L << 24) | \
				   (((uint32) (uchar) (A)[2]) << 16) |\
				   (((uint32) (uchar) (A)[1]) << 8) | \
				   ((uint32) (uchar) (A)[0])) : \
				  (((uint32) (uchar) (A)[2]) << 16) |\
				  (((uint32) (uchar) (A)[1]) << 8) | \
				  ((uint32) (uchar) (A)[0])))
#define sint4korr(A)	(int32) (((int32) ((uchar) (A)[0])) +\
				(((int32) ((uchar) (A)[1]) << 8)) +\
				(((int32) ((uchar) (A)[2]) << 16)) +\
				(((int32) ((int16) (A)[3]) << 24)))
#define sint8korr(A)	(longlong) uint8korr(A)
#define uint2korr(A)	(uint16) (((uint16) ((uchar) (A)[0])) +\
				  ((uint16) ((uchar) (A)[1]) << 8))
#define uint3korr(A)	(uint32) (((uint32) ((uchar) (A)[0])) +\
				  (((uint32) ((uchar) (A)[1])) << 8) +\
				  (((uint32) ((uchar) (A)[2])) << 16))
#define uint4korr(A)	(uint32) (((uint32) ((uchar) (A)[0])) +\
				  (((uint32) ((uchar) (A)[1])) << 8) +\
				  (((uint32) ((uchar) (A)[2])) << 16) +\
				  (((uint32) ((uchar) (A)[3])) << 24))
#define uint5korr(A)	((ulonglong)(((uint32) ((uchar) (A)[0])) +\
				    (((uint32) ((uchar) (A)[1])) << 8) +\
				    (((uint32) ((uchar) (A)[2])) << 16) +\
				    (((uint32) ((uchar) (A)[3])) << 24)) +\
				    (((ulonglong) ((uchar) (A)[4])) << 32))
#define uint6korr(A)	((ulonglong)(((uint32)    ((uchar) (A)[0]))          + \
                                     (((uint32)    ((uchar) (A)[1])) << 8)   + \
                                     (((uint32)    ((uchar) (A)[2])) << 16)  + \
                                     (((uint32)    ((uchar) (A)[3])) << 24)) + \
                         (((ulonglong) ((uchar) (A)[4])) << 32) +       \
                         (((ulonglong) ((uchar) (A)[5])) << 40))
#define uint8korr(A)	((ulonglong)(((uint32) ((uchar) (A)[0])) +\
				    (((uint32) ((uchar) (A)[1])) << 8) +\
				    (((uint32) ((uchar) (A)[2])) << 16) +\
				    (((uint32) ((uchar) (A)[3])) << 24)) +\
			(((ulonglong) (((uint32) ((uchar) (A)[4])) +\
				    (((uint32) ((uchar) (A)[5])) << 8) +\
				    (((uint32) ((uchar) (A)[6])) << 16) +\
				    (((uint32) ((uchar) (A)[7])) << 24))) <<\
				    32))
#define int2store(T,A)       do { uint def_temp= (uint) (A) ;\
                                  *((uchar*) (T))=  (uchar)(def_temp); \
                                   *((uchar*) (T)+1)=(uchar)((def_temp >> 8)); \
                             } while(0)
#define int3store(T,A)       do { /*lint -save -e734 */\
                                  *((uchar*)(T))=(uchar) ((A));\
                                  *((uchar*) (T)+1)=(uchar) (((A) >> 8));\
                                  *((uchar*)(T)+2)=(uchar) (((A) >> 16)); \
                                  /*lint -restore */} while(0)
#define int4store(T,A)       do { *((char *)(T))=(char) ((A));\
                                  *(((char *)(T))+1)=(char) (((A) >> 8));\
                                  *(((char *)(T))+2)=(char) (((A) >> 16));\
                                  *(((char *)(T))+3)=(char) (((A) >> 24)); } while(0)
#define int5store(T,A)       do { *((char *)(T))=     (char)((A));  \
                                  *(((char *)(T))+1)= (char)(((A) >> 8)); \
                                  *(((char *)(T))+2)= (char)(((A) >> 16)); \
                                  *(((char *)(T))+3)= (char)(((A) >> 24)); \
                                  *(((char *)(T))+4)= (char)(((A) >> 32)); \
		                } while(0)
#define int6store(T,A)       do { *((char *)(T))=     (char)((A)); \
                                  *(((char *)(T))+1)= (char)(((A) >> 8)); \
                                  *(((char *)(T))+2)= (char)(((A) >> 16)); \
                                  *(((char *)(T))+3)= (char)(((A) >> 24)); \
                                  *(((char *)(T))+4)= (char)(((A) >> 32)); \
                                  *(((char *)(T))+5)= (char)(((A) >> 40)); \
                                } while(0)
#define int8store(T,A)       do { uint def_temp= (uint) (A), def_temp2= (uint) ((A) >> 32); \
                                  int4store((T),def_temp); \
                                  int4store((T+4),def_temp2); } while(0)
#ifdef WORDS_BIGENDIAN
#define float4store(T,A) do { *(T)= ((uchar *) &A)[3];\
                              *((T)+1)=(char) ((uchar *) &A)[2];\
                              *((T)+2)=(char) ((uchar *) &A)[1];\
                              *((T)+3)=(char) ((uchar *) &A)[0]; } while(0)

#define float4get(V,M)   do { float def_temp;\
                              ((uchar*) &def_temp)[0]=(M)[3];\
                              ((uchar*) &def_temp)[1]=(M)[2];\
                              ((uchar*) &def_temp)[2]=(M)[1];\
                              ((uchar*) &def_temp)[3]=(M)[0];\
                              (V)=def_temp; } while(0)
#define float8store(T,V) do { *(T)= ((uchar *) &V)[7];\
                              *((T)+1)=(char) ((uchar *) &V)[6];\
                              *((T)+2)=(char) ((uchar *) &V)[5];\
                              *((T)+3)=(char) ((uchar *) &V)[4];\
                              *((T)+4)=(char) ((uchar *) &V)[3];\
                              *((T)+5)=(char) ((uchar *) &V)[2];\
                              *((T)+6)=(char) ((uchar *) &V)[1];\
                              *((T)+7)=(char) ((uchar *) &V)[0]; } while(0)

#define float8get(V,M)   do { double def_temp;\
                              ((uchar*) &def_temp)[0]=(M)[7];\
                              ((uchar*) &def_temp)[1]=(M)[6];\
                              ((uchar*) &def_temp)[2]=(M)[5];\
                              ((uchar*) &def_temp)[3]=(M)[4];\
                              ((uchar*) &def_temp)[4]=(M)[3];\
                              ((uchar*) &def_temp)[5]=(M)[2];\
                              ((uchar*) &def_temp)[6]=(M)[1];\
                              ((uchar*) &def_temp)[7]=(M)[0];\
                              (V) = def_temp; } while(0)
#else
#define float4get(V,M)   memcpy(&V, (M), sizeof(float))
#define float4store(V,M) memcpy(V, (&M), sizeof(float))

#if defined(__FLOAT_WORD_ORDER) && (__FLOAT_WORD_ORDER == __BIG_ENDIAN)
#define doublestore(T,V) do { *(((char*)T)+0)=(char) ((uchar *) &V)[4];\
                              *(((char*)T)+1)=(char) ((uchar *) &V)[5];\
                              *(((char*)T)+2)=(char) ((uchar *) &V)[6];\
                              *(((char*)T)+3)=(char) ((uchar *) &V)[7];\
                              *(((char*)T)+4)=(char) ((uchar *) &V)[0];\
                              *(((char*)T)+5)=(char) ((uchar *) &V)[1];\
                              *(((char*)T)+6)=(char) ((uchar *) &V)[2];\
                              *(((char*)T)+7)=(char) ((uchar *) &V)[3]; }\
                         while(0)
#define doubleget(V,M)   do { double def_temp;\
                              ((uchar*) &def_temp)[0]=(M)[4];\
                              ((uchar*) &def_temp)[1]=(M)[5];\
                              ((uchar*) &def_temp)[2]=(M)[6];\
                              ((uchar*) &def_temp)[3]=(M)[7];\
                              ((uchar*) &def_temp)[4]=(M)[0];\
                              ((uchar*) &def_temp)[5]=(M)[1];\
                              ((uchar*) &def_temp)[6]=(M)[2];\
                              ((uchar*) &def_temp)[7]=(M)[3];\
                              (V) = def_temp; } while(0)
#endif /* __FLOAT_WORD_ORDER */

#define float8get(V,M)   doubleget((V),(M))
#define float8store(V,M) doublestore((V),(M))
#endif /* WORDS_BIGENDIAN */

#endif /* __i386__ OR _WIN32 */

/*
  Macro for reading 32-bit integer from network byte order (big-endian)
  from unaligned memory location.
*/
#define int4net(A)        (int32) (((uint32) ((uchar) (A)[3]))        |\
				  (((uint32) ((uchar) (A)[2])) << 8)  |\
				  (((uint32) ((uchar) (A)[1])) << 16) |\
				  (((uint32) ((uchar) (A)[0])) << 24))
/*
  Define-funktions for reading and storing in machine format from/to
  short/long to/from some place in memory V should be a (not
  register) variable, M is a pointer to byte
*/

#ifdef WORDS_BIGENDIAN

#define ushortget(V,M)  do { V = (uint16) (((uint16) ((uchar) (M)[1]))+\
                                 ((uint16) ((uint16) (M)[0]) << 8)); } while(0)
#define shortget(V,M)   do { V = (short) (((short) ((uchar) (M)[1]))+\
                                 ((short) ((short) (M)[0]) << 8)); } while(0)
#define longget(V,M)    do { int32 def_temp;\
                             ((uchar*) &def_temp)[0]=(M)[0];\
                             ((uchar*) &def_temp)[1]=(M)[1];\
                             ((uchar*) &def_temp)[2]=(M)[2];\
                             ((uchar*) &def_temp)[3]=(M)[3];\
                             (V)=def_temp; } while(0)
#define ulongget(V,M)   do { uint32 def_temp;\
                            ((uchar*) &def_temp)[0]=(M)[0];\
                            ((uchar*) &def_temp)[1]=(M)[1];\
                            ((uchar*) &def_temp)[2]=(M)[2];\
                            ((uchar*) &def_temp)[3]=(M)[3];\
                            (V)=def_temp; } while(0)
#define shortstore(T,A) do { uint def_temp=(uint) (A) ;\
                             *(((char*)T)+1)=(char)(def_temp); \
                             *(((char*)T)+0)=(char)(def_temp >> 8); } while(0)
#define longstore(T,A)  do { *(((char*)T)+3)=((A));\
                             *(((char*)T)+2)=(((A) >> 8));\
                             *(((char*)T)+1)=(((A) >> 16));\
                             *(((char*)T)+0)=(((A) >> 24)); } while(0)

#define floatget(V,M)    memcpy(&V, (M), sizeof(float))
#define floatstore(T,V)  memcpy((T), (void*) (&V), sizeof(float))
#define doubleget(V,M)	 memcpy(&V, (M), sizeof(double))
#define doublestore(T,V) memcpy((T), (void *) &V, sizeof(double))
#define longlongget(V,M) memcpy(&V, (M), sizeof(ulonglong))
#define longlongstore(T,V) memcpy((T), &V, sizeof(ulonglong))

#else

#define ushortget(V,M)	do { V = uint2korr(M); } while(0)
#define shortget(V,M)	do { V = sint2korr(M); } while(0)
#define longget(V,M)	do { V = sint4korr(M); } while(0)
#define ulongget(V,M)   do { V = uint4korr(M); } while(0)
#define shortstore(T,V) int2store(T,V)
#define longstore(T,V)	int4store(T,V)
#ifndef floatstore
#define floatstore(T,V)  memcpy((T), (void *) (&V), sizeof(float))
#define floatget(V,M)    memcpy(&V, (M), sizeof(float))
#endif
#ifndef doubleget
#define doubleget(V,M)	 memcpy(&V, (M), sizeof(double))
#define doublestore(T,V) memcpy((T), (void *) &V, sizeof(double))
#endif /* doubleget */
#define longlongget(V,M) memcpy(&V, (M), sizeof(ulonglong))
#define longlongstore(T,V) memcpy((T), &V, sizeof(ulonglong))

#endif /* WORDS_BIGENDIAN */

<<<<<<< HEAD
/* sprintf does not always return the number of bytes :- */
#ifdef SPRINTF_RETURNS_INT
#define my_sprintf(buff,args) sprintf args
#else
#ifdef SPRINTF_RETURNS_PTR
#define my_sprintf(buff,args) ((int)(sprintf args - buff))
#else
#define my_sprintf(buff,args) ((ulong) sprintf args, (ulong) strlen(buff))
#endif
#endif

#ifndef THREAD
#define thread_safe_increment(V,L) (V)++
#define thread_safe_decrement(V,L) (V)--
#define thread_safe_add(V,C,L)     (V)+=(C)
#define thread_safe_sub(V,C,L)     (V)-=(C)
#define statistic_increment(V,L)   (V)++
#define statistic_decrement(V,L)   (V)--
#define statistic_add(V,C,L)       (V)+=(C)
#define statistic_sub(V,C,L)       (V)-=(C)
#endif

=======
>>>>>>> 5a0e7394
#ifdef HAVE_CHARSET_utf8
#define MYSQL_UNIVERSAL_CLIENT_CHARSET "utf8"
#else
#define MYSQL_UNIVERSAL_CLIENT_CHARSET MYSQL_DEFAULT_CHARSET_NAME
#endif

#if defined(EMBEDDED_LIBRARY) && !defined(HAVE_EMBEDDED_PRIVILEGE_CONTROL)
#define NO_EMBEDDED_ACCESS_CHECKS
#endif

#if defined(_WIN32)
#define dlsym(lib, name) (void*)GetProcAddress((HMODULE)lib, name)
#define dlopen(libname, unused) LoadLibraryEx(libname, NULL, 0)
#define dlclose(lib) FreeLibrary((HMODULE)lib)
<<<<<<< HEAD
#define HAVE_DLOPEN
#endif

#ifdef HAVE_DLOPEN
#  if defined(HAVE_DLFCN_H)
#    include <dlfcn.h>
#  endif
#  ifndef HAVE_DLERROR
#    define dlerror() ""
#  endif
#else
#  define dlerror() "No support for dynamic loading (static build?)"
#  define dlopen(A,B) 0
#  define dlsym(A,B) 0
#  define dlclose(A) 0
#endif

=======
#ifndef HAVE_DLOPEN
#define HAVE_DLOPEN
#endif
#endif

#ifdef HAVE_DLOPEN
#if defined(HAVE_DLFCN_H)
#include <dlfcn.h>
#endif
#endif

#ifndef HAVE_DLERROR
#ifdef _WIN32
#define dlerror() ""
#else
#define dlerror() "No support for dynamic loading (static build?)"
#endif
#endif


>>>>>>> 5a0e7394
/*
 *  Include standard definitions of operator new and delete.
 */
#ifdef __cplusplus
#include <new>
#endif

/* Length of decimal number represented by INT32. */
#define MY_INT32_NUM_DECIMAL_DIGITS 11

/* Length of decimal number represented by INT64. */
#define MY_INT64_NUM_DECIMAL_DIGITS 21

/* Define some useful general macros (should be done after all headers). */
#if !defined(max)
#define max(a, b)	((a) > (b) ? (a) : (b))
#define min(a, b)	((a) < (b) ? (a) : (b))
#endif  

<<<<<<< HEAD
#define CMP_NUM(a,b)    (((a) < (b)) ? -1 : ((a) == (b)) ? 0 : 1)

=======
>>>>>>> 5a0e7394
/*
  Only Linux is known to need an explicit sync of the directory to make sure a
  file creation/deletion/renaming in(from,to) this directory durable.
*/
#ifdef TARGET_OS_LINUX
#define NEED_EXPLICIT_SYNC_DIR 1
#else
/*
  On linux default rwlock scheduling policy is good enough for
  waiting_threads.c, on other systems use our special implementation
  (which is slower).

  QQ perhaps this should be tested in configure ? how ?
*/
#define WT_RWLOCKS_USE_MUTEXES 1
#endif

#if !defined(__cplusplus) && !defined(bool)
#define bool In_C_you_should_use_my_bool_instead()
#endif

/* Provide __func__ macro definition for platforms that miss it. */
#if __STDC_VERSION__ < 199901L
#  if __GNUC__ >= 2
#    define __func__ __FUNCTION__
#  else
#    define __func__ "<unknown>"
#  endif
#elif defined(_MSC_VER)
#  if _MSC_VER < 1300
#    define __func__ "<unknown>"
#  else
#    define __func__ __FUNCTION__
#  endif
#elif defined(__BORLANDC__)
#  define __func__ __FUNC__
#else
#  define __func__ "<unknown>"
#endif

#ifndef HAVE_RINT
/**
   All integers up to this number can be represented exactly as double precision
   values (DBL_MANT_DIG == 53 for IEEE 754 hardware).
*/
#define MAX_EXACT_INTEGER ((1LL << DBL_MANT_DIG) - 1)

/**
   rint(3) implementation for platforms that do not have it.
   Always rounds to the nearest integer with ties being rounded to the nearest
   even integer to mimic glibc's rint() behavior in the "round-to-nearest"
   FPU mode. Hardware-specific optimizations are possible (frndint on x86).
   Unlike this implementation, hardware will also honor the FPU rounding mode.
*/

static inline double rint(double x)
{
  double f, i;
  f = modf(x, &i);
  /*
    All doubles with absolute values > MAX_EXACT_INTEGER are even anyway,
    no need to check it.
  */
  if (x > 0.0)
    i += (double) ((f > 0.5) || (f == 0.5 &&
                                 i <= (double) MAX_EXACT_INTEGER &&
                                 (longlong) i % 2));
  else
    i -= (double) ((f < -0.5) || (f == -0.5 &&
                                  i >= (double) -MAX_EXACT_INTEGER &&
                                  (longlong) i % 2));
  return i;
}
#endif /* HAVE_RINT */

/* 
  MYSQL_PLUGIN_IMPORT macro is used to export mysqld data
  (i.e variables) for usage in storage engine loadable plugins.
  Outside of Windows, it is dummy.
*/
#ifndef MYSQL_PLUGIN_IMPORT
#if (defined(_WIN32) && defined(MYSQL_DYNAMIC_PLUGIN))
#define MYSQL_PLUGIN_IMPORT __declspec(dllimport)
#else
#define MYSQL_PLUGIN_IMPORT
#endif
#endif

/* Defines that are unique to the embedded version of MySQL */

#ifdef EMBEDDED_LIBRARY

/* Things we don't need in the embedded version of MySQL */
/* TODO HF add #undef HAVE_VIO if we don't want client in embedded library */

<<<<<<< HEAD
#undef HAVE_PSTACK				/* No stacktrace */
#undef HAVE_OPENSSL
#undef HAVE_SMEM				/* No shared memory */
#undef HAVE_NDBCLUSTER_DB /* No NDB cluster */
=======
#undef HAVE_OPENSSL
#undef HAVE_SMEM				/* No shared memory */
>>>>>>> 5a0e7394

#endif /* EMBEDDED_LIBRARY */

#endif /* my_global_h */<|MERGE_RESOLUTION|>--- conflicted
+++ resolved
@@ -1,8 +1,4 @@
-<<<<<<< HEAD
-/* Copyright (C) 2000-2003 MySQL AB, 2009 Sun Microsystems, Inc
-=======
 /* Copyright (c) 2000, 2011, Oracle and/or its affiliates. All rights reserved.
->>>>>>> 5a0e7394
 
    This program is free software; you can redistribute it and/or modify
    it under the terms of the GNU General Public License as published by
@@ -199,7 +195,6 @@
 #define __builtin_expect(x, expected_value) (x)
 #endif
 
-<<<<<<< HEAD
 /**
   The semantics of builtin_expect() are that
   1) its two arguments are long
@@ -222,10 +217,6 @@
 #endif
 #undef inline_test_2
 #undef inline_test_1
-=======
-#define likely(x)	__builtin_expect((x),1)
-#define unlikely(x)	__builtin_expect((x),0)
->>>>>>> 5a0e7394
 
 /* Fix problem with S_ISLNK() on Linux */
 #if defined(TARGET_OS_LINUX) || defined(__GLIBC__)
@@ -474,10 +465,7 @@
 #define LINT_INIT(var)
 #endif
 
-<<<<<<< HEAD
-=======
 #ifndef SO_EXT
->>>>>>> 5a0e7394
 #ifdef _WIN32
 #define SO_EXT ".dll"
 #elif defined(__APPLE__)
@@ -485,10 +473,7 @@
 #else
 #define SO_EXT ".so"
 #endif
-<<<<<<< HEAD
-=======
-#endif
->>>>>>> 5a0e7394
+#endif
 
 /*
    Suppress uninitialized variable warning without generating code.
@@ -640,10 +625,7 @@
 #ifdef _WIN32
 #define FN_LIBCHAR	'\\'
 #define FN_LIBCHAR2	'/'
-<<<<<<< HEAD
-=======
 #define FN_DIRSEP       "/\\"               /* Valid directory separators */
->>>>>>> 5a0e7394
 #define FN_ROOTDIR	"\\"
 #define FN_DEVCHAR	':'
 #define FN_NETWORK_DRIVES	/* Uses \\ to indicate network drives */
@@ -651,10 +633,7 @@
 #else
 #define FN_LIBCHAR	'/'
 #define FN_LIBCHAR2	'/'
-<<<<<<< HEAD
-=======
 #define FN_DIRSEP       "/"     /* Valid directory separators */
->>>>>>> 5a0e7394
 #define FN_ROOTDIR	"/"
 #endif
 
@@ -709,19 +688,11 @@
 #define MALLOC_OVERHEAD 8
 
 	/* get memory in huncs */
-<<<<<<< HEAD
 #define ONCE_ALLOC_INIT		(uint) 4096
 	/* Typical record cache */
 #define RECORD_CACHE_SIZE	(uint) (128*1024)
 	/* Typical key cache */
 #define KEY_CACHE_SIZE		(uint) (128L*1024L*1024L)
-=======
-#define ONCE_ALLOC_INIT		(uint) (4096-MALLOC_OVERHEAD)
-	/* Typical record cash */
-#define RECORD_CACHE_SIZE	(uint) (64*1024-MALLOC_OVERHEAD)
-	/* Typical key cash */
-#define KEY_CACHE_SIZE		(uint) (8*1024*1024)
->>>>>>> 5a0e7394
 	/* Default size of a key cache block  */
 #define KEY_CACHE_BLOCK_SIZE	(uint) 1024
 
@@ -900,10 +871,7 @@
 #define ALIGN_SIZE(A)	MY_ALIGN((A),sizeof(double))
 #define ALIGN_MAX_UNIT  (sizeof(double))
 /* Size to make adressable obj. */
-<<<<<<< HEAD
 #define ALIGN_PTR(A, t) ((t*) MY_ALIGN((A), sizeof(double)))
-=======
->>>>>>> 5a0e7394
 #define ADD_TO_PTR(ptr,size,type) (type) ((uchar*) (ptr)+size)
 #define PTR_BYTE_DIFF(A,B) (my_ptrdiff_t) ((uchar*) (A) - (uchar*) (B))
 #define PREV_BITS(type,A)	((type) (((type) 1 << (A)) -1))
@@ -1033,13 +1001,10 @@
  */
 typedef ulonglong table_map;          /* Used for table bits in join */
 typedef ulong nesting_map;  /* Used for flags of nesting constructs */
-<<<<<<< HEAD
 
 /* often used type names - opaque declarations */
 typedef const struct charset_info_st CHARSET_INFO;
 typedef struct st_mysql_lex_string LEX_STRING;
-=======
->>>>>>> 5a0e7394
 
 #if defined(__WIN__)
 #define socket_errno	WSAGetLastError()
@@ -1406,31 +1371,6 @@
 
 #endif /* WORDS_BIGENDIAN */
 
-<<<<<<< HEAD
-/* sprintf does not always return the number of bytes :- */
-#ifdef SPRINTF_RETURNS_INT
-#define my_sprintf(buff,args) sprintf args
-#else
-#ifdef SPRINTF_RETURNS_PTR
-#define my_sprintf(buff,args) ((int)(sprintf args - buff))
-#else
-#define my_sprintf(buff,args) ((ulong) sprintf args, (ulong) strlen(buff))
-#endif
-#endif
-
-#ifndef THREAD
-#define thread_safe_increment(V,L) (V)++
-#define thread_safe_decrement(V,L) (V)--
-#define thread_safe_add(V,C,L)     (V)+=(C)
-#define thread_safe_sub(V,C,L)     (V)-=(C)
-#define statistic_increment(V,L)   (V)++
-#define statistic_decrement(V,L)   (V)--
-#define statistic_add(V,C,L)       (V)+=(C)
-#define statistic_sub(V,C,L)       (V)-=(C)
-#endif
-
-=======
->>>>>>> 5a0e7394
 #ifdef HAVE_CHARSET_utf8
 #define MYSQL_UNIVERSAL_CLIENT_CHARSET "utf8"
 #else
@@ -1445,46 +1385,30 @@
 #define dlsym(lib, name) (void*)GetProcAddress((HMODULE)lib, name)
 #define dlopen(libname, unused) LoadLibraryEx(libname, NULL, 0)
 #define dlclose(lib) FreeLibrary((HMODULE)lib)
-<<<<<<< HEAD
-#define HAVE_DLOPEN
-#endif
-
-#ifdef HAVE_DLOPEN
-#  if defined(HAVE_DLFCN_H)
-#    include <dlfcn.h>
-#  endif
-#  ifndef HAVE_DLERROR
-#    define dlerror() ""
-#  endif
-#else
-#  define dlerror() "No support for dynamic loading (static build?)"
-#  define dlopen(A,B) 0
-#  define dlsym(A,B) 0
-#  define dlclose(A) 0
-#endif
-
-=======
 #ifndef HAVE_DLOPEN
 #define HAVE_DLOPEN
 #endif
 #endif
 
-#ifdef HAVE_DLOPEN
 #if defined(HAVE_DLFCN_H)
 #include <dlfcn.h>
 #endif
-#endif
 
 #ifndef HAVE_DLERROR
 #ifdef _WIN32
-#define dlerror() ""
+static inline char *dlerror(void)
+{
+  static char win_errormsg[2048];
+  if(FormatMessage(FORMAT_MESSAGE_FROM_SYSTEM,
+                   0, GetLastError(), 0, win_errormsg, 2048, NULL))
+    return win_errormsg;
+  return "";
+}
 #else
 #define dlerror() "No support for dynamic loading (static build?)"
 #endif
 #endif
 
-
->>>>>>> 5a0e7394
 /*
  *  Include standard definitions of operator new and delete.
  */
@@ -1504,11 +1428,8 @@
 #define min(a, b)	((a) < (b) ? (a) : (b))
 #endif  
 
-<<<<<<< HEAD
 #define CMP_NUM(a,b)    (((a) < (b)) ? -1 : ((a) == (b)) ? 0 : 1)
 
-=======
->>>>>>> 5a0e7394
 /*
   Only Linux is known to need an explicit sync of the directory to make sure a
   file creation/deletion/renaming in(from,to) this directory durable.
@@ -1604,15 +1525,8 @@
 /* Things we don't need in the embedded version of MySQL */
 /* TODO HF add #undef HAVE_VIO if we don't want client in embedded library */
 
-<<<<<<< HEAD
-#undef HAVE_PSTACK				/* No stacktrace */
 #undef HAVE_OPENSSL
 #undef HAVE_SMEM				/* No shared memory */
-#undef HAVE_NDBCLUSTER_DB /* No NDB cluster */
-=======
-#undef HAVE_OPENSSL
-#undef HAVE_SMEM				/* No shared memory */
->>>>>>> 5a0e7394
 
 #endif /* EMBEDDED_LIBRARY */
 
