--- conflicted
+++ resolved
@@ -1,8 +1,4 @@
-<<<<<<< HEAD
-/* Copyright (C) 2000 MySQL AB, 2009 Sun Microsystems, Inc
-=======
 /* Copyright (c) 2000, 2011, Oracle and/or its affiliates. All rights reserved.
->>>>>>> 5a0e7394
 
    This program is free software; you can redistribute it and/or modify
    it under the terms of the GNU General Public License as published by
@@ -23,9 +19,7 @@
 #define MY_BIT_NONE (~(uint) 0)
 
 #include <m_string.h>
-#ifdef THREAD
 #include <my_pthread.h>
-#endif
 
 typedef uint32 my_bitmap_map;
 
@@ -38,15 +32,9 @@
      thread_safe flag in bitmap_init was set.  Otherwise, we optimize by not
      acquiring the mutex
    */
-<<<<<<< HEAD
-#ifdef THREAD
   mysql_mutex_t *mutex;
-#endif
   my_bitmap_map last_word_mask;
   uint32	n_bits; /* number of bits occupied by the above */
-=======
-  mysql_mutex_t *mutex;
->>>>>>> 5a0e7394
 } MY_BITMAP;
 
 #ifdef	__cplusplus
