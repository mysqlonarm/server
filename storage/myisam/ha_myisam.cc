/*
   Copyright (c) 2000, 2012, Oracle and/or its affiliates.
   Copyright (c) 2009, 2017, MariaDB Corporation.

   This program is free software; you can redistribute it and/or modify
   it under the terms of the GNU General Public License as published by
   the Free Software Foundation; version 2 of the License.

   This program is distributed in the hope that it will be useful,
   but WITHOUT ANY WARRANTY; without even the implied warranty of
   MERCHANTABILITY or FITNESS FOR A PARTICULAR PURPOSE.  See the
   GNU General Public License for more details.

   You should have received a copy of the GNU General Public License
   along with this program; if not, write to the Free Software
   Foundation, Inc., 51 Franklin St, Fifth Floor, Boston, MA 02110-1301  USA */


#ifdef USE_PRAGMA_IMPLEMENTATION
#pragma implementation				// gcc: Class implementation
#endif

#define MYSQL_SERVER 1
#include "sql_plugin.h"
#include "sql_priv.h"
#include "key.h"                                // key_copy
#include <m_ctype.h>
#include <my_bit.h>
#include "ha_myisam.h"
#include "myisamdef.h"
#include "rt_index.h"
#include "sql_table.h"                          // tablename_to_filename
#include "sql_class.h"                          // THD
#include "debug_sync.h"

ulonglong myisam_recover_options;
static ulong opt_myisam_block_size;

/* bits in myisam_recover_options */
const char *myisam_recover_names[] =
{ "DEFAULT", "BACKUP", "FORCE", "QUICK", "BACKUP_ALL", "OFF", NullS};
TYPELIB myisam_recover_typelib= {array_elements(myisam_recover_names)-1,"",
				 myisam_recover_names, NULL};

const char *myisam_stats_method_names[] = {"NULLS_UNEQUAL", "NULLS_EQUAL",
                                           "NULLS_IGNORED", NullS};
TYPELIB myisam_stats_method_typelib= {
  array_elements(myisam_stats_method_names) - 1, "",
  myisam_stats_method_names, NULL};

static MYSQL_SYSVAR_ULONG(block_size, opt_myisam_block_size,
  PLUGIN_VAR_READONLY | PLUGIN_VAR_RQCMDARG,
  "Block size to be used for MyISAM index pages", NULL, NULL,
  MI_KEY_BLOCK_LENGTH, MI_MIN_KEY_BLOCK_LENGTH, MI_MAX_KEY_BLOCK_LENGTH,
  MI_MIN_KEY_BLOCK_LENGTH);

static MYSQL_SYSVAR_ULONG(data_pointer_size, myisam_data_pointer_size,
  PLUGIN_VAR_RQCMDARG, "Default pointer size to be used for MyISAM tables",
  NULL, NULL, 6, 2, 7, 1);

#define MB (1024*1024)
static MYSQL_SYSVAR_ULONGLONG(max_sort_file_size, myisam_max_temp_length,
  PLUGIN_VAR_RQCMDARG, "Don't use the fast sort index method to created "
  "index if the temporary file would get bigger than this", NULL, NULL,
  LONG_MAX/MB*MB, 0, MAX_FILE_SIZE, MB);

static MYSQL_SYSVAR_SET(recover_options, myisam_recover_options,
  PLUGIN_VAR_OPCMDARG|PLUGIN_VAR_READONLY,
  "Specifies how corrupted tables should be automatically repaired",
  NULL, NULL, HA_RECOVER_BACKUP|HA_RECOVER_QUICK, &myisam_recover_typelib);

static MYSQL_THDVAR_ULONG(repair_threads, PLUGIN_VAR_RQCMDARG,
  "If larger than 1, when repairing a MyISAM table all indexes will be "
  "created in parallel, with one thread per index. The value of 1 "
  "disables parallel repair", NULL, NULL,
  1, 1, ULONG_MAX, 1);

static MYSQL_THDVAR_ULONGLONG(sort_buffer_size, PLUGIN_VAR_RQCMDARG,
  "The buffer that is allocated when sorting the index when doing "
  "a REPAIR or when creating indexes with CREATE INDEX or ALTER TABLE", NULL, NULL,
  SORT_BUFFER_INIT, MIN_SORT_BUFFER, SIZE_T_MAX, 1);

static MYSQL_SYSVAR_BOOL(use_mmap, opt_myisam_use_mmap, PLUGIN_VAR_NOCMDARG,
  "Use memory mapping for reading and writing MyISAM tables", NULL, NULL, FALSE);

static MYSQL_SYSVAR_ULONGLONG(mmap_size, myisam_mmap_size,
  PLUGIN_VAR_RQCMDARG|PLUGIN_VAR_READONLY, "Restricts the total memory "
  "used for memory mapping of MySQL tables", NULL, NULL,
  SIZE_T_MAX, MEMMAP_EXTRA_MARGIN, SIZE_T_MAX, 1);

static MYSQL_THDVAR_ENUM(stats_method, PLUGIN_VAR_RQCMDARG,
  "Specifies how MyISAM index statistics collection code should "
  "treat NULLs. Possible values of name are NULLS_UNEQUAL (default "
  "behavior for 4.1 and later), NULLS_EQUAL (emulate 4.0 behavior), "
  "and NULLS_IGNORED", NULL, NULL,
  MI_STATS_METHOD_NULLS_NOT_EQUAL, &myisam_stats_method_typelib);

#ifndef DBUG_OFF
/**
  Causes the thread to wait in a spin lock for a query kill signal.
  This function is used by the test frame work to identify race conditions.

  The signal is caught and ignored and the thread is not killed.
*/

static void debug_wait_for_kill(const char *info)
{
  DBUG_ENTER("debug_wait_for_kill");
  const char *prev_info;
  THD *thd;
  thd= current_thd;
  prev_info= thd_proc_info(thd, info);
  while(!thd->killed)
    my_sleep(1000);
  DBUG_PRINT("info", ("Exit debug_wait_for_kill"));
  thd_proc_info(thd, prev_info);
  DBUG_VOID_RETURN;
}
#endif

/*****************************************************************************
** MyISAM tables
*****************************************************************************/

static handler *myisam_create_handler(handlerton *hton,
                                      TABLE_SHARE *table, 
                                      MEM_ROOT *mem_root)
{
  return new (mem_root) ha_myisam(hton, table);
}

// collect errors printed by mi_check routines

static void mi_check_print_msg(HA_CHECK *param,	const char* msg_type,
			       const char *fmt, va_list args)
{
  THD* thd = (THD*)param->thd;
  Protocol *protocol= thd->protocol;
  size_t length, msg_length;
  char msgbuf[MYSQL_ERRMSG_SIZE];
  char name[NAME_LEN*2+2];

  if (param->testflag & T_SUPPRESS_ERR_HANDLING)
    return;

  msg_length= my_vsnprintf(msgbuf, sizeof(msgbuf), fmt, args);
  msgbuf[sizeof(msgbuf) - 1] = 0; // healthy paranoia

  DBUG_PRINT(msg_type,("message: %s",msgbuf));

  if (!thd->vio_ok())
  {
    sql_print_error("%s.%s: %s", param->db_name, param->table_name, msgbuf);
    return;
  }

  if (param->testflag & (T_CREATE_MISSING_KEYS | T_SAFE_REPAIR |
			 T_AUTO_REPAIR))
  {
    my_message(ER_NOT_KEYFILE, msgbuf, MYF(MY_WME));
    if (thd->variables.log_warnings > 2 && ! thd->log_all_errors)
      sql_print_error("%s.%s: %s", param->db_name, param->table_name, msgbuf);
    return;
  }
  length=(uint) (strxmov(name, param->db_name,".",param->table_name,NullS) -
		 name);
  /*
    TODO: switch from protocol to push_warning here. The main reason we didn't
    it yet is parallel repair, which threads have no THD object accessible via
    current_thd.

    Also we likely need to lock mutex here (in both cases with protocol and
    push_warning).
  */
  if (param->need_print_msg_lock)
    mysql_mutex_lock(&param->print_msg_mutex);

  protocol->prepare_for_resend();
  protocol->store(name, length, system_charset_info);
  protocol->store(param->op_name, system_charset_info);
  protocol->store(msg_type, system_charset_info);
  protocol->store(msgbuf, msg_length, system_charset_info);
  if (protocol->write())
    sql_print_error("Failed on my_net_write, writing to stderr instead: %s\n",
		    msgbuf);
  else if (thd->variables.log_warnings > 2)
    sql_print_error("%s.%s: %s", param->db_name, param->table_name, msgbuf);

  if (param->need_print_msg_lock)
    mysql_mutex_unlock(&param->print_msg_mutex);

  return;
}


/*
  Convert TABLE object to MyISAM key and column definition

  SYNOPSIS
    table2myisam()
      table_arg   in     TABLE object.
      keydef_out  out    MyISAM key definition.
      recinfo_out out    MyISAM column definition.
      records_out out    Number of fields.

  DESCRIPTION
    This function will allocate and initialize MyISAM key and column
    definition for further use in mi_create or for a check for underlying
    table conformance in merge engine.

    The caller needs to free *recinfo_out after use. Since *recinfo_out
    and *keydef_out are allocated with a my_multi_malloc, *keydef_out
    is freed automatically when *recinfo_out is freed.

  RETURN VALUE
    0  OK
    !0 error code
*/

int table2myisam(TABLE *table_arg, MI_KEYDEF **keydef_out,
                 MI_COLUMNDEF **recinfo_out, uint *records_out)
{
  uint i, j, recpos, minpos, fieldpos, temp_length, length;
  enum ha_base_keytype type= HA_KEYTYPE_BINARY;
  uchar *record;
  KEY *pos;
  MI_KEYDEF *keydef;
  MI_COLUMNDEF *recinfo, *recinfo_pos;
  HA_KEYSEG *keyseg;
  TABLE_SHARE *share= table_arg->s;
  uint options= share->db_options_in_use;
  DBUG_ENTER("table2myisam");
  if (!(my_multi_malloc(MYF(MY_WME),
          recinfo_out, (share->fields * 2 + 2) * sizeof(MI_COLUMNDEF),
          keydef_out, share->keys * sizeof(MI_KEYDEF),
          &keyseg,
          (share->key_parts + share->keys) * sizeof(HA_KEYSEG),
          NullS)))
    DBUG_RETURN(HA_ERR_OUT_OF_MEM); /* purecov: inspected */
  keydef= *keydef_out;
  recinfo= *recinfo_out;
  pos= table_arg->key_info;
  for (i= 0; i < share->keys; i++, pos++)
  {
    keydef[i].flag= ((uint16) pos->flags & (HA_NOSAME | HA_FULLTEXT | HA_SPATIAL));
    keydef[i].key_alg= pos->algorithm == HA_KEY_ALG_UNDEF ?
      (pos->flags & HA_SPATIAL ? HA_KEY_ALG_RTREE : HA_KEY_ALG_BTREE) :
      pos->algorithm;
    keydef[i].block_length= pos->block_size;
    keydef[i].seg= keyseg;
    keydef[i].keysegs= pos->user_defined_key_parts;
    for (j= 0; j < pos->user_defined_key_parts; j++)
    {
      Field *field= pos->key_part[j].field;
      type= field->key_type();
      keydef[i].seg[j].flag= pos->key_part[j].key_part_flag;

      if (options & HA_OPTION_PACK_KEYS ||
          (pos->flags & (HA_PACK_KEY | HA_BINARY_PACK_KEY |
                         HA_SPACE_PACK_USED)))
      {
        if (pos->key_part[j].length > 8 &&
            (type == HA_KEYTYPE_TEXT ||
             type == HA_KEYTYPE_NUM ||
             (type == HA_KEYTYPE_BINARY && !field->zero_pack())))
        {
          /* No blobs here */
          if (j == 0)
            keydef[i].flag|= HA_PACK_KEY;
          if (!(field->flags & ZEROFILL_FLAG) &&
              (field->type() == MYSQL_TYPE_STRING ||
               field->type() == MYSQL_TYPE_VAR_STRING ||
               ((int) (pos->key_part[j].length - field->decimals())) >= 4))
            keydef[i].seg[j].flag|= HA_SPACE_PACK;
        }
        else if (j == 0 && (!(pos->flags & HA_NOSAME) || pos->key_length > 16))
          keydef[i].flag|= HA_BINARY_PACK_KEY;
      }
      keydef[i].seg[j].type= (int) type;
      keydef[i].seg[j].start= pos->key_part[j].offset;
      keydef[i].seg[j].length= pos->key_part[j].length;
      keydef[i].seg[j].bit_start= keydef[i].seg[j].bit_length= 0;
      keydef[i].seg[j].bit_pos= 0;
      keydef[i].seg[j].language= field->charset_for_protocol()->number;

      if (field->null_ptr)
      {
        keydef[i].seg[j].null_bit= field->null_bit;
        keydef[i].seg[j].null_pos= (uint) (field->null_ptr-
                                           (uchar*) table_arg->record[0]);
      }
      else
      {
        keydef[i].seg[j].null_bit= 0;
        keydef[i].seg[j].null_pos= 0;
      }
      if (field->type() == MYSQL_TYPE_BLOB ||
          field->type() == MYSQL_TYPE_GEOMETRY)
      {
        keydef[i].seg[j].flag|= HA_BLOB_PART;
        /* save number of bytes used to pack length */
        keydef[i].seg[j].bit_start= (uint) (field->pack_length() -
                                            portable_sizeof_char_ptr);
      }
      else if (field->type() == MYSQL_TYPE_BIT)
      {
        keydef[i].seg[j].bit_length= ((Field_bit *) field)->bit_len;
        keydef[i].seg[j].bit_start= ((Field_bit *) field)->bit_ofs;
        keydef[i].seg[j].bit_pos= (uint) (((Field_bit *) field)->bit_ptr -
                                          (uchar*) table_arg->record[0]);
      }
    }
    keyseg+= pos->user_defined_key_parts;
  }
  if (table_arg->found_next_number_field)
    keydef[share->next_number_index].flag|= HA_AUTO_KEY;
  record= table_arg->record[0];
  recpos= 0;
  recinfo_pos= recinfo;
  while (recpos < (uint) share->stored_rec_length)
  {
    Field **field, *found= 0;
    minpos= share->reclength;
    length= 0;

    for (field= table_arg->field; *field; field++)
    {
      if ((fieldpos= (*field)->offset(record)) >= recpos &&
          fieldpos <= minpos)
      {
        /* skip null fields */
        if (!(temp_length= (*field)->pack_length_in_rec()))
          continue; /* Skip null-fields */
        if (! found || fieldpos < minpos ||
            (fieldpos == minpos && temp_length < length))
        {
          minpos= fieldpos;
          found= *field;
          length= temp_length;
        }
      }
    }
    DBUG_PRINT("loop", ("found: 0x%lx  recpos: %d  minpos: %d  length: %d",
                        (long) found, recpos, minpos, length));
    if (recpos != minpos)
    {
      /* reserve space for null bits */
      bzero((char*) recinfo_pos, sizeof(*recinfo_pos));
      recinfo_pos->type= FIELD_NORMAL;
      recinfo_pos++->length= (uint16) (minpos - recpos);
    }
    if (!found)
      break;

    if (found->flags & BLOB_FLAG)
      recinfo_pos->type= FIELD_BLOB;
    else if (found->real_type() == MYSQL_TYPE_TIMESTAMP)
    {
      /* pre-MySQL-5.6.4 TIMESTAMP, or MariaDB-5.3+ TIMESTAMP */
      recinfo_pos->type= FIELD_NORMAL;
    }
    else if (found->type() == MYSQL_TYPE_VARCHAR)
      recinfo_pos->type= FIELD_VARCHAR;
    else if (!(options & HA_OPTION_PACK_RECORD))
      recinfo_pos->type= FIELD_NORMAL;
    else if (found->real_type() == MYSQL_TYPE_TIMESTAMP2)
    {
      /*
        MySQL-5.6.4+ erroneously marks Field_timestampf as FIELD_SKIP_PRESPACE,
        but only if HA_OPTION_PACK_RECORD is set.
      */
      recinfo_pos->type= FIELD_SKIP_PRESPACE;
    }
    else if (found->zero_pack())
      recinfo_pos->type= FIELD_SKIP_ZERO;
    else
      recinfo_pos->type= ((length <= 3 ||
                           (found->flags & ZEROFILL_FLAG)) ?
                          FIELD_NORMAL :
                          found->type() == MYSQL_TYPE_STRING ||
                          found->type() == MYSQL_TYPE_VAR_STRING ?
                          FIELD_SKIP_ENDSPACE :
                          FIELD_SKIP_PRESPACE);
    if (found->null_ptr)
    {
      recinfo_pos->null_bit= found->null_bit;
      recinfo_pos->null_pos= (uint) (found->null_ptr -
                                     (uchar*) table_arg->record[0]);
    }
    else
    {
      recinfo_pos->null_bit= 0;
      recinfo_pos->null_pos= 0;
    }
    (recinfo_pos++)->length= (uint16) length;
    recpos= minpos + length;
    DBUG_PRINT("loop", ("length: %d  type: %d",
                        recinfo_pos[-1].length,recinfo_pos[-1].type));
  }
  *records_out= (uint) (recinfo_pos - recinfo);
  DBUG_RETURN(0);
}


/*
  Check for underlying table conformance

  SYNOPSIS
    myisam_check_definition()
      t1_keyinfo       in    First table key definition
      t1_recinfo       in    First table record definition
      t1_keys          in    Number of keys in first table
      t1_recs          in    Number of records in first table
      t2_keyinfo       in    Second table key definition
      t2_recinfo       in    Second table record definition
      t2_keys          in    Number of keys in second table
      t2_recs          in    Number of records in second table
      strict           in    Strict check switch
      table            in    handle to the table object

  DESCRIPTION
    This function compares two MyISAM definitions. By intention it was done
    to compare merge table definition against underlying table definition.
    It may also be used to compare dot-frm and MYI definitions of MyISAM
    table as well to compare different MyISAM table definitions.

    For merge table it is not required that number of keys in merge table
    must exactly match number of keys in underlying table. When calling this
    function for underlying table conformance check, 'strict' flag must be
    set to false, and converted merge definition must be passed as t1_*.

    Otherwise 'strict' flag must be set to 1 and it is not required to pass
    converted dot-frm definition as t1_*.

    For compatibility reasons we relax some checks, specifically:
    - 4.0 (and earlier versions) always set key_alg to 0.
    - 4.0 (and earlier versions) have the same language for all keysegs.

  RETURN VALUE
    0 - Equal definitions.
    1 - Different definitions.

  TODO
    - compare FULLTEXT keys;
    - compare SPATIAL keys;
    - compare FIELD_SKIP_ZERO which is converted to FIELD_NORMAL correctly
      (should be corretly detected in table2myisam).
*/

int check_definition(MI_KEYDEF *t1_keyinfo, MI_COLUMNDEF *t1_recinfo,
                     uint t1_keys, uint t1_recs,
                     MI_KEYDEF *t2_keyinfo, MI_COLUMNDEF *t2_recinfo,
                     uint t2_keys, uint t2_recs, bool strict, TABLE *table_arg)
{
  uint i, j;
  DBUG_ENTER("check_definition");
  my_bool mysql_40_compat= table_arg && table_arg->s->frm_version < FRM_VER_TRUE_VARCHAR;
  if ((strict ? t1_keys != t2_keys : t1_keys > t2_keys))
  {
    DBUG_PRINT("error", ("Number of keys differs: t1_keys=%u, t2_keys=%u",
                         t1_keys, t2_keys));
    DBUG_RETURN(1);
  }
  if (t1_recs != t2_recs)
  {
    DBUG_PRINT("error", ("Number of recs differs: t1_recs=%u, t2_recs=%u",
                         t1_recs, t2_recs));
    DBUG_RETURN(1);
  }
  for (i= 0; i < t1_keys; i++)
  {
    HA_KEYSEG *t1_keysegs= t1_keyinfo[i].seg;
    HA_KEYSEG *t2_keysegs= t2_keyinfo[i].seg;
    if (t1_keyinfo[i].flag & HA_FULLTEXT && t2_keyinfo[i].flag & HA_FULLTEXT)
      continue;
    else if (t1_keyinfo[i].flag & HA_FULLTEXT ||
             t2_keyinfo[i].flag & HA_FULLTEXT)
    {
       DBUG_PRINT("error", ("Key %d has different definition", i));
       DBUG_PRINT("error", ("t1_fulltext= %d, t2_fulltext=%d",
                            MY_TEST(t1_keyinfo[i].flag & HA_FULLTEXT),
                            MY_TEST(t2_keyinfo[i].flag & HA_FULLTEXT)));
       DBUG_RETURN(1);
    }
    if (t1_keyinfo[i].flag & HA_SPATIAL && t2_keyinfo[i].flag & HA_SPATIAL)
      continue;
    else if (t1_keyinfo[i].flag & HA_SPATIAL ||
             t2_keyinfo[i].flag & HA_SPATIAL)
    {
       DBUG_PRINT("error", ("Key %d has different definition", i));
       DBUG_PRINT("error", ("t1_spatial= %d, t2_spatial=%d",
                            MY_TEST(t1_keyinfo[i].flag & HA_SPATIAL),
                            MY_TEST(t2_keyinfo[i].flag & HA_SPATIAL)));
       DBUG_RETURN(1);
    }
    if ((!mysql_40_compat &&
        t1_keyinfo[i].key_alg != t2_keyinfo[i].key_alg) ||
        t1_keyinfo[i].keysegs != t2_keyinfo[i].keysegs)
    {
      DBUG_PRINT("error", ("Key %d has different definition", i));
      DBUG_PRINT("error", ("t1_keysegs=%d, t1_key_alg=%d",
                           t1_keyinfo[i].keysegs, t1_keyinfo[i].key_alg));
      DBUG_PRINT("error", ("t2_keysegs=%d, t2_key_alg=%d",
                           t2_keyinfo[i].keysegs, t2_keyinfo[i].key_alg));
      DBUG_RETURN(1);
    }
    for (j=  t1_keyinfo[i].keysegs; j--;)
    {
      uint8 t1_keysegs_j__type= t1_keysegs[j].type;

      /*
        Table migration from 4.1 to 5.1. In 5.1 a *TEXT key part is
        always HA_KEYTYPE_VARTEXT2. In 4.1 we had only the equivalent of
        HA_KEYTYPE_VARTEXT1. Since we treat both the same on MyISAM
        level, we can ignore a mismatch between these types.
      */
      if ((t1_keysegs[j].flag & HA_BLOB_PART) &&
          (t2_keysegs[j].flag & HA_BLOB_PART))
      {
        if ((t1_keysegs_j__type == HA_KEYTYPE_VARTEXT2) &&
            (t2_keysegs[j].type == HA_KEYTYPE_VARTEXT1))
          t1_keysegs_j__type= HA_KEYTYPE_VARTEXT1; /* purecov: tested */
        else if ((t1_keysegs_j__type == HA_KEYTYPE_VARBINARY2) &&
                 (t2_keysegs[j].type == HA_KEYTYPE_VARBINARY1))
          t1_keysegs_j__type= HA_KEYTYPE_VARBINARY1; /* purecov: inspected */
      }

      if ((!mysql_40_compat &&
          t1_keysegs[j].language != t2_keysegs[j].language) ||
          t1_keysegs_j__type != t2_keysegs[j].type ||
          t1_keysegs[j].null_bit != t2_keysegs[j].null_bit ||
          t1_keysegs[j].length != t2_keysegs[j].length ||
          t1_keysegs[j].start != t2_keysegs[j].start)
      {
        DBUG_PRINT("error", ("Key segment %d (key %d) has different "
                             "definition", j, i));
        DBUG_PRINT("error", ("t1_type=%d, t1_language=%d, t1_null_bit=%d, "
                             "t1_length=%d",
                             t1_keysegs[j].type, t1_keysegs[j].language,
                             t1_keysegs[j].null_bit, t1_keysegs[j].length));
        DBUG_PRINT("error", ("t2_type=%d, t2_language=%d, t2_null_bit=%d, "
                             "t2_length=%d",
                             t2_keysegs[j].type, t2_keysegs[j].language,
                             t2_keysegs[j].null_bit, t2_keysegs[j].length));

        DBUG_RETURN(1);
      }
    }
  }
  for (i= 0; i < t1_recs; i++)
  {
    MI_COLUMNDEF *t1_rec= &t1_recinfo[i];
    MI_COLUMNDEF *t2_rec= &t2_recinfo[i];
    /*
      FIELD_SKIP_ZERO can be changed to FIELD_NORMAL in mi_create,
      see NOTE1 in mi_create.c
    */
    if ((t1_rec->type != t2_rec->type &&
         !(t1_rec->type == (int) FIELD_SKIP_ZERO &&
           t1_rec->length == 1 &&
           t2_rec->type == (int) FIELD_NORMAL)) ||
        t1_rec->length != t2_rec->length ||
        t1_rec->null_bit != t2_rec->null_bit)
    {
      DBUG_PRINT("error", ("Field %d has different definition", i));
      DBUG_PRINT("error", ("t1_type=%d, t1_length=%d, t1_null_bit=%d",
                           t1_rec->type, t1_rec->length, t1_rec->null_bit));
      DBUG_PRINT("error", ("t2_type=%d, t2_length=%d, t2_null_bit=%d",
                           t2_rec->type, t2_rec->length, t2_rec->null_bit));
      DBUG_RETURN(1);
    }
  }
  DBUG_RETURN(0);
}

extern "C" {

int killed_ptr(HA_CHECK *param)
{
  return thd_killed((THD*)param->thd);
}

void mi_check_print_error(HA_CHECK *param, const char *fmt,...)
{
  param->error_printed|=1;
  param->out_flag|= O_DATA_LOST;
  if (param->testflag & T_SUPPRESS_ERR_HANDLING)
    return;
  va_list args;
  va_start(args, fmt);
  mi_check_print_msg(param, "error", fmt, args);
  va_end(args);
}

void mi_check_print_info(HA_CHECK *param, const char *fmt,...)
{
  va_list args;
  va_start(args, fmt);
  mi_check_print_msg(param, "info", fmt, args);
  param->note_printed= 1;
  va_end(args);
}

void mi_check_print_warning(HA_CHECK *param, const char *fmt,...)
{
  param->warning_printed=1;
  param->out_flag|= O_DATA_LOST;
  va_list args;
  va_start(args, fmt);
  mi_check_print_msg(param, "warning", fmt, args);
  va_end(args);
}


/**
  Report list of threads (and queries) accessing a table, thread_id of a
  thread that detected corruption, ource file name and line number where
  this corruption was detected, optional extra information (string).

  This function is intended to be used when table corruption is detected.

  @param[in] file      MI_INFO object.
  @param[in] message   Optional error message.
  @param[in] sfile     Name of source file.
  @param[in] sline     Line number in source file.

  @return void
*/

void _mi_report_crashed(MI_INFO *file, const char *message,
                        const char *sfile, uint sline)
{
  THD *cur_thd;
  LIST *element;
  char buf[1024];
  mysql_mutex_lock(&file->s->intern_lock);
  if ((cur_thd= (THD*) file->in_use.data))
    sql_print_error("Got an error from thread_id=%lld, %s:%d", cur_thd->thread_id,
                    sfile, sline);
  else
    sql_print_error("Got an error from unknown thread, %s:%d", sfile, sline);
  if (message)
    sql_print_error("%s", message);
  for (element= file->s->in_use; element; element= list_rest(element))
  {
    THD *thd= (THD*) element->data;
    sql_print_error("%s",
                    thd ?
                    thd_get_error_context_description(thd, buf, sizeof(buf), 0)
                    : "Unknown thread accessing table");
  }
  mysql_mutex_unlock(&file->s->intern_lock);
}

/* Return 1 if user have requested query to be killed */

my_bool mi_killed_in_mariadb(MI_INFO *info)
{
  return (((TABLE*) (info->external_ref))->in_use->killed != 0);
}

static int compute_vcols(MI_INFO *info, uchar *record, int keynum)
{
  TABLE *table= (TABLE*)(info->external_ref);
  table->move_fields(table->field, record, table->field[0]->record_ptr());
  if (keynum == -1) // update all vcols
  {
    int error= table->update_virtual_fields(table->file, VCOL_UPDATE_FOR_READ);
    if (table->update_virtual_fields(table->file, VCOL_UPDATE_INDEXED))
      error= 1;
    return error;
  }
  // update only one key
  KEY *key= table->key_info + keynum;
  KEY_PART_INFO *kp= key->key_part, *end= kp + key->ext_key_parts;
  for (; kp < end; kp++)
  {
    Field *f= table->field[kp->fieldnr - 1];
    if (f->vcol_info)
      table->update_virtual_field(f);
  }
  return 0;
}

}

ha_myisam::ha_myisam(handlerton *hton, TABLE_SHARE *table_arg)
  :handler(hton, table_arg), file(0),
  int_table_flags(HA_NULL_IN_KEY | HA_CAN_FULLTEXT | HA_CAN_SQL_HANDLER |
                  HA_BINLOG_ROW_CAPABLE | HA_BINLOG_STMT_CAPABLE |
                  HA_CAN_VIRTUAL_COLUMNS | HA_CAN_EXPORT |
                  HA_REQUIRES_KEY_COLUMNS_FOR_DELETE |
                  HA_DUPLICATE_POS | HA_CAN_INDEX_BLOBS | HA_AUTO_PART_KEY |
                  HA_FILE_BASED | HA_CAN_GEOMETRY | HA_NO_TRANSACTIONS |
                  HA_CAN_INSERT_DELAYED | HA_CAN_BIT_FIELD | HA_CAN_RTREEKEYS |
                  HA_HAS_RECORDS | HA_STATS_RECORDS_IS_EXACT | HA_CAN_REPAIR),
   can_enable_indexes(1)
{}

handler *ha_myisam::clone(const char *name, MEM_ROOT *mem_root)
{
  ha_myisam *new_handler= static_cast <ha_myisam *>(handler::clone(name,
                                                                   mem_root));
  if (new_handler)
    new_handler->file->state= file->state;
  return new_handler;
}


static const char *ha_myisam_exts[] = {
  ".MYI",
  ".MYD",
  NullS
};

const char *ha_myisam::index_type(uint key_number)
{
  return ((table->key_info[key_number].flags & HA_FULLTEXT) ? 
	  "FULLTEXT" :
	  (table->key_info[key_number].flags & HA_SPATIAL) ?
	  "SPATIAL" :
	  (table->key_info[key_number].algorithm == HA_KEY_ALG_RTREE) ?
	  "RTREE" :
	  "BTREE");
}


ulong ha_myisam::index_flags(uint inx, uint part, bool all_parts) const
{
  ulong flags;
  if (table_share->key_info[inx].algorithm == HA_KEY_ALG_FULLTEXT)
    flags= 0;
  else 
  if ((table_share->key_info[inx].flags & HA_SPATIAL ||
      table_share->key_info[inx].algorithm == HA_KEY_ALG_RTREE))
  {
    /* All GIS scans are non-ROR scans. We also disable IndexConditionPushdown */
    flags= HA_READ_NEXT | HA_READ_PREV | HA_READ_RANGE |
           HA_READ_ORDER | HA_KEYREAD_ONLY | HA_KEY_SCAN_NOT_ROR;
  }
  else 
  {
    flags= HA_READ_NEXT | HA_READ_PREV | HA_READ_RANGE |
          HA_READ_ORDER | HA_KEYREAD_ONLY | HA_DO_INDEX_COND_PUSHDOWN;
  }
  return flags;
}


/* Name is here without an extension */
int ha_myisam::open(const char *name, int mode, uint test_if_locked)
{
  MI_KEYDEF *keyinfo;
  MI_COLUMNDEF *recinfo= 0;
  uint recs;
  uint i;

  /*
    If the user wants to have memory mapped data files, add an
    open_flag. Do not memory map temporary tables because they are
    expected to be inserted and thus extended a lot. Memory mapping is
    efficient for files that keep their size, but very inefficient for
    growing files. Using an open_flag instead of calling mi_extra(...
    HA_EXTRA_MMAP ...) after mi_open() has the advantage that the
    mapping is not repeated for every open, but just done on the initial
    open, when the MyISAM share is created. Everytime the server
    requires to open a new instance of a table it calls this method. We
    will always supply HA_OPEN_MMAP for a permanent table. However, the
    MyISAM storage engine will ignore this flag if this is a secondary
    open of a table that is in use by other threads already (if the
    MyISAM share exists already).
  */
  if (!(test_if_locked & HA_OPEN_TMP_TABLE) && opt_myisam_use_mmap)
    test_if_locked|= HA_OPEN_MMAP;

  if (!(file=mi_open(name, mode, test_if_locked | HA_OPEN_FROM_SQL_LAYER)))
    return (my_errno ? my_errno : -1);

  file->s->chst_invalidator= query_cache_invalidate_by_MyISAM_filename_ref;
  /* Set external_ref, mainly for temporary tables */
  file->external_ref= (void*) table;            // For mi_killed()

  /* No need to perform a check for tmp table or if it's already checked */
  if (!table->s->tmp_table && file->s->reopen == 1)
  {
    if ((my_errno= table2myisam(table, &keyinfo, &recinfo, &recs)))
    {
      /* purecov: begin inspected */
      DBUG_PRINT("error", ("Failed to convert TABLE object to MyISAM "
                           "key and column definition"));
      goto err;
      /* purecov: end */
    }
    if (check_definition(keyinfo, recinfo, table->s->keys, recs,
                         file->s->keyinfo, file->s->rec,
                         file->s->base.keys, file->s->base.fields,
                         true, table))
    {
      /* purecov: begin inspected */
      my_errno= HA_ERR_INCOMPATIBLE_DEFINITION;
      goto err;
      /* purecov: end */
    }
  }
  
  if (test_if_locked & (HA_OPEN_IGNORE_IF_LOCKED | HA_OPEN_TMP_TABLE))
    (void) mi_extra(file, HA_EXTRA_NO_WAIT_LOCK, 0);

  info(HA_STATUS_NO_LOCK | HA_STATUS_VARIABLE | HA_STATUS_CONST);
  if (!(test_if_locked & HA_OPEN_WAIT_IF_LOCKED))
    (void) mi_extra(file, HA_EXTRA_WAIT_LOCK, 0);
  if (!table->s->db_record_offset)
    int_table_flags|=HA_REC_NOT_IN_SEQ;
  if (file->s->options & (HA_OPTION_CHECKSUM | HA_OPTION_COMPRESS_RECORD))
  {
    /*
      Set which type of automatic checksum we have
      The old checksum and new checksum are identical if there is no
      null fields.
      Files with new checksum has the HA_OPTION_NULL_FIELDS bit set.
    */      
    if ((file->s->options & HA_OPTION_NULL_FIELDS) ||
        !file->s->has_null_fields)
      int_table_flags|= HA_HAS_NEW_CHECKSUM;
    if (!(file->s->options & HA_OPTION_NULL_FIELDS))
      int_table_flags|= HA_HAS_OLD_CHECKSUM;
  }

  /*
    For static size rows, tell MariaDB that we will access all bytes
    in the record when writing it.  This signals MariaDB to initalize
    the full row to ensure we don't get any errors from valgrind and
    that all bytes in the row is properly reset.
  */
  if ((file->s->options & HA_OPTION_PACK_RECORD) &&
      (file->s->has_varchar_fields | file->s->has_null_fields))
    int_table_flags|= HA_RECORD_MUST_BE_CLEAN_ON_WRITE;

  for (i= 0; i < table->s->keys; i++)
  {
    plugin_ref parser= table->key_info[i].parser;
    if (table->key_info[i].flags & HA_USES_PARSER)
      file->s->keyinfo[i].parser=
        (struct st_mysql_ftparser *)plugin_decl(parser)->info;
    table->key_info[i].block_size= file->s->keyinfo[i].block_length;
  }
  my_errno= 0;

  /* Count statistics of usage for newly open normal files */
  if (file->s->reopen == 1 && ! (test_if_locked & HA_OPEN_TMP_TABLE))
  {
    if (file->s->delay_key_write)
      feature_files_opened_with_delayed_keys++;
  }
  goto end;

 err:
  this->close();
 end:
  /*
    Both recinfo and keydef are allocated by my_multi_malloc(), thus only
    recinfo must be freed.
  */
  if (recinfo)
    my_free(recinfo);
  return my_errno;
}

int ha_myisam::close(void)
{
  MI_INFO *tmp=file;
  if (!tmp)
    return 0;
  file=0;
  return mi_close(tmp);
}

int ha_myisam::write_row(uchar *buf)
{
  /*
    If we have an auto_increment column and we are writing a changed row
    or a new row, then update the auto_increment value in the record.
  */
  if (table->next_number_field && buf == table->record[0])
  {
    int error;
    if ((error= update_auto_increment()))
      return error;
  }
  return mi_write(file,buf);
}

void ha_myisam::setup_vcols_for_repair(HA_CHECK *param)
{
  DBUG_ASSERT(file->s->base.reclength <= file->s->vreclength);
  if (!table->vfield)
    return;

  if  (file->s->base.reclength == file->s->vreclength)
  {
    bool indexed_vcols= false;
    ulong new_vreclength= file->s->vreclength;
    for (Field **vf= table->vfield; *vf; vf++)
    {
      uint vf_end= (*vf)->offset(table->record[0]) + (*vf)->pack_length_in_rec();
      set_if_bigger(new_vreclength, vf_end);
      indexed_vcols|= (*vf)->flags & PART_KEY_FLAG;
    }
    if (!indexed_vcols)
      return;
    file->s->vreclength= new_vreclength;
  }
  param->fix_record= compute_vcols;
  table->use_all_columns();
  table->vcol_set= &table->s->all_set;
}

void ha_myisam::restore_vcos_after_repair()
{
  if (file->s->base.reclength < file->s->vreclength)
  {
    table->move_fields(table->field, table->record[0], table->field[0]->record_ptr());
    table->default_column_bitmaps();
  }
}

int ha_myisam::check(THD* thd, HA_CHECK_OPT* check_opt)
{
  if (!file) return HA_ADMIN_INTERNAL_ERROR;
  int error;
  HA_CHECK *param= (HA_CHECK*) thd->alloc(sizeof *param);
  MYISAM_SHARE* share = file->s;
  const char *old_proc_info=thd->proc_info;

  if (!param)
    return HA_ADMIN_INTERNAL_ERROR;

  thd_proc_info(thd, "Checking table");
  myisamchk_init(param);
  param->thd = thd;
  param->op_name =   "check";
  param->db_name=    table->s->db.str;
  param->table_name= table->alias.c_ptr();
  param->testflag = check_opt->flags | T_CHECK | T_SILENT;
  param->stats_method= (enum_handler_stats_method)THDVAR(thd, stats_method);

  if (!(table->db_stat & HA_READ_ONLY))
    param->testflag|= T_STATISTICS;
  param->using_global_keycache = 1;

  if (!mi_is_crashed(file) &&
      (((param->testflag & T_CHECK_ONLY_CHANGED) &&
	!(share->state.changed & (STATE_CHANGED | STATE_CRASHED |
				  STATE_CRASHED_ON_REPAIR)) &&
	share->state.open_count == 0) ||
       ((param->testflag & T_FAST) && (share->state.open_count ==
				      (uint) (share->global_changed ? 1 : 0)))))
    return HA_ADMIN_ALREADY_DONE;

<<<<<<< HEAD
  setup_vcols_for_repair(&param);

  error = chk_status(&param, file);		// Not fatal
  error = chk_size(&param, file);
=======
  error = chk_status(param, file);		// Not fatal
  error = chk_size(param, file);
>>>>>>> a00517ac
  if (!error)
    error |= chk_del(param, file, param->testflag);
  if (!error)
    error = chk_key(param, file);
  if (!error)
  {
    if ((!(param->testflag & T_QUICK) &&
	 ((share->options &
	   (HA_OPTION_PACK_RECORD | HA_OPTION_COMPRESS_RECORD)) ||
	  (param->testflag & (T_EXTEND | T_MEDIUM)))) ||
	mi_is_crashed(file))
    {
      ulonglong old_testflag= param->testflag;
      param->testflag|=T_MEDIUM;
      if (!(error= init_io_cache(&param->read_cache, file->dfile,
                                 my_default_record_cache_size, READ_CACHE,
                                 share->pack.header_length, 1, MYF(MY_WME))))
      {
        error= chk_data_link(param, file, MY_TEST(param->testflag & T_EXTEND));
        end_io_cache(&param->read_cache);
      }
      param->testflag= old_testflag;
    }
  }
  if (!error)
  {
    if ((share->state.changed & (STATE_CHANGED |
				 STATE_CRASHED_ON_REPAIR |
				 STATE_CRASHED | STATE_NOT_ANALYZED)) ||
	(param->testflag & T_STATISTICS) ||
	mi_is_crashed(file))
    {
      file->update|=HA_STATE_CHANGED | HA_STATE_ROW_CHANGED;
      mysql_mutex_lock(&share->intern_lock);
      share->state.changed&= ~(STATE_CHANGED | STATE_CRASHED |
			       STATE_CRASHED_ON_REPAIR);
      if (!(table->db_stat & HA_READ_ONLY))
	error=update_state_info(param,file,UPDATE_TIME | UPDATE_OPEN_COUNT |
				UPDATE_STAT);
      mysql_mutex_unlock(&share->intern_lock);
      info(HA_STATUS_NO_LOCK | HA_STATUS_TIME | HA_STATUS_VARIABLE |
	   HA_STATUS_CONST);
    }
  }
  else if (!mi_is_crashed(file) && !thd->killed)
  {
    mi_mark_crashed(file);
    file->update |= HA_STATE_CHANGED | HA_STATE_ROW_CHANGED;
  }

  restore_vcos_after_repair();

  thd_proc_info(thd, old_proc_info);
  return error ? HA_ADMIN_CORRUPT : HA_ADMIN_OK;
}


/*
  analyze the key distribution in the table
  As the table may be only locked for read, we have to take into account that
  two threads may do an analyze at the same time!
*/

int ha_myisam::analyze(THD *thd, HA_CHECK_OPT* check_opt)
{
  int error=0;
  HA_CHECK *param= (HA_CHECK*) thd->alloc(sizeof *param);
  MYISAM_SHARE* share = file->s;

  if (!param)
    return HA_ADMIN_INTERNAL_ERROR;

  myisamchk_init(param);
  param->thd = thd;
  param->op_name=    "analyze";
  param->db_name=    table->s->db.str;
  param->table_name= table->alias.c_ptr();
  param->testflag= (T_FAST | T_CHECK | T_SILENT | T_STATISTICS |
                   T_DONT_CHECK_CHECKSUM);
  param->using_global_keycache = 1;
  param->stats_method= (enum_handler_stats_method)THDVAR(thd, stats_method);

  if (!(share->state.changed & STATE_NOT_ANALYZED))
    return HA_ADMIN_ALREADY_DONE;

<<<<<<< HEAD
  setup_vcols_for_repair(&param);

  error = chk_key(&param, file);
=======
  error = chk_key(param, file);
>>>>>>> a00517ac
  if (!error)
  {
    mysql_mutex_lock(&share->intern_lock);
    error=update_state_info(param,file,UPDATE_STAT);
    mysql_mutex_unlock(&share->intern_lock);
  }
  else if (!mi_is_crashed(file) && !thd->killed)
    mi_mark_crashed(file);

  restore_vcos_after_repair();

  return error ? HA_ADMIN_CORRUPT : HA_ADMIN_OK;
}


int ha_myisam::repair(THD* thd, HA_CHECK_OPT *check_opt)
{
  int error;
  HA_CHECK *param= (HA_CHECK*) thd->alloc(sizeof *param);
  ha_rows start_records;

  if (!file || !param) return HA_ADMIN_INTERNAL_ERROR;

  myisamchk_init(param);
  param->thd = thd;
  param->op_name=  "repair";
  param->testflag= ((check_opt->flags & ~(T_EXTEND)) |
                   T_SILENT | T_FORCE_CREATE | T_CALC_CHECKSUM |
                   (check_opt->flags & T_EXTEND ? T_REP : T_REP_BY_SORT));
  param->tmpfile_createflag= O_RDWR | O_TRUNC;
  param->sort_buffer_length=  THDVAR(thd, sort_buffer_size);
  param->backup_time= check_opt->start_time;
  start_records=file->state->records;
<<<<<<< HEAD

  setup_vcols_for_repair(&param);

  while ((error=repair(thd,param,0)) && param.retry_repair)
=======
  while ((error=repair(thd,*param,0)) && param->retry_repair)
>>>>>>> a00517ac
  {
    param->retry_repair=0;
    if (test_all_bits(param->testflag,
		      (uint) (T_RETRY_WITHOUT_QUICK | T_QUICK)))
    {
      param->testflag&= ~(T_RETRY_WITHOUT_QUICK | T_QUICK);
      /* Ensure we don't loose any rows when retrying without quick */
      param->testflag|= T_SAFE_REPAIR;
      sql_print_information("Retrying repair of: '%s' including modifying data file",
                            table->s->path.str);
      continue;
    }
<<<<<<< HEAD
    param.testflag&= ~T_QUICK;
    if ((param.testflag & (T_REP_BY_SORT | T_REP_PARALLEL)))
    {
      param.testflag= (param.testflag & ~T_REP_ANY) | T_REP;
=======
    param->testflag&= ~T_QUICK;
    if ((param->testflag & T_REP_BY_SORT))
    {
      param->testflag= (param->testflag & ~T_REP_BY_SORT) | T_REP;
>>>>>>> a00517ac
      sql_print_information("Retrying repair of: '%s' with keycache",
                            table->s->path.str);
      continue;
    }
    break;
  }

  restore_vcos_after_repair();

  if (!error && start_records != file->state->records &&
      !(check_opt->flags & T_VERY_SILENT))
  {
    char llbuff[22],llbuff2[22];
    sql_print_information("Found %s of %s rows when repairing '%s'",
                          llstr(file->state->records, llbuff),
                          llstr(start_records, llbuff2),
                          table->s->path.str);
  }
  return error;
}

int ha_myisam::optimize(THD* thd, HA_CHECK_OPT *check_opt)
{
  int error;
  HA_CHECK *param= (HA_CHECK*) thd->alloc(sizeof *param);

  if (!file || !param) return HA_ADMIN_INTERNAL_ERROR;

  myisamchk_init(param);
  param->thd = thd;
  param->op_name= "optimize";
  param->testflag= (check_opt->flags | T_SILENT | T_FORCE_CREATE |
                   T_REP_BY_SORT | T_STATISTICS | T_SORT_INDEX);
<<<<<<< HEAD
  param.tmpfile_createflag= O_RDWR | O_TRUNC;
  param.sort_buffer_length=  THDVAR(thd, sort_buffer_size);

  setup_vcols_for_repair(&param);

  if ((error= repair(thd,param,1)) && param.retry_repair)
=======
  param->tmpfile_createflag= O_RDWR | O_TRUNC;
  param->sort_buffer_length=  THDVAR(thd, sort_buffer_size);
  if ((error= repair(thd,*param,1)) && param->retry_repair)
>>>>>>> a00517ac
  {
    sql_print_warning("Warning: Optimize table got errno %d on %s.%s, retrying",
                      my_errno, param->db_name, param->table_name);
    param->testflag&= ~T_REP_BY_SORT;
    error= repair(thd,*param,1);
  }

  restore_vcos_after_repair();

  return error;
}


int ha_myisam::repair(THD *thd, HA_CHECK &param, bool do_optimize)
{
  int error=0;
  ulonglong local_testflag= param.testflag;
  bool optimize_done= !do_optimize, statistics_done=0;
  const char *old_proc_info=thd->proc_info;
  char fixed_name[FN_REFLEN];
  MYISAM_SHARE* share = file->s;
  ha_rows rows= file->state->records;
  my_bool locking= 0;
  DBUG_ENTER("ha_myisam::repair");

  param.db_name=    table->s->db.str;
  param.table_name= table->alias.c_ptr();
  param.using_global_keycache = 1;
  param.thd= thd;
  param.tmpdir= &mysql_tmpdir_list;
  param.out_flag= 0;
  share->state.dupp_key= MI_MAX_KEY;
  strmov(fixed_name,file->filename);

  // Release latches since this can take a long time
  ha_release_temporary_latches(thd);

  /*
    Don't lock tables if we have used LOCK TABLE or if we come from
    enable_index()
  */
  if (!thd->locked_tables_mode && ! (param.testflag & T_NO_LOCKS))
  {
    locking= 1;
    if (mi_lock_database(file, table->s->tmp_table ? F_EXTRA_LCK : F_WRLCK))
    {
      mi_check_print_error(&param, ER_THD(thd, ER_CANT_LOCK), my_errno);
      DBUG_RETURN(HA_ADMIN_FAILED);
    }
  }

  if (!do_optimize ||
      ((file->state->del || share->state.split != file->state->records) &&
       (!(param.testflag & T_QUICK) ||
	!(share->state.changed & STATE_NOT_OPTIMIZED_KEYS))))
  {
    ulonglong tmp_key_map= ((local_testflag & T_CREATE_MISSING_KEYS) ?
                            mi_get_mask_all_keys_active(share->base.keys) :
                            share->state.key_map);
    ulonglong testflag= param.testflag;
#ifdef HAVE_MMAP
    bool remap= MY_TEST(share->file_map);
    /*
      mi_repair*() functions family use file I/O even if memory
      mapping is available.

      Since mixing mmap I/O and file I/O may cause various artifacts,
      memory mapping must be disabled.
    */
    if (remap)
      mi_munmap_file(file);
#endif
    if (mi_test_if_sort_rep(file,file->state->records,tmp_key_map,0) &&
	(local_testflag & T_REP_BY_SORT))
    {
      local_testflag|= T_STATISTICS;
      param.testflag|= T_STATISTICS;		// We get this for free
      statistics_done=1;
      if (THDVAR(thd, repair_threads)>1)
      {
        /* TODO: respect myisam_repair_threads variable */
        thd_proc_info(thd, "Parallel repair");
        error = mi_repair_parallel(&param, file, fixed_name,
                                   MY_TEST(param.testflag & T_QUICK));
      }
      else
      {
        thd_proc_info(thd, "Repair by sorting");
        DEBUG_SYNC(thd, "myisam_before_repair_by_sort");
        error = mi_repair_by_sort(&param, file, fixed_name,
                                  MY_TEST(param.testflag & T_QUICK));
      }
      if (error && file->create_unique_index_by_sort && 
          share->state.dupp_key != MAX_KEY)
        print_keydup_error(table, &table->key_info[share->state.dupp_key],
                           MYF(0));
    }
    else
    {
      thd_proc_info(thd, "Repair with keycache");
      param.testflag &= ~T_REP_BY_SORT;
      error=  mi_repair(&param, file, fixed_name,
                        MY_TEST(param.testflag & T_QUICK));
    }
    param.testflag= testflag | (param.testflag & T_RETRY_WITHOUT_QUICK);
#ifdef HAVE_MMAP
    if (remap)
      mi_dynmap_file(file, file->state->data_file_length);
#endif
    optimize_done=1;
  }
  if (!error)
  {
    if ((local_testflag & T_SORT_INDEX) &&
	(share->state.changed & STATE_NOT_SORTED_PAGES))
    {
      optimize_done=1;
      thd_proc_info(thd, "Sorting index");
      error=mi_sort_index(&param,file,fixed_name);
    }
    if (!error && !statistics_done && (local_testflag & T_STATISTICS))
    {
      if (share->state.changed & STATE_NOT_ANALYZED)
      {
	optimize_done=1;
	thd_proc_info(thd, "Analyzing");
	error = chk_key(&param, file);
      }
      else
	local_testflag&= ~T_STATISTICS;		// Don't update statistics
    }
  }
  thd_proc_info(thd, "Saving state");
  if (!error)
  {
    if ((share->state.changed & STATE_CHANGED) || mi_is_crashed(file))
    {
      share->state.changed&= ~(STATE_CHANGED | STATE_CRASHED |
			       STATE_CRASHED_ON_REPAIR);
      file->update|=HA_STATE_CHANGED | HA_STATE_ROW_CHANGED;
    }
    /*
      the following 'if', thought conceptually wrong,
      is a useful optimization nevertheless.
    */
    if (file->state != &file->s->state.state)
      file->s->state.state = *file->state;
    if (file->s->base.auto_key)
      update_auto_increment_key(&param, file, 1);
    if (optimize_done)
      error = update_state_info(&param, file,
				UPDATE_TIME | UPDATE_OPEN_COUNT |
				(local_testflag &
				 T_STATISTICS ? UPDATE_STAT : 0));
    info(HA_STATUS_NO_LOCK | HA_STATUS_TIME | HA_STATUS_VARIABLE |
	 HA_STATUS_CONST);
    if (rows != file->state->records && ! (param.testflag & T_VERY_SILENT))
    {
      char llbuff[22],llbuff2[22];
      mi_check_print_warning(&param,"Number of rows changed from %s to %s",
			     llstr(rows,llbuff),
			     llstr(file->state->records,llbuff2));
    }
  }
  else
  {
    mi_mark_crashed_on_repair(file);
    file->update |= HA_STATE_CHANGED | HA_STATE_ROW_CHANGED;
    update_state_info(&param, file, 0);
  }
  thd_proc_info(thd, old_proc_info);
  if (locking)
    mi_lock_database(file,F_UNLCK);
  DBUG_RETURN(error ? HA_ADMIN_FAILED :
	      !optimize_done ? HA_ADMIN_ALREADY_DONE : HA_ADMIN_OK);
}


/*
  Assign table indexes to a specific key cache.
*/

int ha_myisam::assign_to_keycache(THD* thd, HA_CHECK_OPT *check_opt)
{
  KEY_CACHE *new_key_cache= check_opt->key_cache;
  const char *errmsg= 0;
  int error= HA_ADMIN_OK;
  ulonglong map;
  TABLE_LIST *table_list= table->pos_in_table_list;
  DBUG_ENTER("ha_myisam::assign_to_keycache");

  table->keys_in_use_for_query.clear_all();

  if (table_list->process_index_hints(table))
    DBUG_RETURN(HA_ADMIN_FAILED);
  map= ~(ulonglong) 0;
  if (!table->keys_in_use_for_query.is_clear_all())
    /* use all keys if there's no list specified by the user through hints */
    map= table->keys_in_use_for_query.to_ulonglong();

  if ((error= mi_assign_to_key_cache(file, map, new_key_cache)))
  { 
    char buf[STRING_BUFFER_USUAL_SIZE];
    my_snprintf(buf, sizeof(buf),
		"Failed to flush to index file (errno: %d)", error);
    errmsg= buf;
    error= HA_ADMIN_CORRUPT;
  }

  if (error != HA_ADMIN_OK)
  {
    /* Send error to user */
    HA_CHECK *param= (HA_CHECK*) thd->alloc(sizeof *param);
    if (!param)
      return HA_ADMIN_INTERNAL_ERROR;

    myisamchk_init(param);
    param->thd= thd;
    param->op_name=    "assign_to_keycache";
    param->db_name=    table->s->db.str;
    param->table_name= table->s->table_name.str;
    param->testflag= 0;
    mi_check_print_error(param, errmsg);
  }
  DBUG_RETURN(error);
}


/*
  Preload pages of the index file for a table into the key cache.
*/

int ha_myisam::preload_keys(THD* thd, HA_CHECK_OPT *check_opt)
{
  int error;
  const char *errmsg;
  ulonglong map;
  TABLE_LIST *table_list= table->pos_in_table_list;
  my_bool ignore_leaves= table_list->ignore_leaves;
  char buf[MYSQL_ERRMSG_SIZE];

  DBUG_ENTER("ha_myisam::preload_keys");

  table->keys_in_use_for_query.clear_all();

  if (table_list->process_index_hints(table))
    DBUG_RETURN(HA_ADMIN_FAILED);

  map= ~(ulonglong) 0;
  /* Check validity of the index references */
  if (!table->keys_in_use_for_query.is_clear_all())
    /* use all keys if there's no list specified by the user through hints */
    map= table->keys_in_use_for_query.to_ulonglong();

  mi_extra(file, HA_EXTRA_PRELOAD_BUFFER_SIZE,
           (void *) &thd->variables.preload_buff_size);

  if ((error= mi_preload(file, map, ignore_leaves)))
  {
    switch (error) {
    case HA_ERR_NON_UNIQUE_BLOCK_SIZE:
      errmsg= "Indexes use different block sizes";
      break;
    case HA_ERR_OUT_OF_MEM:
      errmsg= "Failed to allocate buffer";
      break;
    default:
      my_snprintf(buf, sizeof(buf),
                  "Failed to read from index file (errno: %d)", my_errno);
      errmsg= buf;
    }
    error= HA_ADMIN_FAILED;
    goto err;
  }

  DBUG_RETURN(HA_ADMIN_OK);

 err:
  {
    HA_CHECK *param= (HA_CHECK*) thd->alloc(sizeof *param);
    if (!param)
      return HA_ADMIN_INTERNAL_ERROR;
    myisamchk_init(param);
    param->thd= thd;
    param->op_name=    "preload_keys";
    param->db_name=    table->s->db.str;
    param->table_name= table->s->table_name.str;
    param->testflag=   0;
    mi_check_print_error(param, errmsg);
    DBUG_RETURN(error);
  }
}


/*
  Disable indexes, making it persistent if requested.

  SYNOPSIS
    disable_indexes()
    mode        mode of operation:
                HA_KEY_SWITCH_NONUNIQ      disable all non-unique keys
                HA_KEY_SWITCH_ALL          disable all keys
                HA_KEY_SWITCH_NONUNIQ_SAVE dis. non-uni. and make persistent
                HA_KEY_SWITCH_ALL_SAVE     dis. all keys and make persistent

  IMPLEMENTATION
    HA_KEY_SWITCH_NONUNIQ       is not implemented.
    HA_KEY_SWITCH_ALL_SAVE      is not implemented.

  RETURN
    0  ok
    HA_ERR_WRONG_COMMAND  mode not implemented.
*/

int ha_myisam::disable_indexes(uint mode)
{
  int error;

  if (mode == HA_KEY_SWITCH_ALL)
  {
    /* call a storage engine function to switch the key map */
    error= mi_disable_indexes(file);
  }
  else if (mode == HA_KEY_SWITCH_NONUNIQ_SAVE)
  {
    mi_extra(file, HA_EXTRA_NO_KEYS, 0);
    info(HA_STATUS_CONST);                        // Read new key info
    error= 0;
  }
  else
  {
    /* mode not implemented */
    error= HA_ERR_WRONG_COMMAND;
  }
  return error;
}


/*
  Enable indexes, making it persistent if requested.

  SYNOPSIS
    enable_indexes()
    mode        mode of operation:
                HA_KEY_SWITCH_NONUNIQ      enable all non-unique keys
                HA_KEY_SWITCH_ALL          enable all keys
                HA_KEY_SWITCH_NONUNIQ_SAVE en. non-uni. and make persistent
                HA_KEY_SWITCH_ALL_SAVE     en. all keys and make persistent

  DESCRIPTION
    Enable indexes, which might have been disabled by disable_index() before.
    The modes without _SAVE work only if both data and indexes are empty,
    since the MyISAM repair would enable them persistently.
    To be sure in these cases, call handler::delete_all_rows() before.

  IMPLEMENTATION
    HA_KEY_SWITCH_NONUNIQ       is not implemented.
    HA_KEY_SWITCH_ALL_SAVE      is not implemented.

  RETURN
    0  ok
    !=0  Error, among others:
    HA_ERR_CRASHED  data or index is non-empty. Delete all rows and retry.
    HA_ERR_WRONG_COMMAND  mode not implemented.
*/

int ha_myisam::enable_indexes(uint mode)
{
  int error;
  DBUG_ENTER("ha_myisam::enable_indexes");

  DBUG_EXECUTE_IF("wait_in_enable_indexes",
                  debug_wait_for_kill("wait_in_enable_indexes"); );

  if (mi_is_all_keys_active(file->s->state.key_map, file->s->base.keys))
  {
    /* All indexes are enabled already. */
    DBUG_RETURN(0);
  }

  if (mode == HA_KEY_SWITCH_ALL)
  {
    error= mi_enable_indexes(file);
    /*
       Do not try to repair on error,
       as this could make the enabled state persistent,
       but mode==HA_KEY_SWITCH_ALL forbids it.
    */
  }
  else if (mode == HA_KEY_SWITCH_NONUNIQ_SAVE)
  {
    THD *thd= table->in_use;
    int was_error= thd->is_error();
    HA_CHECK *param= (HA_CHECK*) thd->alloc(sizeof *param);
    const char *save_proc_info=thd->proc_info;

    if (!param)
      DBUG_RETURN(HA_ADMIN_INTERNAL_ERROR);

    thd_proc_info(thd, "Creating index");
    myisamchk_init(param);
    param->op_name= "recreating_index";
    param->testflag= (T_SILENT | T_REP_BY_SORT | T_QUICK |
                     T_CREATE_MISSING_KEYS);
    /*
      Don't lock and unlock table if it's locked.
      Normally table should be locked.  This test is mostly for safety.
    */
    if (likely(file->lock_type != F_UNLCK))
      param->testflag|= T_NO_LOCKS;

    if (file->create_unique_index_by_sort)
      param->testflag|= T_CREATE_UNIQUE_BY_SORT;

<<<<<<< HEAD
    param.myf_rw&= ~MY_WAIT_IF_FULL;
    param.sort_buffer_length=  THDVAR(thd, sort_buffer_size);
    param.stats_method= (enum_handler_stats_method)THDVAR(thd, stats_method);
    param.tmpdir=&mysql_tmpdir_list;

    setup_vcols_for_repair(&param);

    if ((error= (repair(thd,param,0) != HA_ADMIN_OK)) && param.retry_repair)
=======
    param->myf_rw&= ~MY_WAIT_IF_FULL;
    param->sort_buffer_length=  THDVAR(thd, sort_buffer_size);
    param->stats_method= (enum_handler_stats_method)THDVAR(thd, stats_method);
    param->tmpdir=&mysql_tmpdir_list;
    if ((error= (repair(thd,*param,0) != HA_ADMIN_OK)) && param->retry_repair)
>>>>>>> a00517ac
    {
      sql_print_warning("Warning: Enabling keys got errno %d on %s.%s, retrying",
                        my_errno, param->db_name, param->table_name);
      /*
        Repairing by sort failed. Now try standard repair method.
        Still we want to fix only index file. If data file corruption
        was detected (T_RETRY_WITHOUT_QUICK), we shouldn't do much here.
        Let implicit repair do this job.
      */
      if (!(param->testflag & T_RETRY_WITHOUT_QUICK))
      {
        param->testflag&= ~T_REP_BY_SORT;
        error= (repair(thd,*param,0) != HA_ADMIN_OK);
      }
      /*
        If the standard repair succeeded, clear all error messages which
        might have been set by the first repair. They can still be seen
        with SHOW WARNINGS then.
      */
      if (! error && ! was_error)
        thd->clear_error();
    }
    info(HA_STATUS_CONST);
    thd_proc_info(thd, save_proc_info);

    restore_vcos_after_repair();
  }
  else
  {
    /* mode not implemented */
    error= HA_ERR_WRONG_COMMAND;
  }
  DBUG_RETURN(error);
}


/*
  Test if indexes are disabled.


  SYNOPSIS
    indexes_are_disabled()
      no parameters


  RETURN
    0  indexes are not disabled
    1  all indexes are disabled
   [2  non-unique indexes are disabled - NOT YET IMPLEMENTED]
*/

int ha_myisam::indexes_are_disabled(void)
{
  
  return mi_indexes_are_disabled(file);
}


/*
  prepare for a many-rows insert operation
  e.g. - disable indexes (if they can be recreated fast) or
  activate special bulk-insert optimizations

  SYNOPSIS
    start_bulk_insert(rows, flags)
    rows        Rows to be inserted
                0 if we don't know
    flags       Flags to control index creation

  NOTICE
    Do not forget to call end_bulk_insert() later!
*/

void ha_myisam::start_bulk_insert(ha_rows rows, uint flags)
{
  DBUG_ENTER("ha_myisam::start_bulk_insert");
  THD *thd= table->in_use;
  ulong size= MY_MIN(thd->variables.read_buff_size,
                     (ulong) (table->s->avg_row_length*rows));
  DBUG_PRINT("info",("start_bulk_insert: rows %lu size %lu",
                     (ulong) rows, size));

  /* don't enable row cache if too few rows */
  if (! rows || (rows > MI_MIN_ROWS_TO_USE_WRITE_CACHE))
    mi_extra(file, HA_EXTRA_WRITE_CACHE, (void*) &size);

  can_enable_indexes= mi_is_all_keys_active(file->s->state.key_map,
                                            file->s->base.keys);

  /*
    Only disable old index if the table was empty and we are inserting
    a lot of rows.
    Note that in end_bulk_insert() we may truncate the table if
    enable_indexes() failed, thus it's essential that indexes are
    disabled ONLY for an empty table.
  */
  if (file->state->records == 0 && can_enable_indexes &&
      (!rows || rows >= MI_MIN_ROWS_TO_DISABLE_INDEXES))
  {
    if (file->open_flag & HA_OPEN_INTERNAL_TABLE)
    {
      file->update|= HA_STATE_CHANGED;
      mi_clear_all_keys_active(file->s->state.key_map);
    }
    else
    {
      my_bool all_keys= MY_TEST(flags & HA_CREATE_UNIQUE_INDEX_BY_SORT);
      mi_disable_indexes_for_rebuild(file, rows, all_keys);
    }
  }
  else
    if (!file->bulk_insert &&
        (!rows || rows >= MI_MIN_ROWS_TO_USE_BULK_INSERT))
    {
      mi_init_bulk_insert(file, (size_t) thd->variables.bulk_insert_buff_size,
                          rows);
    }
  DBUG_VOID_RETURN;
}

/*
  end special bulk-insert optimizations,
  which have been activated by start_bulk_insert().

  SYNOPSIS
    end_bulk_insert()
    no arguments

  RETURN
    0     OK
    != 0  Error
*/

int ha_myisam::end_bulk_insert()
{
  DBUG_ENTER("ha_myisam::end_bulk_insert");
  mi_end_bulk_insert(file);
  int err=mi_extra(file, HA_EXTRA_NO_CACHE, 0);
  if (!err && !file->s->deleting)
  {
    if (can_enable_indexes)
    {
      /* 
        Truncate the table when enable index operation is killed. 
        After truncating the table we don't need to enable the 
        indexes, because the last repair operation is aborted after 
        setting the indexes as active and  trying to recreate them. 
     */
   
      if (((err= enable_indexes(HA_KEY_SWITCH_NONUNIQ_SAVE)) != 0) && 
          table->in_use->killed)
      {
        delete_all_rows();
        /* not crashed, despite being killed during repair */
        file->s->state.changed&= ~(STATE_CRASHED|STATE_CRASHED_ON_REPAIR);
      }
    } 
  }
  DBUG_RETURN(err);
}


bool ha_myisam::check_and_repair(THD *thd)
{
  int error=0;
  int marked_crashed;
  HA_CHECK_OPT check_opt;
  DBUG_ENTER("ha_myisam::check_and_repair");

  check_opt.init();
  check_opt.flags= T_MEDIUM | T_AUTO_REPAIR;
  // Don't use quick if deleted rows
  if (!file->state->del && (myisam_recover_options & HA_RECOVER_QUICK))
    check_opt.flags|=T_QUICK;
  sql_print_warning("Checking table:   '%s'",table->s->path.str);

  const CSET_STRING query_backup= thd->query_string;
  thd->set_query(table->s->table_name.str,
                 (uint) table->s->table_name.length, system_charset_info);

  if ((marked_crashed= mi_is_crashed(file)) || check(thd, &check_opt))
  {
    bool save_log_all_errors;
    sql_print_warning("Recovering table: '%s'",table->s->path.str);
    save_log_all_errors= thd->log_all_errors;
    thd->log_all_errors|= (thd->variables.log_warnings > 2);
    if (myisam_recover_options & HA_RECOVER_FULL_BACKUP)
    {
      char buff[MY_BACKUP_NAME_EXTRA_LENGTH+1];
      my_create_backup_name(buff, "", check_opt.start_time);
      sql_print_information("Making backup of index file %s with extension '%s'",
                            file->s->index_file_name, buff);
      mi_make_backup_of_index(file, check_opt.start_time,
                              MYF(MY_WME | ME_JUST_WARNING));
    }
    check_opt.flags=
      (((myisam_recover_options &
         (HA_RECOVER_BACKUP | HA_RECOVER_FULL_BACKUP)) ? T_BACKUP_DATA : 0) |
       (marked_crashed                             ? 0 : T_QUICK) |
       (myisam_recover_options & HA_RECOVER_FORCE  ? 0 : T_SAFE_REPAIR) |
       T_AUTO_REPAIR);
    if (repair(thd, &check_opt))
      error=1;
    thd->log_all_errors= save_log_all_errors;
  }
  thd->set_query(query_backup);
  DBUG_RETURN(error);
}

bool ha_myisam::is_crashed() const
{
  return (file->s->state.changed & STATE_CRASHED ||
	  (my_disable_locking && file->s->state.open_count));
}

int ha_myisam::update_row(const uchar *old_data, uchar *new_data)
{
  return mi_update(file,old_data,new_data);
}

int ha_myisam::delete_row(const uchar *buf)
{
  return mi_delete(file,buf);
}


int ha_myisam::index_init(uint idx, bool sorted)
{ 
  active_index=idx;
  if (pushed_idx_cond_keyno == idx)
    mi_set_index_cond_func(file, handler_index_cond_check, this);
  return 0; 
}


int ha_myisam::index_end()
{
  DBUG_ENTER("ha_myisam::index_end");
  active_index=MAX_KEY;
  //pushed_idx_cond_keyno= MAX_KEY;
  mi_set_index_cond_func(file, NULL, 0);
  in_range_check_pushed_down= FALSE;
  ds_mrr.dsmrr_close();
#if !defined(DBUG_OFF) && defined(SQL_SELECT_FIXED_FOR_UPDATE)
  file->update&= ~HA_STATE_AKTIV;               // Forget active row
#endif
  DBUG_RETURN(0);
}

int ha_myisam::rnd_end()
{
  DBUG_ENTER("ha_myisam::rnd_end");
  ds_mrr.dsmrr_close();
#if !defined(DBUG_OFF) && defined(SQL_SELECT_FIXED_FOR_UPDATE)
  file->update&= ~HA_STATE_AKTIV;               // Forget active row
#endif
  DBUG_RETURN(0);
}

int ha_myisam::index_read_map(uchar *buf, const uchar *key,
                              key_part_map keypart_map,
                              enum ha_rkey_function find_flag)
{
  DBUG_ASSERT(inited==INDEX);
  int error=mi_rkey(file, buf, active_index, key, keypart_map, find_flag);
  return error;
}

int ha_myisam::index_read_idx_map(uchar *buf, uint index, const uchar *key,
                                  key_part_map keypart_map,
                                  enum ha_rkey_function find_flag)
{
  int res;
  /* Use the pushed index condition if it matches the index we're scanning */
  end_range= NULL;
  if (index == pushed_idx_cond_keyno)
    mi_set_index_cond_func(file, handler_index_cond_check, this);
  res= mi_rkey(file, buf, index, key, keypart_map, find_flag);
  mi_set_index_cond_func(file, NULL, 0);
  return res;
}

int ha_myisam::index_next(uchar *buf)
{
  DBUG_ASSERT(inited==INDEX);
  int error=mi_rnext(file,buf,active_index);
  return error;
}

int ha_myisam::index_prev(uchar *buf)
{
  DBUG_ASSERT(inited==INDEX);
  int error=mi_rprev(file,buf, active_index);
  return error;
}

int ha_myisam::index_first(uchar *buf)
{
  DBUG_ASSERT(inited==INDEX);
  int error=mi_rfirst(file, buf, active_index);
  return error;
}

int ha_myisam::index_last(uchar *buf)
{
  DBUG_ASSERT(inited==INDEX);
  int error=mi_rlast(file, buf, active_index);
  return error;
}

int ha_myisam::index_next_same(uchar *buf,
			       const uchar *key __attribute__((unused)),
			       uint length __attribute__((unused)))
{
  int error;
  DBUG_ASSERT(inited==INDEX);
  do
  {
    error= mi_rnext_same(file,buf);
  } while (error == HA_ERR_RECORD_DELETED);
  return error;
}


int ha_myisam::rnd_init(bool scan)
{
  if (scan)
    return mi_scan_init(file);
  return mi_reset(file);                        // Free buffers
}

int ha_myisam::rnd_next(uchar *buf)
{
  int error=mi_scan(file, buf);
  return error;
}

int ha_myisam::remember_rnd_pos()
{
  position((uchar*) 0);
  return 0;
}

int ha_myisam::restart_rnd_next(uchar *buf)
{
  return rnd_pos(buf, ref);
}

int ha_myisam::rnd_pos(uchar *buf, uchar *pos)
{
  int error=mi_rrnd(file, buf, my_get_ptr(pos,ref_length));
  return error;
}

void ha_myisam::position(const uchar *record)
{
  my_off_t row_position= mi_position(file);
  my_store_ptr(ref, ref_length, row_position);
  file->update|= HA_STATE_AKTIV;               // Row can be updated
}

int ha_myisam::info(uint flag)
{
  MI_ISAMINFO misam_info;
  char name_buff[FN_REFLEN];

  if (!table)
    return 1;

  (void) mi_status(file,&misam_info,flag);
  if (flag & HA_STATUS_VARIABLE)
  {
    stats.records=           misam_info.records;
    stats.deleted=           misam_info.deleted;
    stats.data_file_length=  misam_info.data_file_length;
    stats.index_file_length= misam_info.index_file_length;
    stats.delete_length=     misam_info.delete_length;
    stats.check_time=        (ulong) misam_info.check_time;
    stats.mean_rec_length=   misam_info.mean_reclength;
  }
  if (flag & HA_STATUS_CONST)
  {
    TABLE_SHARE *share= table->s;
    stats.max_data_file_length=  misam_info.max_data_file_length;
    stats.max_index_file_length= misam_info.max_index_file_length;
    stats.create_time= (ulong) misam_info.create_time;
    /* 
      We want the value of stats.mrr_length_per_rec to be platform independent.
      The size of the chunk at the end of the join buffer used for MRR needs
      is calculated now basing on the values passed in the stats structure.
      The remaining part of the join buffer is used for records. A different
      number of records in the buffer results in a different number of buffer
      refills and in a different order of records in the result set.
    */
    stats.mrr_length_per_rec= misam_info.reflength + 8; // 8=MY_MAX(sizeof(void *))

    ref_length= misam_info.reflength;
    share->db_options_in_use= misam_info.options;
    stats.block_size= myisam_block_size;        /* record block size */

    if (table_share->tmp_table == NO_TMP_TABLE)
      mysql_mutex_lock(&table_share->LOCK_share);
    share->keys_in_use.set_prefix(share->keys);
    share->keys_in_use.intersect_extended(misam_info.key_map);
    share->keys_for_keyread.intersect(share->keys_in_use);
    share->db_record_offset= misam_info.record_offset;
    if (share->key_parts)
      memcpy((char*) table->key_info[0].rec_per_key,
	     (char*) misam_info.rec_per_key,
             sizeof(table->key_info[0].rec_per_key[0])*share->key_parts);
    if (table_share->tmp_table == NO_TMP_TABLE)
      mysql_mutex_unlock(&table_share->LOCK_share);

   /*
     Set data_file_name and index_file_name to point at the symlink value
     if table is symlinked (Ie;  Real name is not same as generated name)
   */
    char buf[FN_REFLEN];
    data_file_name= index_file_name= 0;
    fn_format(name_buff, file->filename, "", MI_NAME_DEXT,
              MY_APPEND_EXT | MY_UNPACK_FILENAME);
    if (my_is_symlink(name_buff))
    {
      my_readlink(buf, name_buff, MYF(0));
      data_file_name= ha_thd()->strdup(buf);
    }
    fn_format(name_buff, file->filename, "", MI_NAME_IEXT,
              MY_APPEND_EXT | MY_UNPACK_FILENAME);
    if (my_is_symlink(name_buff))
    {
      my_readlink(buf, name_buff, MYF(0));
      index_file_name= ha_thd()->strdup(buf);
    }
  }
  if (flag & HA_STATUS_ERRKEY)
  {
    errkey  = misam_info.errkey;
    my_store_ptr(dup_ref, ref_length, misam_info.dupp_key_pos);
  }
  if (flag & HA_STATUS_TIME)
    stats.update_time = (ulong) misam_info.update_time;
  if (flag & HA_STATUS_AUTO)
    stats.auto_increment_value= misam_info.auto_increment;

  return 0;
}


int ha_myisam::extra(enum ha_extra_function operation)
{
  if (operation == HA_EXTRA_MMAP && !opt_myisam_use_mmap)
    return 0;
  return mi_extra(file, operation, 0);
}


int ha_myisam::reset(void)
{
  mi_set_index_cond_func(file, NULL, 0);
  ds_mrr.dsmrr_close();
  return mi_reset(file);
}

/* To be used with WRITE_CACHE and EXTRA_CACHE */

int ha_myisam::extra_opt(enum ha_extra_function operation, ulong cache_size)
{
  return mi_extra(file, operation, (void*) &cache_size);
}

int ha_myisam::delete_all_rows()
{
  return mi_delete_all_rows(file);
}


int ha_myisam::reset_auto_increment(ulonglong value)
{
  file->s->state.auto_increment= value;
  return 0;
}

int ha_myisam::delete_table(const char *name)
{
  return mi_delete_table(name);
}

void ha_myisam::change_table_ptr(TABLE *table_arg, TABLE_SHARE *share)
{
  handler::change_table_ptr(table_arg, share);
  if (file)
    file->external_ref= table_arg;
}


int ha_myisam::external_lock(THD *thd, int lock_type)
{
  file->in_use.data= thd;
  file->external_ref= (void*) table;            // For mi_killed()
  return mi_lock_database(file, !table->s->tmp_table ?
			  lock_type : ((lock_type == F_UNLCK) ?
				       F_UNLCK : F_EXTRA_LCK));
}

THR_LOCK_DATA **ha_myisam::store_lock(THD *thd,
				      THR_LOCK_DATA **to,
				      enum thr_lock_type lock_type)
{
  if (lock_type != TL_IGNORE && file->lock.type == TL_UNLOCK)
    file->lock.type=lock_type;
  *to++= &file->lock;
  return to;
}

void ha_myisam::update_create_info(HA_CREATE_INFO *create_info)
{
  ha_myisam::info(HA_STATUS_AUTO | HA_STATUS_CONST);
  if (!(create_info->used_fields & HA_CREATE_USED_AUTO))
  {
    create_info->auto_increment_value= stats.auto_increment_value;
  }
  create_info->data_file_name=data_file_name;
  create_info->index_file_name=index_file_name;
}


int ha_myisam::create(const char *name, register TABLE *table_arg,
		      HA_CREATE_INFO *ha_create_info)
{
  int error;
  uint create_flags= 0, record_count, i;
  char buff[FN_REFLEN];
  MI_KEYDEF *keydef;
  MI_COLUMNDEF *recinfo;
  MI_CREATE_INFO create_info;
  TABLE_SHARE *share= table_arg->s;
  uint options= share->db_options_in_use;
  DBUG_ENTER("ha_myisam::create");

  for (i= 0; i < share->virtual_fields && !create_flags; i++)
    if (table_arg->vfield[i]->flags & PART_KEY_FLAG)
      create_flags|= HA_CREATE_RELIES_ON_SQL_LAYER;
  for (i= 0; i < share->keys && !create_flags; i++)
    if (table_arg->key_info[i].flags & HA_USES_PARSER)
      create_flags|= HA_CREATE_RELIES_ON_SQL_LAYER;

  if ((error= table2myisam(table_arg, &keydef, &recinfo, &record_count)))
    DBUG_RETURN(error); /* purecov: inspected */
  bzero((char*) &create_info, sizeof(create_info));
  create_info.max_rows= share->max_rows;
  create_info.reloc_rows= share->min_rows;
  create_info.with_auto_increment= share->next_number_key_offset == 0;
  create_info.auto_increment= (ha_create_info->auto_increment_value ?
                               ha_create_info->auto_increment_value -1 :
                               (ulonglong) 0);
  create_info.data_file_length= ((ulonglong) share->max_rows *
                                 share->avg_row_length);
  create_info.language= share->table_charset->number;

#ifdef HAVE_READLINK
  if (my_use_symdir)
  {
    create_info.data_file_name= ha_create_info->data_file_name;
    create_info.index_file_name= ha_create_info->index_file_name;
  }
  else
#endif /* HAVE_READLINK */
  {
    THD *thd= table_arg->in_use;
    if (ha_create_info->data_file_name)
      push_warning_printf(thd, Sql_condition::WARN_LEVEL_WARN,
                          WARN_OPTION_IGNORED,
                          ER_THD(thd, WARN_OPTION_IGNORED),
                          "DATA DIRECTORY");
    if (ha_create_info->index_file_name)
      push_warning_printf(thd, Sql_condition::WARN_LEVEL_WARN,
                          WARN_OPTION_IGNORED,
                          ER_THD(thd, WARN_OPTION_IGNORED),
                          "INDEX DIRECTORY");
  }

  if (ha_create_info->tmp_table())
    create_flags|= HA_CREATE_TMP_TABLE | HA_CREATE_DELAY_KEY_WRITE;
  if (ha_create_info->options & HA_CREATE_KEEP_FILES)
    create_flags|= HA_CREATE_KEEP_FILES;
  if (options & HA_OPTION_PACK_RECORD)
    create_flags|= HA_PACK_RECORD;
  if (options & HA_OPTION_CHECKSUM)
    create_flags|= HA_CREATE_CHECKSUM;
  if (options & HA_OPTION_DELAY_KEY_WRITE)
    create_flags|= HA_CREATE_DELAY_KEY_WRITE;

  /* TODO: Check that the following fn_format is really needed */
  error= mi_create(fn_format(buff, name, "", "",
                             MY_UNPACK_FILENAME|MY_APPEND_EXT),
                   share->keys, keydef,
                   record_count, recinfo,
                   0, (MI_UNIQUEDEF*) 0,
                   &create_info, create_flags);
  my_free(recinfo);
  DBUG_RETURN(error);
}


int ha_myisam::rename_table(const char * from, const char * to)
{
  return mi_rename(from,to);
}


void ha_myisam::get_auto_increment(ulonglong offset, ulonglong increment,
                                   ulonglong nb_desired_values,
                                   ulonglong *first_value,
                                   ulonglong *nb_reserved_values)
{
  ulonglong nr;
  int error;
  uchar key[HA_MAX_KEY_LENGTH];

  if (!table->s->next_number_key_offset)
  {						// Autoincrement at key-start
    ha_myisam::info(HA_STATUS_AUTO);
    *first_value= stats.auto_increment_value;
    /* MyISAM has only table-level lock, so reserves to +inf */
    *nb_reserved_values= ULONGLONG_MAX;
    return;
  }

  /* it's safe to call the following if bulk_insert isn't on */
  mi_flush_bulk_insert(file, table->s->next_number_index);

  (void) extra(HA_EXTRA_KEYREAD);
  key_copy(key, table->record[0],
           table->key_info + table->s->next_number_index,
           table->s->next_number_key_offset);
  error= mi_rkey(file, table->record[1], (int) table->s->next_number_index,
                 key, make_prev_keypart_map(table->s->next_number_keypart),
                 HA_READ_PREFIX_LAST);
  if (error)
    nr= 1;
  else
  {
    /* Get data from record[1] */
    nr= ((ulonglong) table->next_number_field->
         val_int_offset(table->s->rec_buff_length)+1);
  }
  extra(HA_EXTRA_NO_KEYREAD);
  *first_value= nr;
  /*
    MySQL needs to call us for next row: assume we are inserting ("a",null)
    here, we return 3, and next this statement will want to insert ("b",null):
    there is no reason why ("b",3+1) would be the good row to insert: maybe it
    already exists, maybe 3+1 is too large...
  */
  *nb_reserved_values= 1;
}


/*
  Find out how many rows there is in the given range

  SYNOPSIS
    records_in_range()
    inx			Index to use
    min_key		Start of range.  Null pointer if from first key
    max_key		End of range. Null pointer if to last key

  NOTES
    min_key.flag can have one of the following values:
      HA_READ_KEY_EXACT		Include the key in the range
      HA_READ_AFTER_KEY		Don't include key in range

    max_key.flag can have one of the following values:  
      HA_READ_BEFORE_KEY	Don't include key in range
      HA_READ_AFTER_KEY		Include all 'end_key' values in the range

  RETURN
   HA_POS_ERROR		Something is wrong with the index tree.
   0			There is no matching keys in the given range
   number > 0		There is approximately 'number' matching rows in
			the range.
*/

ha_rows ha_myisam::records_in_range(uint inx, key_range *min_key,
                                    key_range *max_key)
{
  return (ha_rows) mi_records_in_range(file, (int) inx, min_key, max_key);
}


int ha_myisam::ft_read(uchar *buf)
{
  int error;

  if (!ft_handler)
    return -1;

  thread_safe_increment(table->in_use->status_var.ha_read_next_count,
			&LOCK_status); // why ?

  error=ft_handler->please->read_next(ft_handler,(char*) buf);
  return error;
}

uint ha_myisam::checksum() const
{
  return (uint)file->state->checksum;
}


enum_alter_inplace_result
ha_myisam::check_if_supported_inplace_alter(TABLE *new_table,
                                            Alter_inplace_info *alter_info)
{
  DBUG_ENTER("ha_myisam::check_if_supported_inplace_alter");

  const uint readd_index= Alter_inplace_info::ADD_INDEX |
                          Alter_inplace_info::DROP_INDEX;
  const uint readd_unique= Alter_inplace_info::ADD_UNIQUE_INDEX |
                           Alter_inplace_info::DROP_UNIQUE_INDEX;
  const uint readd_pk= Alter_inplace_info::ADD_PK_INDEX |
                       Alter_inplace_info::DROP_PK_INDEX;

  const uint op= alter_info->handler_flags;

  /*
    ha_myisam::open() updates table->key_info->block_size to be the actual
    MYI index block size, overwriting user-specified value (if any).
    So, the server can not reliably detect whether ALTER TABLE changes
    key_block_size or not, it might think the block size was changed,
    when it wasn't, and in this case the server will recreate (drop+add)
    the index unnecessary. Fix it.
  */

  if (table->s->keys == new_table->s->keys &&
      ((op & readd_pk) == readd_pk ||
       (op & readd_unique) == readd_unique ||
       (op & readd_index) == readd_index))
  {
    for (uint i=0; i < table->s->keys; i++)
    {
      KEY *old_key= table->key_info + i;
      KEY *new_key= new_table->key_info + i;

      if (old_key->block_size == new_key->block_size)
        DBUG_RETURN(HA_ALTER_INPLACE_NOT_SUPPORTED); // must differ somewhere else

      if (new_key->block_size && new_key->block_size != old_key->block_size)
        DBUG_RETURN(HA_ALTER_INPLACE_NOT_SUPPORTED); // really changed

      /* any difference besides the block_size, and we give up */
      if (old_key->key_length != new_key->key_length ||
          old_key->flags != new_key->flags ||
          old_key->user_defined_key_parts != new_key->user_defined_key_parts ||
          old_key->algorithm != new_key->algorithm ||
          strcmp(old_key->name, new_key->name))
        DBUG_RETURN(HA_ALTER_INPLACE_NOT_SUPPORTED);

      for (uint j= 0; j < old_key->user_defined_key_parts; j++)
      {
        KEY_PART_INFO *old_kp= old_key->key_part + j;
        KEY_PART_INFO *new_kp= new_key->key_part + j;
        if (old_kp->offset != new_kp->offset ||
            old_kp->null_offset != new_kp->null_offset ||
            old_kp->length != new_kp->length ||
            old_kp->fieldnr != new_kp->fieldnr ||
            old_kp->key_part_flag != new_kp->key_part_flag ||
            old_kp->type != new_kp->type ||
            old_kp->null_bit != new_kp->null_bit)
          DBUG_RETURN(HA_ALTER_INPLACE_NOT_SUPPORTED);
      }
    }
    alter_info->handler_flags &= ~(readd_pk | readd_unique | readd_index);
  }
  DBUG_RETURN(handler::check_if_supported_inplace_alter(new_table, alter_info));
}


bool ha_myisam::check_if_incompatible_data(HA_CREATE_INFO *create_info,
					   uint table_changes)
{
  uint options= table->s->db_options_in_use;

  if (create_info->auto_increment_value != stats.auto_increment_value ||
      create_info->data_file_name != data_file_name ||
      create_info->index_file_name != index_file_name ||
      table_changes == IS_EQUAL_NO ||
      table_changes & IS_EQUAL_PACK_LENGTH) // Not implemented yet
    return COMPATIBLE_DATA_NO;

  if ((options & (HA_OPTION_PACK_RECORD | HA_OPTION_CHECKSUM |
		  HA_OPTION_DELAY_KEY_WRITE)) !=
      (create_info->table_options & (HA_OPTION_PACK_RECORD | HA_OPTION_CHECKSUM |
			      HA_OPTION_DELAY_KEY_WRITE)))
    return COMPATIBLE_DATA_NO;
  return COMPATIBLE_DATA_YES;
}


/**
  Check if a table is incompatible with the current version.

  The cases are:
  - Table has checksum, varchars and are not of dynamic record type
*/

int ha_myisam::check_for_upgrade(HA_CHECK_OPT *check_opt)
{
  if ((file->s->options & HA_OPTION_CHECKSUM) &&
      !(file->s->options & HA_OPTION_NULL_FIELDS) &&
      !(file->s->options & HA_OPTION_PACK_RECORD) &&
      file->s->has_varchar_fields)
  {
    /* We need alter there to get the HA_OPTION_NULL_FIELDS flag to be set */
    return HA_ADMIN_NEEDS_ALTER;
  }
  return HA_ADMIN_OK;
}


extern int mi_panic(enum ha_panic_function flag);
int myisam_panic(handlerton *hton, ha_panic_function flag)
{
  return mi_panic(flag);
}

static int myisam_init(void *p)
{
  handlerton *hton;

#ifdef HAVE_PSI_INTERFACE
  init_myisam_psi_keys();
#endif

  /* Set global variables based on startup options */
  if (myisam_recover_options && myisam_recover_options != HA_RECOVER_OFF)
    ha_open_options|=HA_OPEN_ABORT_IF_CRASHED;
  else
    myisam_recover_options= HA_RECOVER_OFF;

  myisam_block_size=(uint) 1 << my_bit_log2(opt_myisam_block_size);

  hton= (handlerton *)p;
  hton->state= SHOW_OPTION_YES;
  hton->db_type= DB_TYPE_MYISAM;
  hton->create= myisam_create_handler;
  hton->panic= myisam_panic;
  hton->flags= HTON_CAN_RECREATE | HTON_SUPPORT_LOG_TABLES;
  hton->tablefile_extensions= ha_myisam_exts;
  mi_killed= mi_killed_in_mariadb;

  return 0;
}

static struct st_mysql_sys_var* myisam_sysvars[]= {
  MYSQL_SYSVAR(block_size),
  MYSQL_SYSVAR(data_pointer_size),
  MYSQL_SYSVAR(max_sort_file_size),
  MYSQL_SYSVAR(recover_options),
  MYSQL_SYSVAR(repair_threads),
  MYSQL_SYSVAR(sort_buffer_size),
  MYSQL_SYSVAR(use_mmap),
  MYSQL_SYSVAR(mmap_size),
  MYSQL_SYSVAR(stats_method),
  0
};

/****************************************************************************
 * MyISAM MRR implementation: use DS-MRR
 ***************************************************************************/

int ha_myisam::multi_range_read_init(RANGE_SEQ_IF *seq, void *seq_init_param,
                                     uint n_ranges, uint mode, 
                                     HANDLER_BUFFER *buf)
{
  return ds_mrr.dsmrr_init(this, seq, seq_init_param, n_ranges, mode, buf);
}

int ha_myisam::multi_range_read_next(range_id_t *range_info)
{
  return ds_mrr.dsmrr_next(range_info);
}

ha_rows ha_myisam::multi_range_read_info_const(uint keyno, RANGE_SEQ_IF *seq,
                                               void *seq_init_param, 
                                               uint n_ranges, uint *bufsz,
                                               uint *flags, Cost_estimate *cost)
{
  /*
    This call is here because there is no location where this->table would
    already be known.
    TODO: consider moving it into some per-query initialization call.
  */
  ds_mrr.init(this, table);
  return ds_mrr.dsmrr_info_const(keyno, seq, seq_init_param, n_ranges, bufsz,
                                 flags, cost);
}

ha_rows ha_myisam::multi_range_read_info(uint keyno, uint n_ranges, uint keys,
                                         uint key_parts, uint *bufsz, 
                                         uint *flags, Cost_estimate *cost)
{
  ds_mrr.init(this, table);
  return ds_mrr.dsmrr_info(keyno, n_ranges, keys, key_parts, bufsz, flags, cost);
}


int ha_myisam::multi_range_read_explain_info(uint mrr_mode, char *str, 
                                             size_t size)
{
  return ds_mrr.dsmrr_explain_info(mrr_mode, str, size);
}

/* MyISAM MRR implementation ends */


/* Index condition pushdown implementation*/


Item *ha_myisam::idx_cond_push(uint keyno_arg, Item* idx_cond_arg)
{
  /*
    Check if the key contains a blob field. If it does then MyISAM
    should not accept the pushed index condition since MyISAM will not
    read the blob field from the index entry during evaluation of the
    pushed index condition and the BLOB field might be part of the
    range evaluation done by the ICP code.
  */
  const KEY *key= &table_share->key_info[keyno_arg];

  for (uint k= 0; k < key->user_defined_key_parts; ++k)
  {
    const KEY_PART_INFO *key_part= &key->key_part[k];
    if (key_part->key_part_flag & HA_BLOB_PART)
    {
      /* Let the server handle the index condition */
      return idx_cond_arg;
    }
  }

  pushed_idx_cond_keyno= keyno_arg;
  pushed_idx_cond= idx_cond_arg;
  in_range_check_pushed_down= TRUE;
  if (active_index == pushed_idx_cond_keyno)
    mi_set_index_cond_func(file, handler_index_cond_check, this);
  return NULL;
}

struct st_mysql_storage_engine myisam_storage_engine=
{ MYSQL_HANDLERTON_INTERFACE_VERSION };

mysql_declare_plugin(myisam)
{
  MYSQL_STORAGE_ENGINE_PLUGIN,
  &myisam_storage_engine,
  "MyISAM",
  "MySQL AB",
  "MyISAM storage engine",
  PLUGIN_LICENSE_GPL,
  myisam_init, /* Plugin Init */
  NULL, /* Plugin Deinit */
  0x0100, /* 1.0 */
  NULL,                       /* status variables                */
  myisam_sysvars,             /* system variables                */
  NULL,
  0,
}
mysql_declare_plugin_end;
maria_declare_plugin(myisam)
{
  MYSQL_STORAGE_ENGINE_PLUGIN,
  &myisam_storage_engine,
  "MyISAM",
  "MySQL AB",
  "MyISAM storage engine",
  PLUGIN_LICENSE_GPL,
  myisam_init, /* Plugin Init */
  NULL, /* Plugin Deinit */
  0x0100, /* 1.0 */
  NULL,                       /* status variables                */
  myisam_sysvars,             /* system variables                */
  "1.0",                      /* string version */
  MariaDB_PLUGIN_MATURITY_STABLE /* maturity */
}
maria_declare_plugin_end;


#ifdef HAVE_QUERY_CACHE
/**
  @brief Register a named table with a call back function to the query cache.

  @param thd The thread handle
  @param table_key A pointer to the table name in the table cache
  @param key_length The length of the table name
  @param[out] engine_callback The pointer to the storage engine call back
    function, currently 0
  @param[out] engine_data Engine data will be set to 0.

  @note Despite the name of this function, it is used to check each statement
    before it is cached and not to register a table or callback function.

  @see handler::register_query_cache_table

  @return The error code. The engine_data and engine_callback will be set to 0.
    @retval TRUE Success
    @retval FALSE An error occurred
*/

my_bool ha_myisam::register_query_cache_table(THD *thd, char *table_name,
                                              uint table_name_len,
                                              qc_engine_callback
                                              *engine_callback,
                                              ulonglong *engine_data)
{
  DBUG_ENTER("ha_myisam::register_query_cache_table");
  /*
    No call back function is needed to determine if a cached statement
    is valid or not.
  */
  *engine_callback= 0;

  /*
    No engine data is needed.
  */
  *engine_data= 0;

  if (file->s->concurrent_insert)
  {
    /*
      If a concurrent INSERT has happened just before the currently
      processed SELECT statement, the total size of the table is
      unknown.

      To determine if the table size is known, the current thread's snap
      shot of the table size with the actual table size are compared.

      If the table size is unknown the SELECT statement can't be cached.

      When concurrent inserts are disabled at table open, mi_open()
      does not assign a get_status() function. In this case the local
      ("current") status is never updated. We would wrongly think that
      we cannot cache the statement.
    */
    ulonglong actual_data_file_length;
    ulonglong current_data_file_length;

    /*
      POSIX visibility rules specify that "2. Whatever memory values a
      thread can see when it unlocks a mutex <...> can also be seen by any
      thread that later locks the same mutex". In this particular case,
      concurrent insert thread had modified the data_file_length in
      MYISAM_SHARE before it has unlocked (or even locked)
      structure_guard_mutex. So, here we're guaranteed to see at least that
      value after we've locked the same mutex. We can see a later value
      (modified by some other thread) though, but it's ok, as we only want
      to know if the variable was changed, the actual new value doesn't matter
    */
    actual_data_file_length= file->s->state.state.data_file_length;
    current_data_file_length= file->save_state.data_file_length;

    if (current_data_file_length != actual_data_file_length)
    {
      /* Don't cache current statement. */
      DBUG_RETURN(FALSE);
    }
  }

  /*
    This query execution might have started after the query cache was flushed
    by a concurrent INSERT. In this case, don't cache this statement as the
    data file length difference might not be visible yet if the tables haven't
    been unlocked by the concurrent insert thread.
  */
  if (file->state->uncacheable)
    DBUG_RETURN(FALSE);

  /* It is ok to try to cache current statement. */
  DBUG_RETURN(TRUE);
}
#endif<|MERGE_RESOLUTION|>--- conflicted
+++ resolved
@@ -957,15 +957,10 @@
 				      (uint) (share->global_changed ? 1 : 0)))))
     return HA_ADMIN_ALREADY_DONE;
 
-<<<<<<< HEAD
-  setup_vcols_for_repair(&param);
-
-  error = chk_status(&param, file);		// Not fatal
-  error = chk_size(&param, file);
-=======
+  setup_vcols_for_repair(param);
+
   error = chk_status(param, file);		// Not fatal
   error = chk_size(param, file);
->>>>>>> a00517ac
   if (!error)
     error |= chk_del(param, file, param->testflag);
   if (!error)
@@ -1051,13 +1046,9 @@
   if (!(share->state.changed & STATE_NOT_ANALYZED))
     return HA_ADMIN_ALREADY_DONE;
 
-<<<<<<< HEAD
-  setup_vcols_for_repair(&param);
-
-  error = chk_key(&param, file);
-=======
+  setup_vcols_for_repair(param);
+
   error = chk_key(param, file);
->>>>>>> a00517ac
   if (!error)
   {
     mysql_mutex_lock(&share->intern_lock);
@@ -1091,14 +1082,10 @@
   param->sort_buffer_length=  THDVAR(thd, sort_buffer_size);
   param->backup_time= check_opt->start_time;
   start_records=file->state->records;
-<<<<<<< HEAD
-
-  setup_vcols_for_repair(&param);
-
-  while ((error=repair(thd,param,0)) && param.retry_repair)
-=======
+
+  setup_vcols_for_repair(param);
+
   while ((error=repair(thd,*param,0)) && param->retry_repair)
->>>>>>> a00517ac
   {
     param->retry_repair=0;
     if (test_all_bits(param->testflag,
@@ -1111,17 +1098,10 @@
                             table->s->path.str);
       continue;
     }
-<<<<<<< HEAD
-    param.testflag&= ~T_QUICK;
-    if ((param.testflag & (T_REP_BY_SORT | T_REP_PARALLEL)))
-    {
-      param.testflag= (param.testflag & ~T_REP_ANY) | T_REP;
-=======
     param->testflag&= ~T_QUICK;
-    if ((param->testflag & T_REP_BY_SORT))
-    {
-      param->testflag= (param->testflag & ~T_REP_BY_SORT) | T_REP;
->>>>>>> a00517ac
+    if ((param->testflag & (T_REP_BY_SORT | T_REP_PARALLEL)))
+    {
+      param->testflag= (param->testflag & ~T_REP_ANY) | T_REP;
       sql_print_information("Retrying repair of: '%s' with keycache",
                             table->s->path.str);
       continue;
@@ -1155,18 +1135,12 @@
   param->op_name= "optimize";
   param->testflag= (check_opt->flags | T_SILENT | T_FORCE_CREATE |
                    T_REP_BY_SORT | T_STATISTICS | T_SORT_INDEX);
-<<<<<<< HEAD
-  param.tmpfile_createflag= O_RDWR | O_TRUNC;
-  param.sort_buffer_length=  THDVAR(thd, sort_buffer_size);
-
-  setup_vcols_for_repair(&param);
-
-  if ((error= repair(thd,param,1)) && param.retry_repair)
-=======
   param->tmpfile_createflag= O_RDWR | O_TRUNC;
   param->sort_buffer_length=  THDVAR(thd, sort_buffer_size);
+
+  setup_vcols_for_repair(param);
+
   if ((error= repair(thd,*param,1)) && param->retry_repair)
->>>>>>> a00517ac
   {
     sql_print_warning("Warning: Optimize table got errno %d on %s.%s, retrying",
                       my_errno, param->db_name, param->table_name);
@@ -1581,22 +1555,14 @@
     if (file->create_unique_index_by_sort)
       param->testflag|= T_CREATE_UNIQUE_BY_SORT;
 
-<<<<<<< HEAD
-    param.myf_rw&= ~MY_WAIT_IF_FULL;
-    param.sort_buffer_length=  THDVAR(thd, sort_buffer_size);
-    param.stats_method= (enum_handler_stats_method)THDVAR(thd, stats_method);
-    param.tmpdir=&mysql_tmpdir_list;
-
-    setup_vcols_for_repair(&param);
-
-    if ((error= (repair(thd,param,0) != HA_ADMIN_OK)) && param.retry_repair)
-=======
     param->myf_rw&= ~MY_WAIT_IF_FULL;
     param->sort_buffer_length=  THDVAR(thd, sort_buffer_size);
     param->stats_method= (enum_handler_stats_method)THDVAR(thd, stats_method);
     param->tmpdir=&mysql_tmpdir_list;
+
+    setup_vcols_for_repair(param);
+
     if ((error= (repair(thd,*param,0) != HA_ADMIN_OK)) && param->retry_repair)
->>>>>>> a00517ac
     {
       sql_print_warning("Warning: Enabling keys got errno %d on %s.%s, retrying",
                         my_errno, param->db_name, param->table_name);
@@ -2322,6 +2288,9 @@
 
   const uint op= alter_info->handler_flags;
 
+  if (alter_info->handler_flags & Alter_inplace_info::ALTER_COLUMN_VCOL)
+    DBUG_RETURN(HA_ALTER_INPLACE_NOT_SUPPORTED);
+
   /*
     ha_myisam::open() updates table->key_info->block_size to be the actual
     MYI index block size, overwriting user-specified value (if any).
