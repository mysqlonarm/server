/*****************************************************************************

Copyright (c) 1995, 2017, Oracle and/or its affiliates. All Rights Reserved.
Copyright (c) 2017, MariaDB Corporation.

This program is free software; you can redistribute it and/or modify it under
the terms of the GNU General Public License as published by the Free Software
Foundation; version 2 of the License.

This program is distributed in the hope that it will be useful, but WITHOUT
ANY WARRANTY; without even the implied warranty of MERCHANTABILITY or FITNESS
FOR A PARTICULAR PURPOSE. See the GNU General Public License for more details.

You should have received a copy of the GNU General Public License along with
this program; if not, write to the Free Software Foundation, Inc.,
51 Franklin Street, Suite 500, Boston, MA 02110-1335 USA

*****************************************************************************/

/**************************************************//**
@file buf/buf0flu.cc
The database buffer buf_pool flush algorithm

Created 11/11/1995 Heikki Tuuri
*******************************************************/

#include "buf0flu.h"

#ifdef UNIV_NONINL
#include "buf0flu.ic"
#endif

#include "buf0buf.h"
#include "buf0checksum.h"
#include "srv0start.h"
#include "srv0srv.h"
#include "page0zip.h"
#ifndef UNIV_HOTBACKUP
#include "ut0byte.h"
#include "ut0lst.h"
#include "page0page.h"
#include "fil0fil.h"
#include "buf0lru.h"
#include "buf0rea.h"
#include "ibuf0ibuf.h"
#include "log0log.h"
#include "os0file.h"
#include "trx0sys.h"
#include "srv0mon.h"
#include "mysql/plugin.h"
#include "mysql/service_thd_wait.h"

/** Number of pages flushed through non flush_list flushes. */
// static ulint buf_lru_flush_page_count = 0;

/** Flag indicating if the page_cleaner is in active state. This flag
is set to TRUE by the page_cleaner thread when it is spawned and is set
back to FALSE at shutdown by the page_cleaner as well. Therefore no
need to protect it by a mutex. It is only ever read by the thread
doing the shutdown */
UNIV_INTERN bool buf_page_cleaner_is_active;

/** Flag indicating if the lru_manager is in active state. */
UNIV_INTERN bool buf_lru_manager_is_active;

#ifdef UNIV_PFS_THREAD
UNIV_INTERN mysql_pfs_key_t buf_page_cleaner_thread_key;
UNIV_INTERN mysql_pfs_key_t buf_lru_manager_thread_key;
#endif /* UNIV_PFS_THREAD */

/* @} */

/** Handled page counters for a single flush */
struct flush_counters_t {
	ulint	flushed;	/*!< number of dirty pages flushed */
	ulint	evicted;	/*!< number of clean pages evicted, including
			        evicted uncompressed page images */
	ulint	unzip_LRU_evicted;/*!< number of uncompressed page images
				evicted */
};

/******************************************************************//**
Increases flush_list size in bytes with zip_size for compressed page,
UNIV_PAGE_SIZE for uncompressed page in inline function */
static inline
void
incr_flush_list_size_in_bytes(
/*==========================*/
	buf_block_t*	block,		/*!< in: control block */
	buf_pool_t*	buf_pool)	/*!< in: buffer pool instance */
{
	ut_ad(buf_flush_list_mutex_own(buf_pool));
	ulint zip_size = page_zip_get_size(&block->page.zip);
	buf_pool->stat.flush_list_bytes += zip_size ? zip_size : UNIV_PAGE_SIZE;
	ut_ad(buf_pool->stat.flush_list_bytes <= buf_pool->curr_pool_size);
}

#if defined UNIV_DEBUG || defined UNIV_BUF_DEBUG
/******************************************************************//**
Validates the flush list.
@return	TRUE if ok */
static
ibool
buf_flush_validate_low(
/*===================*/
	buf_pool_t*	buf_pool);	/*!< in: Buffer pool instance */

/******************************************************************//**
Validates the flush list some of the time.
@return	TRUE if ok or the check was skipped */
static
ibool
buf_flush_validate_skip(
/*====================*/
	buf_pool_t*	buf_pool)	/*!< in: Buffer pool instance */
{
/** Try buf_flush_validate_low() every this many times */
# define BUF_FLUSH_VALIDATE_SKIP	23

	/** The buf_flush_validate_low() call skip counter.
	Use a signed type because of the race condition below. */
	static int buf_flush_validate_count = BUF_FLUSH_VALIDATE_SKIP;

	/* There is a race condition below, but it does not matter,
	because this call is only for heuristic purposes. We want to
	reduce the call frequency of the costly buf_flush_validate_low()
	check in debug builds. */
	if (--buf_flush_validate_count > 0) {
		return(TRUE);
	}

	buf_flush_validate_count = BUF_FLUSH_VALIDATE_SKIP;
	return(buf_flush_validate_low(buf_pool));
}
#endif /* UNIV_DEBUG || UNIV_BUF_DEBUG */

/*******************************************************************//**
Sets hazard pointer during flush_list iteration. */
UNIV_INLINE
void
buf_flush_set_hp(
/*=============*/
	buf_pool_t*		buf_pool,/*!< in/out: buffer pool instance */
	const buf_page_t*	bpage)	/*!< in: buffer control block */
{
	ut_ad(buf_flush_list_mutex_own(buf_pool));
	ut_ad(buf_pool->flush_list_hp == NULL || bpage == NULL);
	ut_ad(!bpage || buf_page_in_file(bpage)
	      || buf_page_get_state(bpage) == BUF_BLOCK_REMOVE_HASH);
	ut_ad(!bpage || bpage->in_flush_list);
	ut_ad(!bpage || buf_pool_from_bpage(bpage) == buf_pool);

	buf_pool->flush_list_hp = bpage;
}

/*******************************************************************//**
Checks if the given block is a hazard pointer
@return true if bpage is hazard pointer */
UNIV_INLINE
bool
buf_flush_is_hp(
/*============*/
	buf_pool_t*		buf_pool,/*!< in: buffer pool instance */
	const buf_page_t*	bpage)	/*!< in: buffer control block */
{
	ut_ad(buf_flush_list_mutex_own(buf_pool));

	return(buf_pool->flush_list_hp == bpage);
}

/*******************************************************************//**
Whenever we move a block in flush_list (either to remove it or to
relocate it) we check the hazard pointer set by some other thread
doing the flush list scan. If the hazard pointer is the same as the
one we are about going to move then we set it to NULL to force a rescan
in the thread doing the batch. */
UNIV_INLINE
void
buf_flush_update_hp(
/*================*/
	buf_pool_t*	buf_pool,	/*!< in: buffer pool instance */
	buf_page_t*	bpage)		/*!< in: buffer control block */
{
	ut_ad(buf_flush_list_mutex_own(buf_pool));

	if (buf_flush_is_hp(buf_pool, bpage)) {
		buf_flush_set_hp(buf_pool, NULL);
		MONITOR_INC(MONITOR_FLUSH_HP_RESCAN);
	}
}

/******************************************************************//**
Insert a block in the flush_rbt and returns a pointer to its
predecessor or NULL if no predecessor. The ordering is maintained
on the basis of the <oldest_modification, space, offset> key.
@return	pointer to the predecessor or NULL if no predecessor. */
static
buf_page_t*
buf_flush_insert_in_flush_rbt(
/*==========================*/
	buf_page_t*	bpage)	/*!< in: bpage to be inserted. */
{
	const ib_rbt_node_t*	c_node;
	const ib_rbt_node_t*	p_node;
	buf_page_t*		prev = NULL;
	buf_pool_t*		buf_pool = buf_pool_from_bpage(bpage);

	ut_ad(buf_flush_list_mutex_own(buf_pool));

	/* Insert this buffer into the rbt. */
	c_node = rbt_insert(buf_pool->flush_rbt, &bpage, &bpage);
	ut_a(c_node != NULL);

	/* Get the predecessor. */
	p_node = rbt_prev(buf_pool->flush_rbt, c_node);

	if (p_node != NULL) {
		buf_page_t**	value;
		value = rbt_value(buf_page_t*, p_node);
		prev = *value;
		ut_a(prev != NULL);
	}

	return(prev);
}

/*********************************************************//**
Delete a bpage from the flush_rbt. */
static
void
buf_flush_delete_from_flush_rbt(
/*============================*/
	buf_page_t*	bpage)	/*!< in: bpage to be removed. */
{
#ifdef UNIV_DEBUG
	ibool		ret = FALSE;
#endif /* UNIV_DEBUG */
	buf_pool_t*	buf_pool = buf_pool_from_bpage(bpage);

	ut_ad(buf_flush_list_mutex_own(buf_pool));

#ifdef UNIV_DEBUG
	ret =
#endif /* UNIV_DEBUG */
	rbt_delete(buf_pool->flush_rbt, &bpage);

	ut_ad(ret);
}

/*****************************************************************//**
Compare two modified blocks in the buffer pool. The key for comparison
is:
key = <oldest_modification, space, offset>
This comparison is used to maintian ordering of blocks in the
buf_pool->flush_rbt.
Note that for the purpose of flush_rbt, we only need to order blocks
on the oldest_modification. The other two fields are used to uniquely
identify the blocks.
@return	 < 0 if b2 < b1, 0 if b2 == b1, > 0 if b2 > b1 */
static
int
buf_flush_block_cmp(
/*================*/
	const void*	p1,		/*!< in: block1 */
	const void*	p2)		/*!< in: block2 */
{
	int			ret;
	const buf_page_t*	b1 = *(const buf_page_t**) p1;
	const buf_page_t*	b2 = *(const buf_page_t**) p2;
#ifdef UNIV_DEBUG
	buf_pool_t*		buf_pool = buf_pool_from_bpage(b1);
#endif /* UNIV_DEBUG */

	ut_ad(b1 != NULL);
	ut_ad(b2 != NULL);

	ut_ad(buf_flush_list_mutex_own(buf_pool));

	ut_ad(b1->in_flush_list);
	ut_ad(b2->in_flush_list);

	if (b2->oldest_modification > b1->oldest_modification) {
		return(1);
	} else if (b2->oldest_modification < b1->oldest_modification) {
		return(-1);
	}

	/* If oldest_modification is same then decide on the space. */
	ret = (int)(b2->space - b1->space);

	/* Or else decide ordering on the offset field. */
	return(ret ? ret : (int)(b2->offset - b1->offset));
}

/********************************************************************//**
Initialize the red-black tree to speed up insertions into the flush_list
during recovery process. Should be called at the start of recovery
process before any page has been read/written. */
UNIV_INTERN
void
buf_flush_init_flush_rbt(void)
/*==========================*/
{
	ulint	i;

	for (i = 0; i < srv_buf_pool_instances; i++) {
		buf_pool_t*	buf_pool;

		buf_pool = buf_pool_from_array(i);

		buf_flush_list_mutex_enter(buf_pool);

		ut_ad(buf_pool->flush_rbt == NULL);

		/* Create red black tree for speedy insertions in flush list. */
		buf_pool->flush_rbt = rbt_create(
			sizeof(buf_page_t*), buf_flush_block_cmp);

		buf_flush_list_mutex_exit(buf_pool);
	}
}

/********************************************************************//**
Frees up the red-black tree. */
UNIV_INTERN
void
buf_flush_free_flush_rbt(void)
/*==========================*/
{
	ulint	i;

	for (i = 0; i < srv_buf_pool_instances; i++) {
		buf_pool_t*	buf_pool;

		buf_pool = buf_pool_from_array(i);

		buf_flush_list_mutex_enter(buf_pool);

#if defined UNIV_DEBUG || defined UNIV_BUF_DEBUG
		ut_a(buf_flush_validate_low(buf_pool));
#endif /* UNIV_DEBUG || UNIV_BUF_DEBUG */

		rbt_free(buf_pool->flush_rbt);
		buf_pool->flush_rbt = NULL;

		buf_flush_list_mutex_exit(buf_pool);
	}
}

/********************************************************************//**
Inserts a modified block into the flush list. */
UNIV_INTERN
void
buf_flush_insert_into_flush_list(
/*=============================*/
	buf_pool_t*	buf_pool,	/*!< buffer pool instance */
	buf_block_t*	block,		/*!< in/out: block which is modified */
	lsn_t		lsn)		/*!< in: oldest modification */
{
	ut_ad(srv_shutdown_state != SRV_SHUTDOWN_FLUSH_PHASE);
	ut_ad(log_flush_order_mutex_own());
	ut_ad(mutex_own(&block->mutex));

	buf_flush_list_mutex_enter(buf_pool);

	ut_ad((UT_LIST_GET_FIRST(buf_pool->flush_list) == NULL)
	      || (UT_LIST_GET_FIRST(buf_pool->flush_list)->oldest_modification
		  <= lsn));

	/* If we are in the recovery then we need to update the flush
	red-black tree as well. */
	if (UNIV_LIKELY_NULL(buf_pool->flush_rbt)) {
		buf_flush_list_mutex_exit(buf_pool);
		buf_flush_insert_sorted_into_flush_list(buf_pool, block, lsn);
		return;
	}

	ut_ad(buf_block_get_state(block) == BUF_BLOCK_FILE_PAGE);
	ut_ad(!block->page.in_flush_list);

	ut_d(block->page.in_flush_list = TRUE);
	block->page.oldest_modification = lsn;
	UT_LIST_ADD_FIRST(list, buf_pool->flush_list, &block->page);
	incr_flush_list_size_in_bytes(block, buf_pool);

#ifdef UNIV_DEBUG_VALGRIND
	{
		ulint	zip_size = buf_block_get_zip_size(block);

		if (zip_size) {
			UNIV_MEM_ASSERT_RW(block->page.zip.data, zip_size);
		} else {
			UNIV_MEM_ASSERT_RW(block->frame, UNIV_PAGE_SIZE);
		}
	}
#endif /* UNIV_DEBUG_VALGRIND */
#if defined UNIV_DEBUG || defined UNIV_BUF_DEBUG
	ut_a(buf_flush_validate_skip(buf_pool));
#endif /* UNIV_DEBUG || UNIV_BUF_DEBUG */

	buf_flush_list_mutex_exit(buf_pool);
}

/********************************************************************//**
Inserts a modified block into the flush list in the right sorted position.
This function is used by recovery, because there the modifications do not
necessarily come in the order of lsn's. */
UNIV_INTERN
void
buf_flush_insert_sorted_into_flush_list(
/*====================================*/
	buf_pool_t*	buf_pool,	/*!< in: buffer pool instance */
	buf_block_t*	block,		/*!< in/out: block which is modified */
	lsn_t		lsn)		/*!< in: oldest modification */
{
	buf_page_t*	prev_b;
	buf_page_t*	b;

	ut_ad(srv_shutdown_state != SRV_SHUTDOWN_FLUSH_PHASE);
	ut_ad(log_flush_order_mutex_own());
	ut_ad(mutex_own(&block->mutex));
	ut_ad(buf_block_get_state(block) == BUF_BLOCK_FILE_PAGE);

	buf_flush_list_mutex_enter(buf_pool);

	/* The field in_LRU_list is protected by buf_pool->LRU_list_mutex,
	which we are not holding.  However, while a block is in the flush
	list, it is dirty and cannot be discarded, not from the
	page_hash or from the LRU list.  At most, the uncompressed
	page frame of a compressed block may be discarded or created
	(copying the block->page to or from a buf_page_t that is
	dynamically allocated from buf_buddy_alloc()).  Because those
	transitions hold block->mutex and the flush list mutex (via
	buf_flush_relocate_on_flush_list()), there is no possibility
	of a race condition in the assertions below. */
	ut_ad(block->page.in_LRU_list);
	ut_ad(block->page.in_page_hash);
	/* buf_buddy_block_register() will take a block in the
	BUF_BLOCK_MEMORY state, not a file page. */
	ut_ad(!block->page.in_zip_hash);

	ut_ad(!block->page.in_flush_list);
	ut_d(block->page.in_flush_list = TRUE);
	block->page.oldest_modification = lsn;

#ifdef UNIV_DEBUG_VALGRIND
	{
		ulint	zip_size = buf_block_get_zip_size(block);

		if (zip_size) {
			UNIV_MEM_ASSERT_RW(block->page.zip.data, zip_size);
		} else {
			UNIV_MEM_ASSERT_RW(block->frame, UNIV_PAGE_SIZE);
		}
	}
#endif /* UNIV_DEBUG_VALGRIND */

	prev_b = NULL;

	/* For the most part when this function is called the flush_rbt
	should not be NULL. In a very rare boundary case it is possible
	that the flush_rbt has already been freed by the recovery thread
	before the last page was hooked up in the flush_list by the
	io-handler thread. In that case we'll  just do a simple
	linear search in the else block. */
	if (buf_pool->flush_rbt) {

		prev_b = buf_flush_insert_in_flush_rbt(&block->page);

	} else {

		b = UT_LIST_GET_FIRST(buf_pool->flush_list);

		while (b && b->oldest_modification
		       > block->page.oldest_modification) {
			ut_ad(b->in_flush_list);
			prev_b = b;
			b = UT_LIST_GET_NEXT(list, b);
		}
	}

	if (prev_b == NULL) {
		UT_LIST_ADD_FIRST(list, buf_pool->flush_list, &block->page);
	} else {
		UT_LIST_INSERT_AFTER(list, buf_pool->flush_list,
				     prev_b, &block->page);
	}

	incr_flush_list_size_in_bytes(block, buf_pool);

#if defined UNIV_DEBUG || defined UNIV_BUF_DEBUG
	ut_a(buf_flush_validate_low(buf_pool));
#endif /* UNIV_DEBUG || UNIV_BUF_DEBUG */

	buf_flush_list_mutex_exit(buf_pool);
}

/********************************************************************//**
Returns TRUE if the file page block is immediately suitable for replacement,
i.e., the transition FILE_PAGE => NOT_USED allowed.
@return	TRUE if can replace immediately */
UNIV_INTERN
ibool
buf_flush_ready_for_replace(
/*========================*/
	buf_page_t*	bpage)	/*!< in: buffer control block, must be
				buf_page_in_file(bpage) and in the LRU list */
{
#ifdef UNIV_DEBUG
	buf_pool_t*	buf_pool = buf_pool_from_bpage(bpage);
	ut_ad(mutex_own(&buf_pool->LRU_list_mutex));
#endif /* UNIV_DEBUG */
	ut_ad(mutex_own(buf_page_get_mutex(bpage)));
	ut_ad(bpage->in_LRU_list);

	if (buf_page_in_file(bpage)) {

		return(bpage->oldest_modification == 0
		       && bpage->buf_fix_count == 0
		       && buf_page_get_io_fix(bpage) == BUF_IO_NONE);
	}

	ut_print_timestamp(stderr);
	fprintf(stderr,
		"  InnoDB: Error: buffer block state %lu"
		" in the LRU list!\n",
		(ulong) buf_page_get_state(bpage));
	ut_print_buf(stderr, bpage, sizeof(buf_page_t));
	putc('\n', stderr);

	return(FALSE);
}

/********************************************************************//**
Returns true if the block is modified and ready for flushing.
@return	true if can flush immediately */
UNIV_INTERN
bool
buf_flush_ready_for_flush(
/*======================*/
	buf_page_t*	bpage,	/*!< in: buffer control block, must be
				buf_page_in_file(bpage) */
	buf_flush_t	flush_type)/*!< in: type of flush */
{
	ut_ad(flush_type < BUF_FLUSH_N_TYPES);
	ut_ad(mutex_own(buf_page_get_mutex(bpage))
	      || flush_type == BUF_FLUSH_LIST);
	ut_a(buf_page_in_file(bpage) || buf_page_get_state(bpage) == BUF_BLOCK_REMOVE_HASH);

	if (bpage->oldest_modification == 0
	    || buf_page_get_io_fix_unlocked(bpage) != BUF_IO_NONE) {
		return(false);
	}

	ut_ad(bpage->in_flush_list);

	switch (flush_type) {
	case BUF_FLUSH_LIST:
		return(buf_page_get_state(bpage) != BUF_BLOCK_REMOVE_HASH);
	case BUF_FLUSH_LRU:
	case BUF_FLUSH_SINGLE_PAGE:
		return(true);

	case BUF_FLUSH_N_TYPES:
		break;
	}

	ut_error;
	return(false);
}

/********************************************************************//**
Remove a block from the flush list of modified blocks. */
UNIV_INTERN
void
buf_flush_remove(
/*=============*/
	buf_page_t*	bpage)	/*!< in: pointer to the block in question */
{
	buf_pool_t*	buf_pool = buf_pool_from_bpage(bpage);
	ulint		zip_size;

	ut_ad(mutex_own(buf_page_get_mutex(bpage)));
#if defined UNIV_DEBUG || defined UNIV_BUF_DEBUG
	ut_ad(buf_page_get_state(bpage) != BUF_BLOCK_ZIP_DIRTY
	      || mutex_own(&buf_pool->LRU_list_mutex));
#endif
	ut_ad(bpage->in_flush_list);

	buf_flush_list_mutex_enter(buf_pool);

	switch (buf_page_get_state(bpage)) {
	case BUF_BLOCK_POOL_WATCH:
	case BUF_BLOCK_ZIP_PAGE:
		/* Clean compressed pages should not be on the flush list */
	case BUF_BLOCK_NOT_USED:
	case BUF_BLOCK_READY_FOR_USE:
	case BUF_BLOCK_MEMORY:
	case BUF_BLOCK_REMOVE_HASH:
		ut_error;
		return;
	case BUF_BLOCK_ZIP_DIRTY:
		buf_page_set_state(bpage, BUF_BLOCK_ZIP_PAGE);
		UT_LIST_REMOVE(list, buf_pool->flush_list, bpage);
#if defined UNIV_DEBUG || defined UNIV_BUF_DEBUG
		buf_LRU_insert_zip_clean(bpage);
#endif /* UNIV_DEBUG || UNIV_BUF_DEBUG */
		break;
	case BUF_BLOCK_FILE_PAGE:
		UT_LIST_REMOVE(list, buf_pool->flush_list, bpage);
		break;
	}

	/* If the flush_rbt is active then delete from there as well. */
	if (UNIV_LIKELY_NULL(buf_pool->flush_rbt)) {
		buf_flush_delete_from_flush_rbt(bpage);
	}

	/* Must be done after we have removed it from the flush_rbt
	because we assert on in_flush_list in comparison function. */
	ut_d(bpage->in_flush_list = FALSE);

	zip_size = page_zip_get_size(&bpage->zip);
	buf_pool->stat.flush_list_bytes -= zip_size ? zip_size : UNIV_PAGE_SIZE;

	bpage->oldest_modification = 0;

#if defined UNIV_DEBUG || defined UNIV_BUF_DEBUG
	ut_a(buf_flush_validate_skip(buf_pool));
#endif /* UNIV_DEBUG || UNIV_BUF_DEBUG */

	buf_flush_update_hp(buf_pool, bpage);
	buf_flush_list_mutex_exit(buf_pool);
}

/*******************************************************************//**
Relocates a buffer control block on the flush_list.
Note that it is assumed that the contents of bpage have already been
copied to dpage.
IMPORTANT: When this function is called bpage and dpage are not
exact copies of each other. For example, they both will have different
::state. Also the ::list pointers in dpage may be stale. We need to
use the current list node (bpage) to do the list manipulation because
the list pointers could have changed between the time that we copied
the contents of bpage to the dpage and the flush list manipulation
below. */
UNIV_INTERN
void
buf_flush_relocate_on_flush_list(
/*=============================*/
	buf_page_t*	bpage,	/*!< in/out: control block being moved */
	buf_page_t*	dpage)	/*!< in/out: destination block */
{
	buf_page_t*	prev;
	buf_page_t*	prev_b = NULL;
	buf_pool_t*	buf_pool = buf_pool_from_bpage(bpage);

	/* Must reside in the same buffer pool. */
	ut_ad(buf_pool == buf_pool_from_bpage(dpage));

	ut_ad(mutex_own(buf_page_get_mutex(bpage)));

	buf_flush_list_mutex_enter(buf_pool);

	ut_ad(bpage->in_flush_list);
	ut_ad(dpage->in_flush_list);

	/* If recovery is active we must swap the control blocks in
	the flush_rbt as well. */
	if (UNIV_LIKELY_NULL(buf_pool->flush_rbt)) {
		buf_flush_delete_from_flush_rbt(bpage);
		prev_b = buf_flush_insert_in_flush_rbt(dpage);
	}

	/* Must be done after we have removed it from the flush_rbt
	because we assert on in_flush_list in comparison function. */
	ut_d(bpage->in_flush_list = FALSE);

	prev = UT_LIST_GET_PREV(list, bpage);
	UT_LIST_REMOVE(list, buf_pool->flush_list, bpage);

	if (prev) {
		ut_ad(prev->in_flush_list);
		UT_LIST_INSERT_AFTER(
			list,
			buf_pool->flush_list,
			prev, dpage);
	} else {
		UT_LIST_ADD_FIRST(
			list,
			buf_pool->flush_list,
			dpage);
	}

	/* Just an extra check. Previous in flush_list
	should be the same control block as in flush_rbt. */
	ut_a(!buf_pool->flush_rbt || prev_b == prev);

#if defined UNIV_DEBUG || defined UNIV_BUF_DEBUG
	ut_a(buf_flush_validate_low(buf_pool));
#endif /* UNIV_DEBUG || UNIV_BUF_DEBUG */

	buf_flush_update_hp(buf_pool, bpage);
	buf_flush_list_mutex_exit(buf_pool);
}

/********************************************************************//**
Updates the flush system data structures when a write is completed. */
UNIV_INTERN
void
buf_flush_write_complete(
/*=====================*/
	buf_page_t*	bpage)	/*!< in: pointer to the block in question */
{
	buf_flush_t	flush_type = buf_page_get_flush_type(bpage);
	buf_pool_t*	buf_pool = buf_pool_from_bpage(bpage);

	mutex_enter(&buf_pool->flush_state_mutex);

	buf_flush_remove(bpage);

	buf_page_set_io_fix(bpage, BUF_IO_NONE);

	buf_pool->n_flush[flush_type]--;
	ut_ad(buf_pool->n_flush[flush_type] != ULINT_MAX);

	if (buf_pool->n_flush[flush_type] == 0
	    && buf_pool->init_flush[flush_type] == FALSE) {

		/* The running flush batch has ended */

		os_event_set(buf_pool->no_flush[flush_type]);
	}

	buf_dblwr_update(bpage, flush_type);

	mutex_exit(&buf_pool->flush_state_mutex);
}
#endif /* !UNIV_HOTBACKUP */

/********************************************************************//**
Calculate the checksum of a page from compressed table and update the page. */
UNIV_INTERN
void
buf_flush_update_zip_checksum(
/*==========================*/
	buf_frame_t*	page,		/*!< in/out: Page to update */
	ulint		zip_size,	/*!< in: Compressed page size */
	lsn_t		lsn)		/*!< in: Lsn to stamp on the page */
{
	ut_a(zip_size > 0);

	ib_uint32_t	checksum = static_cast<ib_uint32_t>(
		page_zip_calc_checksum(
			page, zip_size,
			static_cast<srv_checksum_algorithm_t>(
				srv_checksum_algorithm)));

	mach_write_to_8(page + FIL_PAGE_LSN, lsn);
	memset(page + FIL_PAGE_FILE_FLUSH_LSN, 0, 8);
	mach_write_to_4(page + FIL_PAGE_SPACE_OR_CHKSUM, checksum);
}

/********************************************************************//**
Initializes a page for writing to the tablespace. */
UNIV_INTERN
void
buf_flush_init_for_writing(
/*=======================*/
	byte*	page,		/*!< in/out: page */
	void*	page_zip_,	/*!< in/out: compressed page, or NULL */
	lsn_t	newest_lsn)	/*!< in: newest modification lsn
				to the page */
{
	ib_uint32_t	checksum = 0 /* silence bogus gcc warning */;

	ut_ad(page);

	if (page_zip_) {
		page_zip_des_t*	page_zip;
		ulint		zip_size;

		page_zip = static_cast<page_zip_des_t*>(page_zip_);
		zip_size = page_zip_get_size(page_zip);

		ut_ad(zip_size);
		ut_ad(ut_is_2pow(zip_size));
		ut_ad(zip_size <= UNIV_ZIP_SIZE_MAX);

		switch (UNIV_EXPECT(fil_page_get_type(page), FIL_PAGE_INDEX)) {
		case FIL_PAGE_TYPE_ALLOCATED:
		case FIL_PAGE_INODE:
		case FIL_PAGE_IBUF_BITMAP:
		case FIL_PAGE_TYPE_FSP_HDR:
		case FIL_PAGE_TYPE_XDES:
			/* These are essentially uncompressed pages. */
			memcpy(page_zip->data, page, zip_size);
			/* fall through */
		case FIL_PAGE_TYPE_ZBLOB:
		case FIL_PAGE_TYPE_ZBLOB2:
		case FIL_PAGE_INDEX:

			buf_flush_update_zip_checksum(
				page_zip->data, zip_size, newest_lsn);

			return;
		}

		ut_print_timestamp(stderr);
		fputs("  InnoDB: ERROR: The compressed page to be written"
		      " seems corrupt:", stderr);
		ut_print_buf(stderr, page, zip_size);
		fputs("\nInnoDB: Possibly older version of the page:", stderr);
		ut_print_buf(stderr, page_zip->data, zip_size);
		putc('\n', stderr);
		ut_error;
	}

	/* Write the newest modification lsn to the page header and trailer */
	mach_write_to_8(page + FIL_PAGE_LSN, newest_lsn);

	mach_write_to_8(page + UNIV_PAGE_SIZE - FIL_PAGE_END_LSN_OLD_CHKSUM,
			newest_lsn);

	/* Store the new formula checksum */

	switch ((srv_checksum_algorithm_t) srv_checksum_algorithm) {
	case SRV_CHECKSUM_ALGORITHM_CRC32:
	case SRV_CHECKSUM_ALGORITHM_STRICT_CRC32:
		checksum = buf_calc_page_crc32(page);
		mach_write_to_4(page + FIL_PAGE_SPACE_OR_CHKSUM, checksum);
		break;
	case SRV_CHECKSUM_ALGORITHM_INNODB:
	case SRV_CHECKSUM_ALGORITHM_STRICT_INNODB:
		checksum = (ib_uint32_t) buf_calc_page_new_checksum(page);
		mach_write_to_4(page + FIL_PAGE_SPACE_OR_CHKSUM, checksum);
		checksum = (ib_uint32_t) buf_calc_page_old_checksum(page);
		break;
	case SRV_CHECKSUM_ALGORITHM_NONE:
	case SRV_CHECKSUM_ALGORITHM_STRICT_NONE:
		checksum = BUF_NO_CHECKSUM_MAGIC;
		mach_write_to_4(page + FIL_PAGE_SPACE_OR_CHKSUM, checksum);
		break;
	/* no default so the compiler will emit a warning if new enum
	is added and not handled here */
	}

	/* With the InnoDB checksum, we overwrite the first 4 bytes of
	the end lsn field to store the old formula checksum. Since it
	depends also on the field FIL_PAGE_SPACE_OR_CHKSUM, it has to
	be calculated after storing the new formula checksum.

	In other cases we write the same value to both fields.
	If CRC32 is used then it is faster to use that checksum
	(calculated above) instead of calculating another one.
	We can afford to store something other than
	buf_calc_page_old_checksum() or BUF_NO_CHECKSUM_MAGIC in
	this field because the file will not be readable by old
	versions of MySQL/InnoDB anyway (older than MySQL 5.6.3) */

	mach_write_to_4(page + UNIV_PAGE_SIZE - FIL_PAGE_END_LSN_OLD_CHKSUM,
			checksum);
}

#ifndef UNIV_HOTBACKUP
/********************************************************************//**
Does an asynchronous write of a buffer page. NOTE: in simulated aio and
also when the doublewrite buffer is used, we must call
buf_dblwr_flush_buffered_writes after we have posted a batch of
writes! */
static
void
buf_flush_write_block_low(
/*======================*/
	buf_page_t*	bpage,		/*!< in: buffer block to write */
	buf_flush_t	flush_type,	/*!< in: type of flush */
	bool		sync)		/*!< in: true if sync IO request */
{
	ulint	zip_size	= buf_page_get_zip_size(bpage);
	page_t*	frame		= NULL;

#ifdef UNIV_DEBUG
	buf_pool_t*	buf_pool = buf_pool_from_bpage(bpage);
	ut_ad(!mutex_own(&buf_pool->LRU_list_mutex));
#endif

#ifdef UNIV_LOG_DEBUG
	static ibool	univ_log_debug_warned;
#endif /* UNIV_LOG_DEBUG */

	ut_ad(buf_page_in_file(bpage));

	/* We are not holding block_mutex here.
	Nevertheless, it is safe to access bpage, because it is
	io_fixed and oldest_modification != 0.  Thus, it cannot be
	relocated in the buffer pool or removed from flush_list or
	LRU_list. */
	ut_ad(!buf_flush_list_mutex_own(buf_pool));
	ut_ad(!mutex_own(buf_page_get_mutex(bpage)));
	ut_ad(buf_page_get_io_fix_unlocked(bpage) == BUF_IO_WRITE);
	ut_ad(bpage->oldest_modification != 0);

#ifdef UNIV_IBUF_COUNT_DEBUG
	ut_a(ibuf_count_get(bpage->space, bpage->offset) == 0);
#endif
	ut_ad(bpage->newest_modification != 0);

#ifdef UNIV_LOG_DEBUG
	if (!univ_log_debug_warned) {
		univ_log_debug_warned = TRUE;
		fputs("Warning: cannot force log to disk if"
		      " UNIV_LOG_DEBUG is defined!\n"
		      "Crash recovery will not work!\n",
		      stderr);
	}
#else
	/* Force the log to the disk before writing the modified block */
	log_write_up_to(bpage->newest_modification, LOG_WAIT_ALL_GROUPS, TRUE);
#endif
	switch (buf_page_get_state(bpage)) {
	case BUF_BLOCK_POOL_WATCH:
	case BUF_BLOCK_ZIP_PAGE: /* The page should be dirty. */
	case BUF_BLOCK_NOT_USED:
	case BUF_BLOCK_READY_FOR_USE:
	case BUF_BLOCK_MEMORY:
	case BUF_BLOCK_REMOVE_HASH:
		ut_error;
		break;
	case BUF_BLOCK_ZIP_DIRTY:
		frame = bpage->zip.data;
		mach_write_to_8(frame + FIL_PAGE_LSN,
				bpage->newest_modification);

		ut_a(page_zip_verify_checksum(frame, zip_size));

		memset(frame + FIL_PAGE_FILE_FLUSH_LSN, 0, 8);
		break;
	case BUF_BLOCK_FILE_PAGE:
		frame = bpage->zip.data;
		if (!frame) {
			frame = ((buf_block_t*) bpage)->frame;
		}

		buf_flush_init_for_writing(((buf_block_t*) bpage)->frame,
					   bpage->zip.data
					   ? &bpage->zip : NULL,
					   bpage->newest_modification);
		break;
	}

	if (!srv_use_doublewrite_buf || !buf_dblwr) {
		fil_io(OS_FILE_WRITE | OS_AIO_SIMULATED_WAKE_LATER,
		       sync, buf_page_get_space(bpage), zip_size,
		       buf_page_get_page_no(bpage), 0,
		       zip_size ? zip_size : UNIV_PAGE_SIZE,
		       frame, bpage);
	} else if (flush_type == BUF_FLUSH_SINGLE_PAGE) {
		buf_dblwr_write_single_page(bpage, sync);
	} else {
		ut_ad(!sync);
		buf_dblwr_add_to_batch(bpage);
	}

	/* When doing single page flushing the IO is done synchronously
	and we flush the changes to disk only for the tablespace we
	are working on. */
	if (sync) {
		ut_ad(flush_type == BUF_FLUSH_SINGLE_PAGE);
		fil_flush(buf_page_get_space(bpage));
		buf_page_io_complete(bpage);
	}

	/* Increment the counter of I/O operations used
	for selecting LRU policy. */
	buf_LRU_stat_inc_io();
}

/********************************************************************//**
Writes a flushable page asynchronously from the buffer pool to a file.
NOTE: in simulated aio we must call
os_aio_simulated_wake_handler_threads after we have posted a batch of
writes! NOTE: buf_page_get_mutex(bpage) must be held upon entering this
function, and it will be released by this function if it returns true.
LRU_list_mutex must be held iff performing a single page flush and will be
released by the function if it returns true.
@return TRUE if the page was flushed */
UNIV_INTERN
bool
buf_flush_page(
/*===========*/
	buf_pool_t*	buf_pool,	/*!< in: buffer pool instance */
	buf_page_t*	bpage,		/*!< in: buffer control block */
	buf_flush_t	flush_type,	/*!< in: type of flush */
	bool		sync)		/*!< in: true if sync IO request */
{
	ut_ad(flush_type < BUF_FLUSH_N_TYPES);
	/* Hold the LRU list mutex iff called for a single page LRU
	flush. A single page LRU flush is already non-performant, and holding
	the LRU list mutex allows us to avoid having to store the previous LRU
	list page or to restart the LRU scan in
	buf_flush_single_page_from_LRU(). */
	ut_ad(flush_type == BUF_FLUSH_SINGLE_PAGE ||
	      !mutex_own(&buf_pool->LRU_list_mutex));
	ut_ad(flush_type != BUF_FLUSH_SINGLE_PAGE ||
	      mutex_own(&buf_pool->LRU_list_mutex));
	ut_ad(buf_page_in_file(bpage));
	ut_ad(!sync || flush_type == BUF_FLUSH_SINGLE_PAGE);

	ib_mutex_t*	block_mutex = buf_page_get_mutex(bpage);

	ut_ad(mutex_own(block_mutex));

	ut_ad(buf_flush_ready_for_flush(bpage, flush_type));

        bool            is_uncompressed;

        is_uncompressed = (buf_page_get_state(bpage) == BUF_BLOCK_FILE_PAGE);
        ut_ad(is_uncompressed == (block_mutex != &buf_pool->zip_mutex));

        ibool           flush;
        rw_lock_t*	rw_lock;
        bool            no_fix_count = bpage->buf_fix_count == 0;

        if (!is_uncompressed) {
                flush = TRUE;
		rw_lock = NULL;

	} else if (!(no_fix_count || flush_type == BUF_FLUSH_LIST)) {
		/* This is a heuristic, to avoid expensive S attempts. */
		flush = FALSE;
	} else {

		rw_lock = &reinterpret_cast<buf_block_t*>(bpage)->lock;

		if (flush_type != BUF_FLUSH_LIST) {
			flush = rw_lock_s_lock_gen_nowait(
				rw_lock, BUF_IO_WRITE);
		} else {
			/* Will S lock later */
			flush = TRUE;
		}
	}

        if (flush) {

		/* We are committed to flushing by the time we get here */

		mutex_enter(&buf_pool->flush_state_mutex);

		buf_page_set_io_fix(bpage, BUF_IO_WRITE);

		buf_page_set_flush_type(bpage, flush_type);

		if (buf_pool->n_flush[flush_type] == 0) {

			os_event_reset(buf_pool->no_flush[flush_type]);
		}

		++buf_pool->n_flush[flush_type];
		ut_ad(buf_pool->n_flush[flush_type] != 0);

		mutex_exit(&buf_pool->flush_state_mutex);

		mutex_exit(block_mutex);

		if (flush_type == BUF_FLUSH_SINGLE_PAGE)
			mutex_exit(&buf_pool->LRU_list_mutex);

		if (flush_type == BUF_FLUSH_LIST
		    && is_uncompressed
		    && !rw_lock_s_lock_gen_nowait(rw_lock, BUF_IO_WRITE)) {
			/* avoiding deadlock possibility involves doublewrite
			buffer, should flush it, because it might hold the
			another block->lock. */
			buf_dblwr_flush_buffered_writes();

			rw_lock_s_lock_gen(rw_lock, BUF_IO_WRITE);
                }

                /* Even though bpage is not protected by any mutex at this
                point, it is safe to access bpage, because it is io_fixed and
                oldest_modification != 0.  Thus, it cannot be relocated in the
                buffer pool or removed from flush_list or LRU_list. */

                buf_flush_write_block_low(bpage, flush_type, sync);
        }

	return(flush);
}

# if defined UNIV_DEBUG || defined UNIV_IBUF_DEBUG
/********************************************************************//**
Writes a flushable page asynchronously from the buffer pool to a file.
NOTE: block and LRU list mutexes must be held upon entering this function, and
they will be released by this function after flushing. This is loosely based on
buf_flush_batch() and buf_flush_page().
@return TRUE if the page was flushed and the mutexes released */
UNIV_INTERN
ibool
buf_flush_page_try(
/*===============*/
	buf_pool_t*	buf_pool,	/*!< in/out: buffer pool instance */
	buf_block_t*	block)		/*!< in/out: buffer control block */
{
	ut_ad(buf_block_get_state(block) == BUF_BLOCK_FILE_PAGE);
	ut_ad(mutex_own(&block->mutex));
	ut_ad(mutex_own(&buf_pool->LRU_list_mutex));

	if (!buf_flush_ready_for_flush(&block->page, BUF_FLUSH_SINGLE_PAGE)) {
		return(FALSE);
	}

	/* The following call will release the LRU list and
	block mutex if successful. */
	return(buf_flush_page(
			buf_pool, &block->page, BUF_FLUSH_SINGLE_PAGE, true));
}
# endif /* UNIV_DEBUG || UNIV_IBUF_DEBUG */
/***********************************************************//**
Check the page is in buffer pool and can be flushed.
@return	true if the page can be flushed. */
static
bool
buf_flush_check_neighbor(
/*=====================*/
	ulint		space,		/*!< in: space id */
	ulint		offset,		/*!< in: page offset */
	buf_flush_t	flush_type)	/*!< in: BUF_FLUSH_LRU or
					BUF_FLUSH_LIST */
{
	buf_page_t*	bpage;
	buf_pool_t*	buf_pool = buf_pool_get(space, offset);
	bool		ret;
	prio_rw_lock_t*	hash_lock;
	ib_mutex_t*	block_mutex;

	ut_ad(flush_type == BUF_FLUSH_LRU
	      || flush_type == BUF_FLUSH_LIST);

	/* We only want to flush pages from this buffer pool. */
	bpage = buf_page_hash_get_s_locked(buf_pool, space, offset,
					   &hash_lock);

	if (!bpage) {

		return(false);
	}

	block_mutex = buf_page_get_mutex(bpage);

	mutex_enter(block_mutex);

	rw_lock_s_unlock(hash_lock);

	ut_a(buf_page_in_file(bpage));

	/* We avoid flushing 'non-old' blocks in an LRU flush,
	because the flushed blocks are soon freed */

	ret = false;
	if (flush_type != BUF_FLUSH_LRU || buf_page_is_old(bpage)) {

		if (buf_flush_ready_for_flush(bpage, flush_type)) {
			ret = true;
		}
	}

	mutex_exit(block_mutex);

	return(ret);
}

/***********************************************************//**
Flushes to disk all flushable pages within the flush area.
@return	number of pages flushed */
static
ulint
buf_flush_try_neighbors(
/*====================*/
	ulint		space,		/*!< in: space id */
	ulint		offset,		/*!< in: page offset */
	buf_flush_t	flush_type,	/*!< in: BUF_FLUSH_LRU or
					BUF_FLUSH_LIST */
	ulint		n_flushed,	/*!< in: number of pages
					flushed so far in this batch */
	ulint		n_to_flush)	/*!< in: maximum number of pages
					we are allowed to flush */
{
	ulint		i;
	ulint		low;
	ulint		high;
	buf_pool_t*	buf_pool = buf_pool_get(space, offset);

	ut_ad(flush_type == BUF_FLUSH_LRU || flush_type == BUF_FLUSH_LIST);
	ut_ad(!mutex_own(&buf_pool->LRU_list_mutex));
	ut_ad(!buf_flush_list_mutex_own(buf_pool));

	if (UT_LIST_GET_LEN(buf_pool->LRU) < BUF_LRU_OLD_MIN_LEN
	    || srv_flush_neighbors == 0) {
		/* If there is little space or neighbor flushing is
		not enabled then just flush the victim. */
		low = offset;
		high = offset + 1;
	} else {
		/* When flushed, dirty blocks are searched in
		neighborhoods of this size, and flushed along with the
		original page. */

		ulint	buf_flush_area;

		buf_flush_area	= ut_min(
			BUF_READ_AHEAD_AREA(buf_pool),
			buf_pool->curr_size / 16);

		low = (offset / buf_flush_area) * buf_flush_area;
		high = (offset / buf_flush_area + 1) * buf_flush_area;

		if (srv_flush_neighbors == 1) {
			/* adjust 'low' and 'high' to limit
			   for contiguous dirty area */
			if (offset > low) {
				for (i = offset - 1;
				     i >= low
				     && buf_flush_check_neighbor(
						space, i, flush_type);
				     i--) {
					/* do nothing */
				}
				low = i + 1;
			}

			for (i = offset + 1;
			     i < high
			     && buf_flush_check_neighbor(
						space, i, flush_type);
			     i++) {
				/* do nothing */
			}
			high = i;
		}
	}

	/* fprintf(stderr, "Flush area: low %lu high %lu\n", low, high); */

	if (high > fil_space_get_size(space)) {
		high = fil_space_get_size(space);
	}

	ulint	count = 0;

	for (i = low; i < high; i++) {

		prio_rw_lock_t*	hash_lock;
		ib_mutex_t*	block_mutex;

		if ((count + n_flushed) >= n_to_flush) {

			/* We have already flushed enough pages and
			should call it a day. There is, however, one
			exception. If the page whose neighbors we
			are flushing has not been flushed yet then
			we'll try to flush the victim that we
			selected originally. */
			if (i <= offset) {
				i = offset;
			} else {
				break;
			}
		}

		buf_pool = buf_pool_get(space, i);

		/* We only want to flush pages from this buffer pool. */
		buf_page_t*	bpage = buf_page_hash_get_s_locked(buf_pool,
						   space, i, &hash_lock);

		if (bpage == NULL) {

			continue;
		}

		block_mutex = buf_page_get_mutex(bpage);

		mutex_enter(block_mutex);

		rw_lock_s_unlock(hash_lock);

		ut_a(buf_page_in_file(bpage));

		/* We avoid flushing 'non-old' blocks in an LRU flush,
		because the flushed blocks are soon freed */

		if (flush_type != BUF_FLUSH_LRU
		    || i == offset
		    || buf_page_is_old(bpage)) {

			if (buf_flush_ready_for_flush(bpage, flush_type)
			    && (i == offset || bpage->buf_fix_count == 0)
			    && buf_flush_page(
					buf_pool, bpage, flush_type, false)) {

				++count;

				continue;
			}
		}

		mutex_exit(block_mutex);
	}

	if (count > 0) {
		MONITOR_INC_VALUE_CUMULATIVE(
					MONITOR_FLUSH_NEIGHBOR_TOTAL_PAGE,
					MONITOR_FLUSH_NEIGHBOR_COUNT,
					MONITOR_FLUSH_NEIGHBOR_PAGES,
					(count - 1));
	}

	return(count);
}

/********************************************************************//**
Check if the block is modified and ready for flushing. If the the block
is ready to flush then flush the page and try o flush its neighbors.

@return	TRUE if, depending on the flush type, either LRU or flush list
mutex was released during this function.  This does not guarantee that some
pages were written as well.
Number of pages written are incremented to the count. */
static
ibool
buf_flush_page_and_try_neighbors(
/*=============================*/
	buf_page_t*	bpage,		/*!< in: buffer control block,
					must be
					buf_page_in_file(bpage) */
	buf_flush_t	flush_type,	/*!< in: BUF_FLUSH_LRU
					or BUF_FLUSH_LIST */
	ulint		n_to_flush,	/*!< in: number of pages to
					flush */
	ulint*		count)		/*!< in/out: number of pages
					flushed */
{
	ibool		flushed;
	ib_mutex_t*	block_mutex = NULL;
#ifdef UNIV_DEBUG
	buf_pool_t*	buf_pool = buf_pool_from_bpage(bpage);
#endif /* UNIV_DEBUG */

	ut_ad((flush_type == BUF_FLUSH_LRU
	       && mutex_own(&buf_pool->LRU_list_mutex))
	      || (flush_type == BUF_FLUSH_LIST
		  && buf_flush_list_mutex_own(buf_pool)));

	if (flush_type == BUF_FLUSH_LRU) {
		block_mutex = buf_page_get_mutex(bpage);
		mutex_enter(block_mutex);
	}

	ut_a(buf_page_in_file(bpage)
	     || (buf_page_get_state(bpage) == BUF_BLOCK_REMOVE_HASH
		 ));

	if (buf_flush_ready_for_flush(bpage, flush_type)) {
		buf_pool_t*	buf_pool;

		buf_pool = buf_pool_from_bpage(bpage);

		if (flush_type == BUF_FLUSH_LRU) {
			mutex_exit(&buf_pool->LRU_list_mutex);
		}

		/* These fields are protected by the buf_page_get_mutex()
		mutex. */
		/* Read the fields directly in order to avoid asserting on
		BUF_BLOCK_REMOVE_HASH pages. */
		ulint	space = bpage->space;
		ulint	offset = bpage->offset;

		if (flush_type == BUF_FLUSH_LRU) {
			mutex_exit(block_mutex);
		} else {
			buf_flush_list_mutex_exit(buf_pool);
		}

		/* Try to flush also all the neighbors */
		*count += buf_flush_try_neighbors(
			space, offset, flush_type, *count, n_to_flush);

		if (flush_type == BUF_FLUSH_LRU) {
			mutex_enter(&buf_pool->LRU_list_mutex);
		} else {
			buf_flush_list_mutex_enter(buf_pool);
		}
		flushed = TRUE;

	} else if (flush_type == BUF_FLUSH_LRU) {
		mutex_exit(block_mutex);
		flushed = FALSE;
	} else {
		flushed = FALSE;
	}

	ut_ad((flush_type == BUF_FLUSH_LRU
	       && mutex_own(&buf_pool->LRU_list_mutex))
	      || (flush_type == BUF_FLUSH_LIST
		  && buf_flush_list_mutex_own(buf_pool)));

	return(flushed);
}

/*******************************************************************//**
This utility moves the uncompressed frames of pages to the free list.
Note that this function does not actually flush any data to disk. It
just detaches the uncompressed frames from the compressed pages at the
tail of the unzip_LRU and puts those freed frames in the free list.
Note that it is a best effort attempt and it is not guaranteed that
after a call to this function there will be 'max' blocks in the free
list.
@return number of blocks moved to the free list. */
static
ulint
buf_free_from_unzip_LRU_list_batch(
/*===============================*/
	buf_pool_t*	buf_pool,	/*!< in: buffer pool instance */
	ulint		max)		/*!< in: desired number of
					blocks in the free_list */
{
	buf_block_t*	block;
	ulint		scanned = 0;
	ulint		count = 0;
	ulint		free_len = UT_LIST_GET_LEN(buf_pool->free);
	ulint		lru_len = UT_LIST_GET_LEN(buf_pool->unzip_LRU);

	ut_ad(mutex_own(&buf_pool->LRU_list_mutex));

	block = UT_LIST_GET_LAST(buf_pool->unzip_LRU);
	while (block != NULL && count < max
	       && free_len < srv_LRU_scan_depth
	       && lru_len > UT_LIST_GET_LEN(buf_pool->LRU) / 10) {

		ib_mutex_t*	block_mutex = buf_page_get_mutex(&block->page);

		++scanned;

		mutex_enter(block_mutex);

		if (buf_LRU_free_page(&block->page, false)) {

			mutex_exit(block_mutex);
			/* Block was freed. LRU list mutex potentially
			released and reacquired */
			++count;
			mutex_enter(&buf_pool->LRU_list_mutex);
			block = UT_LIST_GET_LAST(buf_pool->unzip_LRU);

		} else {

			mutex_exit(block_mutex);
			block = UT_LIST_GET_PREV(unzip_LRU, block);
		}

		free_len = UT_LIST_GET_LEN(buf_pool->free);
		lru_len = UT_LIST_GET_LEN(buf_pool->unzip_LRU);
	}

	ut_ad(mutex_own(&buf_pool->LRU_list_mutex));

	if (scanned) {
		MONITOR_INC_VALUE_CUMULATIVE(
			MONITOR_LRU_BATCH_SCANNED,
			MONITOR_LRU_BATCH_SCANNED_NUM_CALL,
			MONITOR_LRU_BATCH_SCANNED_PER_CALL,
			scanned);
	}

	return(count);
}

/*******************************************************************//**
This utility flushes dirty blocks from the end of the LRU list.
The calling thread is not allowed to own any latches on pages!
It attempts to make 'max' blocks available in the free list. Note that
it is a best effort attempt and it is not guaranteed that after a call
to this function there will be 'max' blocks in the free list.
@return number of blocks for which the write request was queued. */
MY_ATTRIBUTE((nonnull))
static
void
buf_flush_LRU_list_batch(
/*=====================*/
	buf_pool_t*	buf_pool,	/*!< in: buffer pool instance */
	ulint		max,		/*!< in: desired number of
					blocks in the free_list */
	bool		limited_scan,	/*!< in: if true, allow to scan only up
					to srv_LRU_scan_depth pages in total */
	flush_counters_t*	n)	/*!< out: flushed/evicted page
					counts */
{
	buf_page_t*	bpage;
	ulint		scanned = 0;
	ulint		lru_position = 0;
	ulint		max_lru_position;
	ulint		max_scanned_pages;
	ulint		free_len = UT_LIST_GET_LEN(buf_pool->free);
	ulint		lru_len = UT_LIST_GET_LEN(buf_pool->LRU);

	n->flushed = 0;
	n->evicted = 0;
	n->unzip_LRU_evicted = 0;

	ut_ad(mutex_own(&buf_pool->LRU_list_mutex));

	max_scanned_pages = limited_scan ? srv_LRU_scan_depth : lru_len * max;
	max_lru_position = ut_min(srv_LRU_scan_depth, lru_len);

	bpage = UT_LIST_GET_LAST(buf_pool->LRU);
	while (bpage != NULL
	       && (srv_cleaner_eviction_factor ? n->evicted : n->flushed) < max
	       && free_len < srv_LRU_scan_depth
	       && lru_len > BUF_LRU_MIN_LEN
	       && lru_position < max_lru_position
	       && scanned < max_scanned_pages) {

		ib_mutex_t* block_mutex = buf_page_get_mutex(bpage);
		ibool	 evict;
		ulint	failed_acquire;

		++scanned;
		++lru_position;

		failed_acquire = mutex_enter_nowait(block_mutex);

		evict = UNIV_LIKELY(!failed_acquire)
			&& buf_flush_ready_for_replace(bpage);

		if (UNIV_LIKELY(!failed_acquire) && !evict) {

			mutex_exit(block_mutex);
		}

		/* If the block is ready to be replaced we try to
		free it i.e.: put it on the free list.
		Otherwise we try to flush the block and its
		neighbors. In this case we'll put it on the
		free list in the next pass. We do this extra work
		of putting blocks to the free list instead of
		just flushing them because after every flush
		we have to restart the scan from the tail of
		the LRU list and if we don't clear the tail
		of the flushed pages then the scan becomes
		O(n*n). */
		if (evict) {

			if (buf_LRU_free_page(bpage, true)) {

				mutex_exit(block_mutex);
				n->evicted++;
				lru_position = 0;
				mutex_enter(&buf_pool->LRU_list_mutex);
				bpage = UT_LIST_GET_LAST(buf_pool->LRU);
			} else {

				bpage = UT_LIST_GET_PREV(LRU, bpage);
				mutex_exit(block_mutex);
			}
		} else if (UNIV_LIKELY(!failed_acquire)) {

			ulint		space;
			ulint		offset;
			buf_page_t*	prev_bpage;

			prev_bpage = UT_LIST_GET_PREV(LRU, bpage);

			/* Save the previous bpage */

			if (prev_bpage != NULL) {
				space = prev_bpage->space;
				offset = prev_bpage->offset;
			} else {
				space = ULINT_UNDEFINED;
				offset = ULINT_UNDEFINED;
			}

			if (buf_flush_page_and_try_neighbors(
				bpage,
				BUF_FLUSH_LRU, max, &n->flushed)) {

				/* LRU list mutex was released.
				reposition the iterator. Note: the
				prev block could have been repositioned
				too but that should be rare. */

				if (prev_bpage != NULL) {

					ut_ad(space != ULINT_UNDEFINED);
					ut_ad(offset != ULINT_UNDEFINED);

					prev_bpage = buf_page_hash_get(
						buf_pool, space, offset);
				}
			}

			bpage = prev_bpage;
		}

		free_len = UT_LIST_GET_LEN(buf_pool->free);
		lru_len = UT_LIST_GET_LEN(buf_pool->LRU);
	}

	ut_ad(mutex_own(&buf_pool->LRU_list_mutex));

	/* We keep track of all flushes happening as part of LRU
	flush. When estimating the desired rate at which flush_list
	should be flushed, we factor in this value. */
	buf_pool->stat.buf_lru_flush_page_count += n->flushed;

	if (scanned) {
		MONITOR_INC_VALUE_CUMULATIVE(
			MONITOR_LRU_BATCH_SCANNED,
			MONITOR_LRU_BATCH_SCANNED_NUM_CALL,
			MONITOR_LRU_BATCH_SCANNED_PER_CALL,
			scanned);
	}
}

/*******************************************************************//**
Flush and move pages from LRU or unzip_LRU list to the free list.
Whether LRU or unzip_LRU is used depends on the state of the system.
@return number of blocks for which either the write request was queued
or in case of unzip_LRU the number of blocks actually moved to the
free list */
MY_ATTRIBUTE((nonnull))
static
void
buf_do_LRU_batch(
/*=============*/
	buf_pool_t*	buf_pool,	/*!< in: buffer pool instance */
	ulint		max,		/*!< in: desired number of
					blocks in the free_list */
	bool		limited_scan,	/*!< in: if true, allow to scan only up
					to srv_LRU_scan_depth pages in total */
	flush_counters_t*	n)	/*!< out: flushed/evicted page
					counts */
{
	ut_ad(mutex_own(&buf_pool->LRU_list_mutex));

	if (buf_LRU_evict_from_unzip_LRU(buf_pool)) {
		n->unzip_LRU_evicted
			= buf_free_from_unzip_LRU_list_batch(buf_pool, max);
	} else {
		n->unzip_LRU_evicted = 0;
	}

	if (max > n->unzip_LRU_evicted) {
		buf_flush_LRU_list_batch(buf_pool, max - n->unzip_LRU_evicted,
					 limited_scan, n);
	} else {
		n->evicted = 0;
		n->flushed = 0;
	}

	n->evicted += n->unzip_LRU_evicted;
}

/*******************************************************************//**
This utility flushes dirty blocks from the end of the flush_list.
the calling thread is not allowed to own any latches on pages!
@return number of blocks for which the write request was queued;
ULINT_UNDEFINED if there was a flush of the same type already
running */
static
ulint
buf_do_flush_list_batch(
/*====================*/
	buf_pool_t*	buf_pool,	/*!< in: buffer pool instance */
	ulint		min_n,		/*!< in: wished minimum mumber
					of blocks flushed (it is not
					guaranteed that the actual
					number is that big, though) */
	lsn_t		lsn_limit)	/*!< all blocks whose
					oldest_modification is smaller
					than this should be flushed (if
					their number does not exceed
					min_n) */
{
	ulint		count = 0;
	ulint		scanned = 0;

	/* Start from the end of the list looking for a suitable
	block to be flushed. */
	buf_flush_list_mutex_enter(buf_pool);
	ulint len = UT_LIST_GET_LEN(buf_pool->flush_list);

	/* In order not to degenerate this scan to O(n*n) we attempt
	to preserve pointer of previous block in the flush list. To do
	so we declare it a hazard pointer. Any thread working on the
	flush list must check the hazard pointer and if it is removing
	the same block then it must reset it. */
	for (buf_page_t* bpage = UT_LIST_GET_LAST(buf_pool->flush_list);
	     count < min_n && bpage != NULL && len > 0
	     && bpage->oldest_modification < lsn_limit;
	     ++scanned) {

		buf_page_t*	prev;

		ut_a(bpage->oldest_modification > 0);
		ut_ad(bpage->in_flush_list);

		prev = UT_LIST_GET_PREV(list, bpage);
		buf_flush_set_hp(buf_pool, prev);

#ifdef UNIV_DEBUG
		bool flushed =
#endif /* UNIV_DEBUG */
		buf_flush_page_and_try_neighbors(
			bpage, BUF_FLUSH_LIST, min_n, &count);

		ut_ad(flushed || buf_flush_is_hp(buf_pool, prev));

		if (!buf_flush_is_hp(buf_pool, prev)) {
			/* The hazard pointer was reset by some other
			thread. Restart the scan. */
			ut_ad(buf_flush_is_hp(buf_pool, NULL));
			bpage = UT_LIST_GET_LAST(buf_pool->flush_list);
			len = UT_LIST_GET_LEN(buf_pool->flush_list);
		} else {
			bpage = prev;
			--len;
			buf_flush_set_hp(buf_pool, NULL);
		}

		ut_ad(!bpage || bpage->in_flush_list);
	}

	buf_flush_list_mutex_exit(buf_pool);

	MONITOR_INC_VALUE_CUMULATIVE(MONITOR_FLUSH_BATCH_SCANNED,
				     MONITOR_FLUSH_BATCH_SCANNED_NUM_CALL,
				     MONITOR_FLUSH_BATCH_SCANNED_PER_CALL,
				     scanned);

	return(count);
}

/*******************************************************************//**
This utility flushes dirty blocks from the end of the LRU list or flush_list.
NOTE 1: in the case of an LRU flush the calling thread may own latches to
pages: to avoid deadlocks, this function must be written so that it cannot
end up waiting for these latches! NOTE 2: in the case of a flush list flush,
the calling thread is not allowed to own any latches on pages!
@return number of blocks for which the write request was queued */
MY_ATTRIBUTE((nonnull))
static
void
buf_flush_batch(
/*============*/
	buf_pool_t*	buf_pool,	/*!< in: buffer pool instance */
	buf_flush_t	flush_type,	/*!< in: BUF_FLUSH_LRU or
					BUF_FLUSH_LIST; if BUF_FLUSH_LIST,
					then the caller must not own any
					latches on pages */
	ulint		min_n,		/*!< in: wished minimum mumber of blocks
					flushed (it is not guaranteed that the
					actual number is that big, though) */
	lsn_t		lsn_limit,	/*!< in: in the case of BUF_FLUSH_LIST
					all blocks whose oldest_modification is
					smaller than this should be flushed
					(if their number does not exceed
					min_n), otherwise ignored */
	bool		limited_lru_scan,/*!< in: for LRU flushes, if true,
					allow to scan only up to
					srv_LRU_scan_depth pages in total */
	flush_counters_t*	n)	/*!< out: flushed/evicted page
					counts  */
{
	ut_ad(flush_type == BUF_FLUSH_LRU || flush_type == BUF_FLUSH_LIST);
#ifdef UNIV_SYNC_DEBUG
	ut_ad((flush_type != BUF_FLUSH_LIST)
	      || sync_thread_levels_empty_except_dict());
#endif /* UNIV_SYNC_DEBUG */

	/* Note: The buffer pool mutexes are released and reacquired within
	the flush functions. */
	switch (flush_type) {
	case BUF_FLUSH_LRU:
		mutex_enter(&buf_pool->LRU_list_mutex);
		buf_do_LRU_batch(buf_pool, min_n, limited_lru_scan, n);
		mutex_exit(&buf_pool->LRU_list_mutex);
		break;
	case BUF_FLUSH_LIST:
		ut_ad(!limited_lru_scan);
		n->flushed = buf_do_flush_list_batch(buf_pool, min_n,
						     lsn_limit);
		n->evicted = 0;
		break;
	default:
		ut_error;
	}

#ifdef UNIV_DEBUG
	if (buf_debug_prints && n->flushed > 0) {
		fprintf(stderr, flush_type == BUF_FLUSH_LRU
			? "Flushed %lu pages in LRU flush\n"
			: "Flushed %lu pages in flush list flush\n",
			(ulong) n->flushed);
	}
#endif /* UNIV_DEBUG */
}

/******************************************************************//**
Gather the aggregated stats for both flush list and LRU list flushing */
static
void
buf_flush_common(
/*=============*/
	buf_flush_t	flush_type,	/*!< in: type of flush */
	ulint		page_count)	/*!< in: number of pages flushed */
{
	if (page_count) {
		buf_dblwr_flush_buffered_writes();
	}

	ut_a(flush_type == BUF_FLUSH_LRU || flush_type == BUF_FLUSH_LIST);

#ifdef UNIV_DEBUG
	if (buf_debug_prints && page_count > 0) {
		fprintf(stderr, flush_type == BUF_FLUSH_LRU
			? "Flushed %lu pages in LRU flush\n"
			: "Flushed %lu pages in flush list flush\n",
			(ulong) page_count);
	}
#endif /* UNIV_DEBUG */

	srv_stats.buf_pool_flushed.add(page_count);
}

/******************************************************************//**
Start a buffer flush batch for LRU or flush list */
static
ibool
buf_flush_start(
/*============*/
	buf_pool_t*	buf_pool,	/*!< buffer pool instance */
	buf_flush_t	flush_type)	/*!< in: BUF_FLUSH_LRU
					or BUF_FLUSH_LIST */
{
	mutex_enter(&buf_pool->flush_state_mutex);

	if (buf_pool->n_flush[flush_type] > 0
	    || buf_pool->init_flush[flush_type] == TRUE) {

		/* There is already a flush batch of the same type running */

		mutex_exit(&buf_pool->flush_state_mutex);

		return(FALSE);
	}

	buf_pool->init_flush[flush_type] = TRUE;

	mutex_exit(&buf_pool->flush_state_mutex);

	return(TRUE);
}

/******************************************************************//**
End a buffer flush batch for LRU or flush list */
static
void
buf_flush_end(
/*==========*/
	buf_pool_t*	buf_pool,	/*!< buffer pool instance */
	buf_flush_t	flush_type)	/*!< in: BUF_FLUSH_LRU
					or BUF_FLUSH_LIST */
{
	mutex_enter(&buf_pool->flush_state_mutex);

	buf_pool->init_flush[flush_type] = FALSE;

	buf_pool->try_LRU_scan = TRUE;

	if (buf_pool->n_flush[flush_type] == 0) {

		/* The running flush batch has ended */

		os_event_set(buf_pool->no_flush[flush_type]);
	}

	mutex_exit(&buf_pool->flush_state_mutex);
}

/******************************************************************//**
Waits until a flush batch of the given type ends */
UNIV_INTERN
void
buf_flush_wait_batch_end(
/*=====================*/
	buf_pool_t*	buf_pool,	/*!< buffer pool instance */
	buf_flush_t	type)		/*!< in: BUF_FLUSH_LRU
					or BUF_FLUSH_LIST */
{
	ut_ad(type == BUF_FLUSH_LRU || type == BUF_FLUSH_LIST);

	if (buf_pool == NULL) {
		ulint	i;

		for (i = 0; i < srv_buf_pool_instances; ++i) {
			buf_pool_t*	buf_pool;

			buf_pool = buf_pool_from_array(i);

			thd_wait_begin(NULL, THD_WAIT_DISKIO);
			os_event_wait(buf_pool->no_flush[type]);
			thd_wait_end(NULL);
		}
	} else {
		thd_wait_begin(NULL, THD_WAIT_DISKIO);
		os_event_wait(buf_pool->no_flush[type]);
		thd_wait_end(NULL);
	}
}

/*******************************************************************//**
This utility flushes dirty blocks from the end of the LRU list and also
puts replaceable clean pages from the end of the LRU list to the free
list.
NOTE: The calling thread is not allowed to own any latches on pages!
@return true if a batch was queued successfully. false if another batch
of same type was already running. */
MY_ATTRIBUTE((nonnull))
static
bool
buf_flush_LRU(
/*==========*/
	buf_pool_t*	buf_pool,	/*!< in/out: buffer pool instance */
	ulint		min_n,		/*!< in: wished minimum mumber of blocks
					flushed (it is not guaranteed that the
					actual number is that big, though) */
	bool			limited_scan,	/*!< in: if true, allow to scan
						only up to srv_LRU_scan_depth
						pages in total */
	flush_counters_t	*n)	/*!< out: flushed/evicted page
					counts */
{
	if (!buf_flush_start(buf_pool, BUF_FLUSH_LRU)) {
		n->flushed = 0;
		n->evicted = 0;
		n->unzip_LRU_evicted = 0;
		return(false);
	}

	buf_flush_batch(buf_pool, BUF_FLUSH_LRU, min_n, 0, limited_scan, n);

	buf_flush_end(buf_pool, BUF_FLUSH_LRU);

	buf_flush_common(BUF_FLUSH_LRU, n->flushed);

	return(true);
}

/*******************************************************************//**
This utility flushes dirty blocks from the end of the flush list of
all buffer pool instances.
NOTE: The calling thread is not allowed to own any latches on pages!
@return true if a batch was queued successfully for each buffer pool
instance. false if another batch of same type was already running in
at least one of the buffer pool instance */
UNIV_INTERN
bool
buf_flush_list(
/*===========*/
	ulint		min_n,		/*!< in: wished minimum mumber of blocks
					flushed (it is not guaranteed that the
					actual number is that big, though) */
	lsn_t		lsn_limit,	/*!< in the case BUF_FLUSH_LIST all
					blocks whose oldest_modification is
					smaller than this should be flushed
					(if their number does not exceed
					min_n), otherwise ignored */
	ulint*		n_processed)	/*!< out: the number of pages
					which were processed is passed
					back to caller. Ignored if NULL */

{
	ulint		i;

	ulint		requested_pages[MAX_BUFFER_POOLS];
	bool		active_instance[MAX_BUFFER_POOLS];
	ulint		remaining_instances = srv_buf_pool_instances;
	bool		timeout = false;
	ulint		flush_start_time = 0;

	for (i = 0; i < srv_buf_pool_instances; i++) {
		requested_pages[i] = 0;
		active_instance[i] = true;
	}

	if (n_processed) {
		*n_processed = 0;
	}

	if (min_n != ULINT_MAX) {
		/* Ensure that flushing is spread evenly amongst the
		buffer pool instances. When min_n is ULINT_MAX
		we need to flush everything up to the lsn limit
		so no limit here. */
		min_n = (min_n + srv_buf_pool_instances - 1)
			 / srv_buf_pool_instances;
		if (lsn_limit != LSN_MAX) {
			flush_start_time = ut_time_ms();
		}
	}

	/* Flush to lsn_limit in all buffer pool instances */
	while (remaining_instances && !timeout) {

		ulint flush_common_batch = 0;

		for (i = 0; i < srv_buf_pool_instances; i++) {

			if (flush_start_time
			    && (ut_time_ms() - flush_start_time
				>= srv_cleaner_max_flush_time)) {

				timeout = true;
				break;
			}

			if (active_instance[i]) {

				buf_pool_t*	buf_pool;
				ulint		chunk_size;
				flush_counters_t n;

				chunk_size = ut_min(
					srv_cleaner_flush_chunk_size,
					min_n - requested_pages[i]);

				buf_pool = buf_pool_from_array(i);

				if (!buf_flush_start(buf_pool,
						     BUF_FLUSH_LIST)) {

					continue;
				}

				buf_flush_batch(buf_pool, BUF_FLUSH_LIST,
						chunk_size, lsn_limit, false,
						&n);

				buf_flush_end(buf_pool, BUF_FLUSH_LIST);

				flush_common_batch += n.flushed;

				if (n_processed) {
					*n_processed += n.flushed;
				}

				requested_pages[i] += chunk_size;

				if (requested_pages[i] >= min_n
				    || !n.flushed) {

					active_instance[i] = false;
					remaining_instances--;
				}

				if (n.flushed) {
					MONITOR_INC_VALUE_CUMULATIVE(
						MONITOR_FLUSH_BATCH_TOTAL_PAGE,
						MONITOR_FLUSH_BATCH_COUNT,
						MONITOR_FLUSH_BATCH_PAGES,
						n.flushed);
				}
			}
		}

		buf_flush_common(BUF_FLUSH_LIST, flush_common_batch);
	}

	/* If we haven't flushed all the instances due to timeout or a repeat
	failure to start a flush, return failure */
	for (i = 0; i < srv_buf_pool_instances; i++) {
		if (active_instance[i]) {
			return(false);
		}
	}

	return(true);
}

/******************************************************************//**
This function picks up a single dirty page from the tail of the LRU
list, flushes it, removes it from page_hash and LRU list and puts
it on the free list. It is called from user threads when they are
unable to find a replaceable page at the tail of the LRU list i.e.:
when the background LRU flushing in the page_cleaner thread is not
fast enough to keep pace with the workload.
@return TRUE if success. */
UNIV_INTERN
ibool
buf_flush_single_page_from_LRU(
/*===========================*/
	buf_pool_t*	buf_pool)	/*!< in/out: buffer pool instance */
{
	ulint		scanned;
	buf_page_t*	bpage;
	ibool		flushed = FALSE;

	mutex_enter(&buf_pool->LRU_list_mutex);

	for (bpage = UT_LIST_GET_LAST(buf_pool->LRU), scanned = 1;
	     bpage != NULL;
	     bpage = UT_LIST_GET_PREV(LRU, bpage), ++scanned) {

		ib_mutex_t*	block_mutex = buf_page_get_mutex(bpage);

		mutex_enter(block_mutex);

		if (buf_flush_ready_for_flush(bpage, BUF_FLUSH_SINGLE_PAGE)) {

			/* The following call will release the LRU list
			and block mutex. */

			flushed = buf_flush_page(buf_pool, bpage,
						 BUF_FLUSH_SINGLE_PAGE, true);

			if (flushed) {
				/* buf_flush_page() will release the
				block mutex */
				break;
			}
		}

		mutex_exit(block_mutex);
	}

	if (!flushed)
		mutex_exit(&buf_pool->LRU_list_mutex);

	MONITOR_INC_VALUE_CUMULATIVE(
		MONITOR_LRU_SINGLE_FLUSH_SCANNED,
		MONITOR_LRU_SINGLE_FLUSH_SCANNED_NUM_CALL,
		MONITOR_LRU_SINGLE_FLUSH_SCANNED_PER_CALL,
		scanned);

	if (bpage == NULL) {
		/* Can't find a single flushable page. */
		return(FALSE);
	}


	ibool	freed = FALSE;

	/* At this point the page has been written to the disk.
	As we are not holding LRU list or buf_page_get_mutex() mutex therefore
	we cannot use the bpage safely. It may have been plucked out
	of the LRU list by some other thread or it may even have
	relocated in case of a compressed page. We need to start
	the scan of LRU list again to remove the block from the LRU
	list and put it on the free list. */
	mutex_enter(&buf_pool->LRU_list_mutex);

	for (bpage = UT_LIST_GET_LAST(buf_pool->LRU);
	     bpage != NULL;
	     bpage = UT_LIST_GET_PREV(LRU, bpage)) {

		ib_mutex_t*	block_mutex = buf_page_get_mutex(bpage);

		mutex_enter(block_mutex);

		ibool	ready = buf_flush_ready_for_replace(bpage);

		if (ready) {
			bool	evict_zip;

			evict_zip = !buf_LRU_evict_from_unzip_LRU(buf_pool);;

			freed = buf_LRU_free_page(bpage, evict_zip);

			mutex_exit(block_mutex);

			break;
		}

		mutex_exit(block_mutex);

	}

	if (!freed)
		mutex_exit(&buf_pool->LRU_list_mutex);

	return(freed);
}

/*********************************************************************//**
Clears up tail of the LRU lists:
* Put replaceable pages at the tail of LRU to the free list
* Flush dirty pages at the tail of LRU to the disk
The depth to which we scan each buffer pool is controlled by dynamic
config parameter innodb_LRU_scan_depth.
@return number of flushed and evicted pages */
UNIV_INTERN
ulint
buf_flush_LRU_tail(void)
/*====================*/
{
	ulint	total_flushed = 0;
	ulint	total_evicted = 0;
	ulint	start_time = ut_time_ms();
	ulint	scan_depth[MAX_BUFFER_POOLS];
	ulint	requested_pages[MAX_BUFFER_POOLS];
	bool	active_instance[MAX_BUFFER_POOLS];
	bool	limited_scan[MAX_BUFFER_POOLS];
	ulint	previous_evicted[MAX_BUFFER_POOLS];
	ulint	remaining_instances = srv_buf_pool_instances;
	ulint	lru_chunk_size = srv_cleaner_lru_chunk_size;
	ulint	free_list_lwm = srv_LRU_scan_depth / 100
		* srv_cleaner_free_list_lwm;

	for (ulint i = 0; i < srv_buf_pool_instances; i++) {

		const buf_pool_t* buf_pool = buf_pool_from_array(i);

		scan_depth[i] = ut_min(srv_LRU_scan_depth,
				       UT_LIST_GET_LEN(buf_pool->LRU));
		requested_pages[i] = 0;
		active_instance[i] = true;
		limited_scan[i] = true;
		previous_evicted[i] = 0;
	}

	while (remaining_instances) {

		if (ut_time_ms() - start_time >= srv_cleaner_max_lru_time) {

			break;
		}

		for (ulint i = 0; i < srv_buf_pool_instances; i++) {

			if (!active_instance[i]) {
				continue;
			}

			ulint free_len = free_list_lwm;
			buf_pool_t* buf_pool = buf_pool_from_array(i);

			do {
				flush_counters_t	n;

				ut_ad(requested_pages[i] <= scan_depth[i]);

				/* Currently page_cleaner is the only thread
				that can trigger an LRU flush. It is possible
				that a batch triggered during last iteration is
				still running, */
				if (buf_flush_LRU(buf_pool, lru_chunk_size,
						  limited_scan[i], &n)) {

					/* Allowed only one batch per
					buffer pool instance. */
					buf_flush_wait_batch_end(
						buf_pool, BUF_FLUSH_LRU);
				}

				total_flushed += n.flushed;

				/* When we evict less pages than we did	on a
				previous try we relax the LRU scan limit in
				order to attempt to evict more */
				limited_scan[i]
					= (previous_evicted[i] > n.evicted);
				previous_evicted[i] = n.evicted;
				total_evicted += n.evicted;

				requested_pages[i] += lru_chunk_size;

				/* If we failed to flush or evict this
				instance, do not bother anymore. But take into
			        account that we might have zero flushed pages
				because the flushing request was fully
				satisfied by unzip_LRU evictions. */
				if (requested_pages[i] >= scan_depth[i]
				    || !(srv_cleaner_eviction_factor
					? n.evicted
					: (n.flushed + n.unzip_LRU_evicted))) {

					active_instance[i] = false;
					remaining_instances--;
				} else {

					free_len = UT_LIST_GET_LEN(
						buf_pool->free);
				}
			} while (active_instance[i]
				 && free_len <= free_list_lwm);
		}
	}

	if (total_flushed) {
		MONITOR_INC_VALUE_CUMULATIVE(
			MONITOR_LRU_BATCH_TOTAL_PAGE,
			MONITOR_LRU_BATCH_COUNT,
			MONITOR_LRU_BATCH_PAGES,
			total_flushed);
	}
	return(total_flushed + total_evicted);
}

/*********************************************************************//**
Wait for any possible LRU flushes that are in progress to end. */
UNIV_INTERN
void
buf_flush_wait_LRU_batch_end(void)
/*==============================*/
{
	for (ulint i = 0; i < srv_buf_pool_instances; i++) {
		buf_pool_t*	buf_pool;

		buf_pool = buf_pool_from_array(i);

		mutex_enter(&buf_pool->flush_state_mutex);

		if (buf_pool->n_flush[BUF_FLUSH_LRU] > 0
		   || buf_pool->init_flush[BUF_FLUSH_LRU]) {

			mutex_exit(&buf_pool->flush_state_mutex);
			buf_flush_wait_batch_end(buf_pool, BUF_FLUSH_LRU);
		} else {
			mutex_exit(&buf_pool->flush_state_mutex);
		}
	}
}

/*********************************************************************//**
Flush a batch of dirty pages from the flush list
@return number of pages flushed, 0 if no page is flushed or if another
flush_list type batch is running */
static
ulint
page_cleaner_do_flush_batch(
/*========================*/
	ulint		n_to_flush,	/*!< in: number of pages that
					we should attempt to flush. */
	lsn_t		lsn_limit)	/*!< in: LSN up to which flushing
					must happen */
{
	ulint n_flushed;

	buf_flush_list(n_to_flush, lsn_limit, &n_flushed);

	return(n_flushed);
}

/*********************************************************************//**
Calculates if flushing is required based on number of dirty pages in
the buffer pool.
@return percent of io_capacity to flush to manage dirty page ratio */
static
ulint
af_get_pct_for_dirty()
/*==================*/
{
	ulint dirty_pct = buf_get_modified_ratio_pct();

	if (dirty_pct > 0 && srv_max_buf_pool_modified_pct == 0) {
		return(100);
	}

	ut_a(srv_max_dirty_pages_pct_lwm
	     <= srv_max_buf_pool_modified_pct);

	if (srv_max_dirty_pages_pct_lwm == 0) {
		/* The user has not set the option to preflush dirty
		pages as we approach the high water mark. */
		if (dirty_pct > srv_max_buf_pool_modified_pct) {
			/* We have crossed the high water mark of dirty
			pages In this case we start flushing at 100% of
			innodb_io_capacity. */
			return(100);
		}
	} else if (dirty_pct > srv_max_dirty_pages_pct_lwm) {
		/* We should start flushing pages gradually. */
		return((dirty_pct * 100)
		       / (srv_max_buf_pool_modified_pct + 1));
	}

	return(0);
}

/*********************************************************************//**
Calculates if flushing is required based on redo generation rate.
@return percent of io_capacity to flush to manage redo space */
static
ulint
af_get_pct_for_lsn(
/*===============*/
	lsn_t	age)	/*!< in: current age of LSN. */
{
	lsn_t	max_async_age;
	lsn_t	lsn_age_factor;
	lsn_t	af_lwm = (srv_adaptive_flushing_lwm
			  * log_get_capacity()) / 100;

	if (age < af_lwm) {
		/* No adaptive flushing. */
		return(0);
	}

	max_async_age = log_get_max_modified_age_async();

	if (age < max_async_age && !srv_adaptive_flushing) {
		/* We have still not reached the max_async point and
		the user has disabled adaptive flushing. */
		return(0);
	}

	/* If we are here then we know that either:
	1) User has enabled adaptive flushing
	2) User may have disabled adaptive flushing but we have reached
	max_async_age. */
	lsn_age_factor = (age * 100) / max_async_age;

	ut_ad(srv_max_io_capacity >= srv_io_capacity);
	switch ((srv_cleaner_lsn_age_factor_t)srv_cleaner_lsn_age_factor) {
	case SRV_CLEANER_LSN_AGE_FACTOR_LEGACY:
		return(static_cast<ulint>(
			       ((srv_max_io_capacity / srv_io_capacity)
				* (lsn_age_factor
				   * sqrt((double)lsn_age_factor)))
			       / 7.5));
	case SRV_CLEANER_LSN_AGE_FACTOR_HIGH_CHECKPOINT:
		return(static_cast<ulint>(
			       ((srv_max_io_capacity / srv_io_capacity)
				* (lsn_age_factor * lsn_age_factor
				   * sqrt((double)lsn_age_factor)))
			       / 700.5));
	default:
		ut_error;
	}
}

/*********************************************************************//**
This function is called approximately once every second by the
page_cleaner thread. Based on various factors it decides if there is a
need to do flushing. If flushing is needed it is performed and the
number of pages flushed is returned.
@return number of pages flushed */
static
ulint
page_cleaner_flush_pages_if_needed(void)
/*====================================*/
{
	static	lsn_t		lsn_avg_rate = 0;
	static	lsn_t		prev_lsn = 0;
	static	lsn_t		last_lsn = 0;
	static	ulint		sum_pages = 0;
	static	ulint		last_pages = 0;
	static	ulint		prev_pages = 0;
	static	ulint		avg_page_rate = 0;
	static	ulint		n_iterations = 0;
	lsn_t			oldest_lsn;
	lsn_t			cur_lsn;
	lsn_t			age;
	lsn_t			lsn_rate;
	ulint			n_pages = 0;
	ulint			pct_for_dirty = 0;
	ulint			pct_for_lsn = 0;
	ulint			pct_total = 0;
	int			age_factor = 0;

	cur_lsn = log_get_lsn_nowait();

	/* log_get_lsn_nowait tries to get log_sys->mutex with
	mutex_enter_nowait, if this does not succeed function
	returns 0, do not use that value to update stats. */
	if (cur_lsn == 0) {
		return(0);
	}

	if (prev_lsn == 0) {
		/* First time around. */
		prev_lsn = cur_lsn;
		return(0);
	}

	if (prev_lsn == cur_lsn) {
		return(0);
	}

	/* We update our variables every srv_flushing_avg_loops
	iterations to smooth out transition in workload. */
	if (++n_iterations >= srv_flushing_avg_loops) {

		avg_page_rate = ((sum_pages / srv_flushing_avg_loops)
				 + avg_page_rate) / 2;

		/* How much LSN we have generated since last call. */
		lsn_rate = (cur_lsn - prev_lsn) / srv_flushing_avg_loops;

		lsn_avg_rate = (lsn_avg_rate + lsn_rate) / 2;

		prev_lsn = cur_lsn;

		n_iterations = 0;

		sum_pages = 0;
	}

	oldest_lsn = buf_pool_get_oldest_modification();

	ut_ad(oldest_lsn <= log_get_lsn());

	age = cur_lsn > oldest_lsn ? cur_lsn - oldest_lsn : 0;

	pct_for_dirty = af_get_pct_for_dirty();
	pct_for_lsn = af_get_pct_for_lsn(age);

	pct_total = ut_max(pct_for_dirty, pct_for_lsn);

	/* Cap the maximum IO capacity that we are going to use by
	max_io_capacity. */
	n_pages = PCT_IO(pct_total);
	if (age < log_get_max_modified_age_async())
		n_pages = (n_pages + avg_page_rate) / 2;

	if (n_pages > srv_max_io_capacity) {
		n_pages = srv_max_io_capacity;
	}

	if (last_pages && cur_lsn - last_lsn > lsn_avg_rate / 2) {
		age_factor = static_cast<int>(prev_pages / last_pages);
	}

	MONITOR_SET(MONITOR_FLUSH_N_TO_FLUSH_REQUESTED, n_pages);

	prev_pages = n_pages;
	n_pages = page_cleaner_do_flush_batch(
		n_pages, oldest_lsn + lsn_avg_rate * (age_factor + 1));

	last_lsn= cur_lsn;
	last_pages= n_pages + 1;

	MONITOR_SET(MONITOR_FLUSH_AVG_PAGE_RATE, avg_page_rate);
	MONITOR_SET(MONITOR_FLUSH_LSN_AVG_RATE, lsn_avg_rate);
	MONITOR_SET(MONITOR_FLUSH_PCT_FOR_DIRTY, pct_for_dirty);
	MONITOR_SET(MONITOR_FLUSH_PCT_FOR_LSN, pct_for_lsn);

	if (n_pages) {
		MONITOR_INC_VALUE_CUMULATIVE(
			MONITOR_FLUSH_ADAPTIVE_TOTAL_PAGE,
			MONITOR_FLUSH_ADAPTIVE_COUNT,
			MONITOR_FLUSH_ADAPTIVE_PAGES,
			n_pages);

		sum_pages += n_pages;
	}

	return(n_pages);
}

/*********************************************************************//**
Puts the page_cleaner thread to sleep if it has finished work in less
than a second */
static
void
page_cleaner_sleep_if_needed(
/*=========================*/
	ulint	next_loop_time)	/*!< in: time when next loop iteration
				should start */
{
	/* No sleep if we are cleaning the buffer pool during the shutdown
	with everything else finished */
	if (srv_shutdown_state == SRV_SHUTDOWN_FLUSH_PHASE)
		return;

	ulint	cur_time = ut_time_ms();

	if (next_loop_time > cur_time) {
		/* Get sleep interval in micro seconds. We use
		ut_min() to avoid long sleep in case of
		wrap around. */
		os_thread_sleep(ut_min(1000000,
				(next_loop_time - cur_time)
				 * 1000));
	}
}

/*********************************************************************//**
Returns the aggregate free list length over all buffer pool instances.
@return total free list length. */
MY_ATTRIBUTE((warn_unused_result))
static
ulint
buf_get_total_free_list_length(void)
/*================================*/
{
	ulint result = 0;

	for (ulint i = 0; i < srv_buf_pool_instances; i++) {

		result += UT_LIST_GET_LEN(buf_pool_from_array(i)->free);
	}

	return result;
}

/** Returns the aggregate LRU list length over all buffer pool instances.
@return total LRU list length. */
MY_ATTRIBUTE((warn_unused_result))
static
ulint
buf_get_total_LRU_list_length(void)
{
        ulint result = 0;

        for (ulint i = 0; i < srv_buf_pool_instances; i++) {

                result += UT_LIST_GET_LEN(buf_pool_from_array(i)->LRU);
        }

        return result;
}

/*********************************************************************//**
Adjust the desired page cleaner thread sleep time for LRU flushes.  */
MY_ATTRIBUTE((nonnull))
static
void
page_cleaner_adapt_lru_sleep_time(
/*==============================*/
	ulint*	lru_sleep_time,	/*!< in/out: desired page cleaner thread sleep
				time for LRU flushes  */
	ulint	lru_n_flushed) /*!< in: number of flushed in previous batch */

{
        ulint free_len = buf_get_total_free_list_length();
        ulint max_free_len = ut_min(buf_get_total_LRU_list_length(),
                        srv_LRU_scan_depth * srv_buf_pool_instances);

	if (free_len < max_free_len / 100 && lru_n_flushed) {

		/* Free lists filled less than 1%
		and iteration was able to flush, no sleep */
		*lru_sleep_time = 0;
	} else if (free_len > max_free_len / 5
		   || (free_len < max_free_len / 100 && lru_n_flushed == 0)) {

		/* Free lists filled more than 20%
		or no pages flushed in previous batch, sleep a bit more */
		*lru_sleep_time += 1;
		if (*lru_sleep_time > srv_cleaner_max_lru_time)
			*lru_sleep_time = srv_cleaner_max_lru_time;
	} else if (free_len < max_free_len / 20 && *lru_sleep_time >= 50) {

		/* Free lists filled less than 5%, sleep a bit less */
		*lru_sleep_time -= 50;
	} else {

		/* Free lists filled between 5% and 20%, no change */
	}
}

/*********************************************************************//**
Get the desired page cleaner thread sleep time for flush list flushes.
@return desired sleep time */
MY_ATTRIBUTE((warn_unused_result))
static
ulint
page_cleaner_adapt_flush_sleep_time(void)
/*=====================================*/
{
	lsn_t	age = log_get_lsn() - log_sys->last_checkpoint_lsn;

	if (age > log_sys->max_modified_age_sync) {

		/* No sleep if in sync preflush zone */
		return(0);
	}

	/* In all other cases flush list factors do not influence the page
	cleaner sleep time */
	return(srv_cleaner_max_flush_time);
}

/******************************************************************//**
page_cleaner thread tasked with flushing dirty pages from the buffer
pool flush lists. As of now we'll have only one instance of this thread.
@return a dummy parameter */
extern "C" UNIV_INTERN
os_thread_ret_t
DECLARE_THREAD(buf_flush_page_cleaner_thread)(
/*==========================================*/
	void*	arg MY_ATTRIBUTE((unused)))
			/*!< in: a dummy parameter required by
			os_thread_create */
{
	my_thread_init();
	ulint	next_loop_time = ut_time_ms() + 1000;
	ulint	n_flushed = 0;
	ulint	last_activity = srv_get_activity_count();
	ulint	last_activity_time = ut_time_ms();

	ut_ad(!srv_read_only_mode);

#ifdef UNIV_PFS_THREAD
	pfs_register_thread(buf_page_cleaner_thread_key);
#endif /* UNIV_PFS_THREAD */

	srv_cleaner_tid = os_thread_get_tid();

	os_thread_set_priority(srv_cleaner_tid, srv_sched_priority_cleaner);

#ifdef UNIV_DEBUG_THREAD_CREATION
	fprintf(stderr, "InnoDB: page_cleaner thread running, id %lu\n",
		os_thread_pf(os_thread_get_curr_id()));
#endif /* UNIV_DEBUG_THREAD_CREATION */

	while (srv_shutdown_state == SRV_SHUTDOWN_NONE) {

		ulint	page_cleaner_sleep_time;
		ibool	server_active;

		srv_current_thread_priority = srv_cleaner_thread_priority;

		page_cleaner_sleep_if_needed(next_loop_time);

		page_cleaner_sleep_time
			= page_cleaner_adapt_flush_sleep_time();

		next_loop_time = ut_time_ms() + page_cleaner_sleep_time;

		server_active = srv_check_activity(last_activity);

		if (server_active
		    || ut_time_ms() - last_activity_time < 1000) {

			if (server_active) {

				last_activity = srv_get_activity_count();
				last_activity_time = ut_time_ms();
			}

			/* Flush pages from flush_list if required */
			page_cleaner_flush_pages_if_needed();
			n_flushed = 0;
		} else {
			n_flushed = page_cleaner_do_flush_batch(
							PCT_IO(100),
							LSN_MAX);

			if (n_flushed) {
				MONITOR_INC_VALUE_CUMULATIVE(
					MONITOR_FLUSH_BACKGROUND_TOTAL_PAGE,
					MONITOR_FLUSH_BACKGROUND_COUNT,
					MONITOR_FLUSH_BACKGROUND_PAGES,
					n_flushed);
			}
		}

		/* Flush pages from end of LRU if required */
		n_flushed = buf_flush_LRU_tail();
	}

	ut_ad(srv_shutdown_state > 0);
	if (srv_fast_shutdown == 2) {
		/* In very fast shutdown we simulate a crash of
		buffer pool. We are not required to do any flushing */
		goto thread_exit;
	}

	/* In case of normal and slow shutdown the page_cleaner thread
	must wait for all other activity in the server to die down.
	Note that we can start flushing the buffer pool as soon as the
	server enters shutdown phase but we must stay alive long enough
	to ensure that any work done by the master or purge threads is
	also flushed.
	During shutdown we pass through two stages. In the first stage,
	when SRV_SHUTDOWN_CLEANUP is set other threads like the master
	and the purge threads may be working as well. We start flushing
	the buffer pool but can't be sure that no new pages are being
	dirtied until we enter SRV_SHUTDOWN_FLUSH_PHASE phase. Because
	the LRU manager thread is also flushing at SRV_SHUTDOWN_CLEANUP
	but not SRV_SHUTDOWN_FLUSH_PHASE, we only leave the
	SRV_SHUTDOWN_CLEANUP loop when the LRU manager quits. */

	do {
		n_flushed = page_cleaner_do_flush_batch(PCT_IO(100), LSN_MAX);

		/* We sleep only if there are no pages to flush */
		if (n_flushed == 0) {
			os_thread_sleep(100000);
		}

		os_rmb;
	} while (srv_shutdown_state == SRV_SHUTDOWN_CLEANUP
		 || buf_lru_manager_is_active);

	/* At this point all threads including the master and the purge
	thread must have been suspended. */
	ut_a(srv_get_active_thread_type() == SRV_NONE);
	ut_a(srv_shutdown_state == SRV_SHUTDOWN_FLUSH_PHASE);

	/* We can now make a final sweep on flushing the buffer pool
	and exit after we have cleaned the whole buffer pool.
	It is important that we wait for any running batch that has
	been triggered by us to finish. Otherwise we can end up
	considering end of that batch as a finish of our final
	sweep and we'll come out of the loop leaving behind dirty pages
	in the flush_list */
	buf_flush_wait_batch_end(NULL, BUF_FLUSH_LIST);
	buf_flush_wait_LRU_batch_end();

#ifdef UNIV_DEBUG
	os_rmb;
	ut_ad(!buf_lru_manager_is_active);
#endif

	bool	success;

	do {

		success = buf_flush_list(PCT_IO(100), LSN_MAX, &n_flushed);
		buf_flush_wait_batch_end(NULL, BUF_FLUSH_LIST);

	} while (!success || n_flushed > 0);

	/* Some sanity checks */
	ut_a(srv_get_active_thread_type() == SRV_NONE);
	ut_a(srv_shutdown_state == SRV_SHUTDOWN_FLUSH_PHASE);
	for (ulint i = 0; i < srv_buf_pool_instances; i++) {
		buf_pool_t* buf_pool = buf_pool_from_array(i);
		ut_a(UT_LIST_GET_LEN(buf_pool->flush_list) == 0);
	}

	/* We have lived our life. Time to die. */

thread_exit:
	buf_page_cleaner_is_active = false;

	my_thread_end();
	/* We count the number of threads in os_thread_exit(). A created
	thread should always use that to exit and not use return() to exit. */
	os_thread_exit(NULL);

	OS_THREAD_DUMMY_RETURN;
}

/******************************************************************//**
lru_manager thread tasked with performing LRU flushes and evictions to refill
the buffer pool free lists.  As of now we'll have only one instance of this
thread.
@return a dummy parameter */
extern "C" UNIV_INTERN
os_thread_ret_t
DECLARE_THREAD(buf_flush_lru_manager_thread)(
/*==========================================*/
	void*	arg MY_ATTRIBUTE((unused)))
			/*!< in: a dummy parameter required by
			os_thread_create */
{
	ulint	next_loop_time = ut_time_ms() + 1000;
	ulint	lru_sleep_time = srv_cleaner_max_lru_time;
	ulint	lru_n_flushed = 1;

#ifdef UNIV_PFS_THREAD
	pfs_register_thread(buf_lru_manager_thread_key);
#endif /* UNIV_PFS_THREAD */

	srv_lru_manager_tid = os_thread_get_tid();

	os_thread_set_priority(srv_lru_manager_tid,
			       srv_sched_priority_cleaner);

#ifdef UNIV_DEBUG_THREAD_CREATION
	fprintf(stderr, "InnoDB: lru_manager thread running, id %lu\n",
		os_thread_pf(os_thread_get_curr_id()));
#endif /* UNIV_DEBUG_THREAD_CREATION */

<<<<<<< HEAD
=======
	buf_lru_manager_is_active = true;
	os_wmb;

>>>>>>> 04ae1207
	/* On server shutdown, the LRU manager thread runs through cleanup
	phase to provide free pages for the master and purge threads.  */
	while (srv_shutdown_state == SRV_SHUTDOWN_NONE
	       || srv_shutdown_state == SRV_SHUTDOWN_CLEANUP) {

		srv_current_thread_priority = srv_cleaner_thread_priority;

		page_cleaner_sleep_if_needed(next_loop_time);

		page_cleaner_adapt_lru_sleep_time(&lru_sleep_time, lru_n_flushed);

		next_loop_time = ut_time_ms() + lru_sleep_time;

		lru_n_flushed = buf_flush_LRU_tail();
	}

	buf_lru_manager_is_active = false;
	os_wmb;

	/* We count the number of threads in os_thread_exit(). A created
	thread should always use that to exit and not use return() to exit. */
	os_thread_exit(NULL);

	OS_THREAD_DUMMY_RETURN;
}

#if defined UNIV_DEBUG || defined UNIV_BUF_DEBUG

/** Functor to validate the flush list. */
struct	Check {
	void	operator()(const buf_page_t* elem)
	{
		ut_a(elem->in_flush_list);
	}
};

/******************************************************************//**
Validates the flush list.
@return	TRUE if ok */
static
ibool
buf_flush_validate_low(
/*===================*/
	buf_pool_t*	buf_pool)		/*!< in: Buffer pool instance */
{
	buf_page_t*		bpage;
	const ib_rbt_node_t*	rnode = NULL;

	ut_ad(buf_flush_list_mutex_own(buf_pool));

	UT_LIST_VALIDATE(list, buf_page_t, buf_pool->flush_list, Check());

	bpage = UT_LIST_GET_FIRST(buf_pool->flush_list);

	/* If we are in recovery mode i.e.: flush_rbt != NULL
	then each block in the flush_list must also be present
	in the flush_rbt. */
	if (UNIV_LIKELY_NULL(buf_pool->flush_rbt)) {
		rnode = rbt_first(buf_pool->flush_rbt);
	}

	while (bpage != NULL) {
		const lsn_t	om = bpage->oldest_modification;

		ut_ad(buf_pool_from_bpage(bpage) == buf_pool);

		ut_ad(bpage->in_flush_list);

		/* A page in buf_pool->flush_list can be in
		BUF_BLOCK_REMOVE_HASH state. This happens when a page
		is in the middle of being relocated. In that case the
		original descriptor can have this state and still be
		in the flush list waiting to acquire the
		buf_pool->flush_list_mutex to complete the relocation. */
		ut_a(buf_page_in_file(bpage)
		     || buf_page_get_state(bpage) == BUF_BLOCK_REMOVE_HASH);
		ut_a(om > 0);

		if (UNIV_LIKELY_NULL(buf_pool->flush_rbt)) {
			buf_page_t** prpage;

			ut_a(rnode);
			prpage = rbt_value(buf_page_t*, rnode);

			ut_a(*prpage);
			ut_a(*prpage == bpage);
			rnode = rbt_next(buf_pool->flush_rbt, rnode);
		}

		bpage = UT_LIST_GET_NEXT(list, bpage);

		ut_a(!bpage || om >= bpage->oldest_modification);
	}

	/* By this time we must have exhausted the traversal of
	flush_rbt (if active) as well. */
	ut_a(rnode == NULL);

	return(TRUE);
}

/******************************************************************//**
Validates the flush list.
@return	TRUE if ok */
UNIV_INTERN
ibool
buf_flush_validate(
/*===============*/
	buf_pool_t*	buf_pool)	/*!< buffer pool instance */
{
	ibool	ret;

	buf_flush_list_mutex_enter(buf_pool);

	ret = buf_flush_validate_low(buf_pool);

	buf_flush_list_mutex_exit(buf_pool);

	return(ret);
}
#endif /* UNIV_DEBUG || UNIV_BUF_DEBUG */
#endif /* !UNIV_HOTBACKUP */

#ifdef UNIV_DEBUG
/******************************************************************//**
Check if there are any dirty pages that belong to a space id in the flush
list in a particular buffer pool.
@return	number of dirty pages present in a single buffer pool */
UNIV_INTERN
ulint
buf_pool_get_dirty_pages_count(
/*===========================*/
	buf_pool_t*	buf_pool,	/*!< in: buffer pool */
	ulint		id)		/*!< in: space id to check */

{
	ulint		count = 0;

	buf_flush_list_mutex_enter(buf_pool);

	buf_page_t*	bpage;

	for (bpage = UT_LIST_GET_FIRST(buf_pool->flush_list);
	     bpage != 0;
	     bpage = UT_LIST_GET_NEXT(list, bpage)) {

		ut_ad(buf_page_in_file(bpage)
		      || buf_page_get_state(bpage) == BUF_BLOCK_REMOVE_HASH);
		ut_ad(bpage->in_flush_list);
		ut_ad(bpage->oldest_modification > 0);

		if (bpage->space == id) {
			++count;
		}
	}

	buf_flush_list_mutex_exit(buf_pool);

	return(count);
}

/******************************************************************//**
Check if there are any dirty pages that belong to a space id in the flush list.
@return	number of dirty pages present in all the buffer pools */
UNIV_INTERN
ulint
buf_flush_get_dirty_pages_count(
/*============================*/
	ulint		id)		/*!< in: space id to check */

{
	ulint		count = 0;

	for (ulint i = 0; i < srv_buf_pool_instances; ++i) {
		buf_pool_t*	buf_pool;

		buf_pool = buf_pool_from_array(i);

		count += buf_pool_get_dirty_pages_count(buf_pool, id);
	}

	return(count);
}
#endif /* UNIV_DEBUG */<|MERGE_RESOLUTION|>--- conflicted
+++ resolved
@@ -2879,12 +2879,6 @@
 		os_thread_pf(os_thread_get_curr_id()));
 #endif /* UNIV_DEBUG_THREAD_CREATION */
 
-<<<<<<< HEAD
-=======
-	buf_lru_manager_is_active = true;
-	os_wmb;
-
->>>>>>> 04ae1207
 	/* On server shutdown, the LRU manager thread runs through cleanup
 	phase to provide free pages for the master and purge threads.  */
 	while (srv_shutdown_state == SRV_SHUTDOWN_NONE
