/*****************************************************************************

Copyright (c) 1996, 2012, Oracle and/or its affiliates. All Rights Reserved.
Copyright (c) 2017, 2018, MariaDB Corporation.

This program is free software; you can redistribute it and/or modify it under
the terms of the GNU General Public License as published by the Free Software
Foundation; version 2 of the License.

This program is distributed in the hope that it will be useful, but WITHOUT
ANY WARRANTY; without even the implied warranty of MERCHANTABILITY or FITNESS
FOR A PARTICULAR PURPOSE. See the GNU General Public License for more details.

You should have received a copy of the GNU General Public License along with
this program; if not, write to the Free Software Foundation, Inc.,
51 Franklin Street, Suite 500, Boston, MA 02110-1335 USA

*****************************************************************************/

/**************************************************//**
@file include/data0type.ic
Data types

Created 1/16/1996 Heikki Tuuri
*******************************************************/

#include <string.h> /* strlen() */

#include "mach0data.h"
#include "rem0types.h" /* ZIP_COLUMN_HEADER_LENGTH */
#ifndef UNIV_HOTBACKUP
# include "ha_prototypes.h"

/*********************************************************************//**
Gets the MySQL charset-collation code for MySQL string types.
@return	MySQL charset-collation code */
UNIV_INLINE
ulint
dtype_get_charset_coll(
/*===================*/
	ulint	prtype)	/*!< in: precise data type */
{
	return((prtype >> 16) & CHAR_COLL_MASK);
}

/*********************************************************************//**
Determines if a MySQL string type is a subset of UTF-8.  This function
may return false negatives, in case further character-set collation
codes are introduced in MySQL later.
@return	TRUE if a subset of UTF-8 */
UNIV_INLINE
ibool
dtype_is_utf8(
/*==========*/
	ulint	prtype)	/*!< in: precise data type */
{
	/* These codes have been copied from strings/ctype-extra.c
	and strings/ctype-utf8.c. */
	switch (dtype_get_charset_coll(prtype)) {
	case 11: /* ascii_general_ci */
	case 65: /* ascii_bin */
	case 33: /* utf8_general_ci */
	case 83: /* utf8_bin */
	case 254: /* utf8_general_cs */
			return(TRUE);
	}

	return(FALSE);
}

/*********************************************************************//**
Gets the MySQL type code from a dtype.
@return	MySQL type code; this is NOT an InnoDB type code! */
UNIV_INLINE
ulint
dtype_get_mysql_type(
/*=================*/
	const dtype_t*	type)	/*!< in: type struct */
{
	return(type->prtype & 0xFFUL);
}

/*********************************************************************//**
Compute the mbminlen and mbmaxlen members of a data type structure. */
UNIV_INLINE
void
dtype_get_mblen(
/*============*/
	ulint	mtype,		/*!< in: main type */
	ulint	prtype,		/*!< in: precise type (and collation) */
	ulint*	mbminlen,	/*!< out: minimum length of a
				multi-byte character */
	ulint*	mbmaxlen)	/*!< out: maximum length of a
				multi-byte character */
{
	if (dtype_is_string_type(mtype)) {
		innobase_get_cset_width(dtype_get_charset_coll(prtype),
					mbminlen, mbmaxlen);
		ut_ad(*mbminlen <= *mbmaxlen);
		ut_ad(*mbminlen < DATA_MBMAX);
		ut_ad(*mbmaxlen < DATA_MBMAX);
	} else {
		*mbminlen = *mbmaxlen = 0;
	}
}

/*********************************************************************//**
Compute the mbminlen and mbmaxlen members of a data type structure. */
UNIV_INLINE
void
dtype_set_mblen(
/*============*/
	dtype_t*	type)	/*!< in/out: type */
{
	ulint	mbminlen;
	ulint	mbmaxlen;

	dtype_get_mblen(type->mtype, type->prtype, &mbminlen, &mbmaxlen);
	type->mbminlen = mbminlen;
	type->mbmaxlen = mbmaxlen;

	ut_ad(dtype_validate(type));
}
#else /* !UNIV_HOTBACKUP */
# define dtype_set_mblen(type) (void) 0
#endif /* !UNIV_HOTBACKUP */

/*********************************************************************//**
Sets a data type structure. */
UNIV_INLINE
void
dtype_set(
/*======*/
	dtype_t*	type,	/*!< in: type struct to init */
	ulint		mtype,	/*!< in: main data type */
	ulint		prtype,	/*!< in: precise type */
	ulint		len)	/*!< in: precision of type */
{
	ut_ad(type);
	ut_ad(mtype <= DATA_MTYPE_MAX);

	type->mtype = mtype;
	type->prtype = prtype;
	type->len = len;

	dtype_set_mblen(type);
}

/*********************************************************************//**
Copies a data type structure. */
UNIV_INLINE
void
dtype_copy(
/*=======*/
	dtype_t*	type1,	/*!< in: type struct to copy to */
	const dtype_t*	type2)	/*!< in: type struct to copy from */
{
	*type1 = *type2;

	ut_ad(dtype_validate(type1));
}

/*********************************************************************//**
Gets the SQL main data type.
@return	SQL main data type */
UNIV_INLINE
ulint
dtype_get_mtype(
/*============*/
	const dtype_t*	type)	/*!< in: data type */
{
	ut_ad(type);

	return(type->mtype);
}

/*********************************************************************//**
Gets the precise data type.
@return	precise data type */
UNIV_INLINE
ulint
dtype_get_prtype(
/*=============*/
	const dtype_t*	type)	/*!< in: data type */
{
	ut_ad(type);

	return(type->prtype);
}

/*********************************************************************//**
Gets the type length.
@return	fixed length of the type, in bytes, or 0 if variable-length */
UNIV_INLINE
ulint
dtype_get_len(
/*==========*/
	const dtype_t*	type)	/*!< in: data type */
{
	ut_ad(type);

	return(type->len);
}

#ifndef UNIV_HOTBACKUP
/*********************************************************************//**
Gets the minimum length of a character, in bytes.
@return minimum length of a char, in bytes, or 0 if this is not a
character type */
UNIV_INLINE
ulint
dtype_get_mbminlen(
/*===============*/
	const dtype_t*	type)	/*!< in: type */
{
	return type->mbminlen;
}
/*********************************************************************//**
Gets the maximum length of a character, in bytes.
@return maximum length of a char, in bytes, or 0 if this is not a
character type */
UNIV_INLINE
ulint
dtype_get_mbmaxlen(
/*===============*/
	const dtype_t*	type)	/*!< in: type */
{
	return type->mbmaxlen;
}

/*********************************************************************//**
Gets the padding character code for a type.
@return	padding character code, or ULINT_UNDEFINED if no padding specified */
UNIV_INLINE
ulint
dtype_get_pad_char(
/*===============*/
	ulint	mtype,		/*!< in: main type */
	ulint	prtype)		/*!< in: precise type */
{
	switch (mtype) {
	case DATA_FIXBINARY:
	case DATA_BINARY:
		if (dtype_get_charset_coll(prtype)
		    == DATA_MYSQL_BINARY_CHARSET_COLL) {
			/* Starting from 5.0.18, do not pad
			VARBINARY or BINARY columns. */
			return(ULINT_UNDEFINED);
		}
		/* Fall through */
	case DATA_CHAR:
	case DATA_VARCHAR:
	case DATA_MYSQL:
	case DATA_VARMYSQL:
		/* Space is the padding character for all char and binary
		strings, and starting from 5.0.3, also for TEXT strings. */

		return(0x20);
	case DATA_BLOB:
		if (!(prtype & DATA_BINARY_TYPE)) {
			return(0x20);
		}
		/* Fall through */
	default:
		/* No padding specified */
		return(ULINT_UNDEFINED);
	}
}

/**********************************************************************//**
Stores for a type the information which determines its alphabetical ordering
and the storage size of an SQL NULL value. This is the >= 4.1.x storage
format. */
UNIV_INLINE
void
dtype_new_store_for_order_and_null_size(
/*====================================*/
	byte*		buf,	/*!< in: buffer for
				DATA_NEW_ORDER_NULL_TYPE_BUF_SIZE
				bytes where we store the info */
	const dtype_t*	type,	/*!< in: type struct */
	ulint		prefix_len)/*!< in: prefix length to
				replace type->len, or 0 */
{
#if 6 != DATA_NEW_ORDER_NULL_TYPE_BUF_SIZE
#error "6 != DATA_NEW_ORDER_NULL_TYPE_BUF_SIZE"
#endif
	ulint	len;

	ut_ad(type);
	ut_ad(type->mtype >= DATA_VARCHAR);
	ut_ad(type->mtype <= DATA_MYSQL);

	buf[0] = (byte)(type->mtype & 0xFFUL);

	if (type->prtype & DATA_BINARY_TYPE) {
		buf[0] |= 128;
	}

	/* In versions < 4.1.2 we had:	if (type->prtype & DATA_NONLATIN1) {
	buf[0] |= 64;
	}
	*/

	buf[1] = (byte)(type->prtype & 0xFFUL);

	len = prefix_len ? prefix_len : type->len;

	mach_write_to_2(buf + 2, len & 0xFFFFUL);

	ut_ad(dtype_get_charset_coll(type->prtype) <= MAX_CHAR_COLL_NUM);
	mach_write_to_2(buf + 4, dtype_get_charset_coll(type->prtype));

	if (type->prtype & DATA_NOT_NULL) {
		buf[4] |= 128;
	}
}

/**********************************************************************//**
Reads to a type the stored information which determines its alphabetical
ordering and the storage size of an SQL NULL value. This is the < 4.1.x
storage format. */
UNIV_INLINE
void
dtype_read_for_order_and_null_size(
/*===============================*/
	dtype_t*	type,	/*!< in: type struct */
	const byte*	buf)	/*!< in: buffer for stored type order info */
{
#if 4 != DATA_ORDER_NULL_TYPE_BUF_SIZE
# error "4 != DATA_ORDER_NULL_TYPE_BUF_SIZE"
#endif

	type->mtype = buf[0] & 63;
	type->prtype = buf[1];

	if (buf[0] & 128) {
		type->prtype |= DATA_BINARY_TYPE;
	}

	type->len = mach_read_from_2(buf + 2);

	type->prtype = dtype_form_prtype(type->prtype,
					 data_mysql_default_charset_coll);
	dtype_set_mblen(type);
}

/**********************************************************************//**
Reads to a type the stored information which determines its alphabetical
ordering and the storage size of an SQL NULL value. This is the >= 4.1.x
storage format. */
UNIV_INLINE
void
dtype_new_read_for_order_and_null_size(
/*===================================*/
	dtype_t*	type,	/*!< in: type struct */
	const byte*	buf)	/*!< in: buffer for stored type order info */
{
	ulint	charset_coll;

#if 6 != DATA_NEW_ORDER_NULL_TYPE_BUF_SIZE
#error "6 != DATA_NEW_ORDER_NULL_TYPE_BUF_SIZE"
#endif

	type->mtype = buf[0] & 63;
	type->prtype = buf[1];

	if (buf[0] & 128) {
		type->prtype |= DATA_BINARY_TYPE;
	}

	if (buf[4] & 128) {
		type->prtype |= DATA_NOT_NULL;
	}

	type->len = mach_read_from_2(buf + 2);

	charset_coll = mach_read_from_2(buf + 4) & CHAR_COLL_MASK;

	if (dtype_is_string_type(type->mtype)) {
		ut_a(charset_coll <= MAX_CHAR_COLL_NUM);

		if (charset_coll == 0) {
			/* This insert buffer record was inserted with MySQL
			version < 4.1.2, and the charset-collation code was not
			explicitly stored to dtype->prtype at that time. It
			must be the default charset-collation of this MySQL
			installation. */

			charset_coll = data_mysql_default_charset_coll;
		}

		type->prtype = dtype_form_prtype(type->prtype, charset_coll);
	}
	dtype_set_mblen(type);
}

/*********************************************************************//**
Returns the type's SQL name (e.g. BIGINT UNSIGNED) from mtype,prtype,len
@return the SQL type name */
UNIV_INLINE
char*
dtype_sql_name(
/*===========*/
	unsigned	mtype,	/*!< in: mtype */
	unsigned	prtype,	/*!< in: prtype */
	unsigned	len,	/*!< in: len */
	char*		name,	/*!< out: SQL name */
	unsigned	name_sz)/*!< in: size of the name buffer */
{

#define APPEND_UNSIGNED()					\
	do {							\
		if (prtype & DATA_UNSIGNED) {			\
			ut_snprintf(name + strlen(name),	\
				    name_sz - strlen(name),	\
				    " UNSIGNED");		\
		}						\
	} while (0)

	ut_snprintf(name, name_sz, "UNKNOWN");

	switch (mtype) {
	case DATA_INT:
		switch (len) {
		case 1:
			ut_snprintf(name, name_sz, "TINYINT");
			break;
		case 2:
			ut_snprintf(name, name_sz, "SMALLINT");
			break;
		case 3:
			ut_snprintf(name, name_sz, "MEDIUMINT");
			break;
		case 4:
			ut_snprintf(name, name_sz, "INT");
			break;
		case 8:
			ut_snprintf(name, name_sz, "BIGINT");
			break;
		}
		APPEND_UNSIGNED();
		break;
	case DATA_FLOAT:
		ut_snprintf(name, name_sz, "FLOAT");
		APPEND_UNSIGNED();
		break;
	case DATA_DOUBLE:
		ut_snprintf(name, name_sz, "DOUBLE");
		APPEND_UNSIGNED();
		break;
	case DATA_FIXBINARY:
		ut_snprintf(name, name_sz, "BINARY(%u)", len);
		break;
	case DATA_CHAR:
	case DATA_MYSQL:
		ut_snprintf(name, name_sz, "CHAR(%u)", len);
		break;
	case DATA_VARCHAR:
	case DATA_VARMYSQL:
		ut_snprintf(name, name_sz, "VARCHAR(%u)", len);
		break;
	case DATA_BINARY:
		ut_snprintf(name, name_sz, "VARBINARY(%u)", len);
		break;
	case DATA_BLOB:
		switch (len) {
		case 9:
			ut_snprintf(name, name_sz, "TINYBLOB");
			break;
		case 10:
			ut_snprintf(name, name_sz, "BLOB");
			break;
		case 11:
			ut_snprintf(name, name_sz, "MEDIUMBLOB");
			break;
		case 12:
			ut_snprintf(name, name_sz, "LONGBLOB");
			break;
		}
	}

	if (prtype & DATA_NOT_NULL) {
		ut_snprintf(name + strlen(name),
			    name_sz - strlen(name),
			    " NOT NULL");
	}

	return(name);
}

#endif /* !UNIV_HOTBACKUP */

/***********************************************************************//**
Returns the size of a fixed size data type, 0 if not a fixed size type.
@return	fixed size, or 0 */
UNIV_INLINE
ulint
dtype_get_fixed_size_low(
/*=====================*/
	ulint	mtype,		/*!< in: main type */
	ulint	prtype,		/*!< in: precise type */
	ulint	len,		/*!< in: length */
	ulint	mbminlen,	/*!< in: minimum length of a
				multibyte character, in bytes */
	ulint	mbmaxlen,	/*!< in: maximum length of a
				multibyte character, in bytes */
	ulint	comp)		/*!< in: nonzero=ROW_FORMAT=COMPACT  */
{
	switch (mtype) {
	case DATA_SYS:
#ifdef UNIV_DEBUG
		switch (prtype & DATA_MYSQL_TYPE_MASK) {
		case DATA_ROW_ID:
			ut_ad(len == DATA_ROW_ID_LEN);
			break;
		case DATA_TRX_ID:
			ut_ad(len == DATA_TRX_ID_LEN);
			break;
		case DATA_ROLL_PTR:
			ut_ad(len == DATA_ROLL_PTR_LEN);
			break;
		default:
			ut_ad(0);
			return(0);
		}
#endif /* UNIV_DEBUG */
<<<<<<< HEAD
		/* fall through */
=======
		// fallthrough
>>>>>>> bbcb1734
	case DATA_CHAR:
	case DATA_FIXBINARY:
	case DATA_INT:
	case DATA_FLOAT:
	case DATA_DOUBLE:
		return(len);
	case DATA_MYSQL:
#ifndef UNIV_HOTBACKUP
		if (prtype & DATA_BINARY_TYPE) {
			return(len);
		} else if (!comp) {
			return(len);
		} else {
#ifdef UNIV_DEBUG
			ulint	i_mbminlen, i_mbmaxlen;

			innobase_get_cset_width(
				dtype_get_charset_coll(prtype),
				&i_mbminlen, &i_mbmaxlen);

			ut_ad(i_mbminlen == mbminlen);
			ut_ad(i_mbmaxlen == mbmaxlen);
#endif /* UNIV_DEBUG */
			if (mbminlen == mbmaxlen) {
				return(len);
			}
		}
#else /* !UNIV_HOTBACKUP */
		return(len);
#endif /* !UNIV_HOTBACKUP */
		/* Treat as variable-length. */
		/* fall through */
	case DATA_VARCHAR:
	case DATA_BINARY:
	case DATA_DECIMAL:
	case DATA_VARMYSQL:
	case DATA_BLOB:
		return(0);
	default:
		ut_error;
	}

	return(0);
}

#ifndef UNIV_HOTBACKUP
/***********************************************************************//**
Returns the minimum size of a data type.
@return	minimum size */
UNIV_INLINE
ulint
dtype_get_min_size_low(
/*===================*/
	ulint	mtype,		/*!< in: main type */
	ulint	prtype,		/*!< in: precise type */
	ulint	len,		/*!< in: length */
	ulint	mbminlen,	/*!< in: minimum length of a character */
	ulint	mbmaxlen)	/*!< in: maximum length of a character */
{
	switch (mtype) {
	case DATA_SYS:
#ifdef UNIV_DEBUG
		switch (prtype & DATA_MYSQL_TYPE_MASK) {
		case DATA_ROW_ID:
			ut_ad(len == DATA_ROW_ID_LEN);
			break;
		case DATA_TRX_ID:
			ut_ad(len == DATA_TRX_ID_LEN);
			break;
		case DATA_ROLL_PTR:
			ut_ad(len == DATA_ROLL_PTR_LEN);
			break;
		default:
			ut_ad(0);
			return(0);
		}
#endif /* UNIV_DEBUG */
<<<<<<< HEAD
		/* fall through */
=======
		// fallthrough
>>>>>>> bbcb1734
	case DATA_CHAR:
	case DATA_FIXBINARY:
	case DATA_INT:
	case DATA_FLOAT:
	case DATA_DOUBLE:
		return(len);
	case DATA_MYSQL:
		if (prtype & DATA_BINARY_TYPE) {
			return(len);
		} else {
			if (mbminlen == mbmaxlen) {
				return(len);
			}

			/* this is a variable-length character set */
			ut_a(mbminlen > 0);
			ut_a(mbmaxlen > mbminlen);
			ut_a(len % mbmaxlen == 0);
			return(len * mbminlen / mbmaxlen);
		}
	case DATA_VARCHAR:
	case DATA_BINARY:
	case DATA_DECIMAL:
	case DATA_VARMYSQL:
	case DATA_BLOB:
		return(0);
	default:
		ut_error;
	}

	return(0);
}

/***********************************************************************//**
Returns the maximum size of a data type. Note: types in system tables may be
incomplete and return incorrect information.
@return	maximum size */
UNIV_INLINE
ulint
dtype_get_max_size_low(
/*===================*/
	ulint	mtype,		/*!< in: main type */
	ulint	len)		/*!< in: length */
{
	switch (mtype) {
	case DATA_SYS:
	case DATA_CHAR:
	case DATA_FIXBINARY:
	case DATA_INT:
	case DATA_FLOAT:
	case DATA_DOUBLE:
	case DATA_MYSQL:
	case DATA_VARCHAR:
	case DATA_BINARY:
	case DATA_DECIMAL:
	case DATA_VARMYSQL:
		return(len);
	case DATA_BLOB:
		break;
	default:
		ut_error;
	}

	return(ULINT_MAX);
}
#endif /* !UNIV_HOTBACKUP */

/***********************************************************************//**
Returns the ROW_FORMAT=REDUNDANT stored SQL NULL size of a type.
For fixed length types it is the fixed length of the type, otherwise 0.
@return	SQL null storage size in ROW_FORMAT=REDUNDANT */
UNIV_INLINE
ulint
dtype_get_sql_null_size(
/*====================*/
	const dtype_t*	type,	/*!< in: type */
	ulint		comp)	/*!< in: nonzero=ROW_FORMAT=COMPACT  */
{
#ifndef UNIV_HOTBACKUP
	return(dtype_get_fixed_size_low(type->mtype, type->prtype, type->len,
					type->mbminlen, type->mbmaxlen, comp));
#else /* !UNIV_HOTBACKUP */
	return(dtype_get_fixed_size_low(type->mtype, type->prtype, type->len,
					0, 0, 0));
#endif /* !UNIV_HOTBACKUP */
}<|MERGE_RESOLUTION|>--- conflicted
+++ resolved
@@ -525,11 +525,7 @@
 			return(0);
 		}
 #endif /* UNIV_DEBUG */
-<<<<<<< HEAD
-		/* fall through */
-=======
 		// fallthrough
->>>>>>> bbcb1734
 	case DATA_CHAR:
 	case DATA_FIXBINARY:
 	case DATA_INT:
@@ -607,11 +603,7 @@
 			return(0);
 		}
 #endif /* UNIV_DEBUG */
-<<<<<<< HEAD
-		/* fall through */
-=======
 		// fallthrough
->>>>>>> bbcb1734
 	case DATA_CHAR:
 	case DATA_FIXBINARY:
 	case DATA_INT:
