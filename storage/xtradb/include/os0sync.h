/*****************************************************************************

Copyright (c) 1995, 2014, Oracle and/or its affiliates. All Rights Reserved.
Copyright (c) 2008, Google Inc.

Portions of this file contain modifications contributed and copyrighted by
Google, Inc. Those modifications are gratefully acknowledged and are described
briefly in the InnoDB documentation. The contributions by Google are
incorporated with their permission, and subject to the conditions contained in
the file COPYING.Google.

This program is free software; you can redistribute it and/or modify it under
the terms of the GNU General Public License as published by the Free Software
Foundation; version 2 of the License.

This program is distributed in the hope that it will be useful, but WITHOUT
ANY WARRANTY; without even the implied warranty of MERCHANTABILITY or FITNESS
FOR A PARTICULAR PURPOSE. See the GNU General Public License for more details.

You should have received a copy of the GNU General Public License along with
this program; if not, write to the Free Software Foundation, Inc.,
51 Franklin Street, Suite 500, Boston, MA 02110-1335 USA

*****************************************************************************/

/**************************************************//**
@file include/os0sync.h
The interface to the operating system
synchronization primitives.

Created 9/6/1995 Heikki Tuuri
*******************************************************/

#ifndef os0sync_h
#define os0sync_h

#include "univ.i"
#include "ut0lst.h"
#include "sync0types.h"

#ifdef __WIN__
/** Native event (slow)*/
typedef HANDLE			os_native_event_t;
/** Native mutex */
typedef CRITICAL_SECTION	fast_mutex_t;
/** Native condition variable. */
typedef CONDITION_VARIABLE	os_cond_t;
#else
/** Native mutex */
typedef pthread_mutex_t		fast_mutex_t;
/** Native condition variable */
typedef pthread_cond_t		os_cond_t;
#endif

/** Structure that includes Performance Schema Probe pfs_psi
in the os_fast_mutex structure if UNIV_PFS_MUTEX is defined */
struct os_fast_mutex_t {
	fast_mutex_t		mutex;	/*!< os_fast_mutex */
#ifdef UNIV_PFS_MUTEX
	struct PSI_mutex*	pfs_psi;/*!< The performance schema
					instrumentation hook */
#endif
};

/** Operating system event handle */
typedef struct os_event*	os_event_t;

/** An asynchronous signal sent between threads */
struct os_event {
#ifdef __WIN__
	HANDLE		handle;		/*!< kernel event object, slow,
					used on older Windows */
#endif
	os_fast_mutex_t	os_mutex;	/*!< this mutex protects the next
					fields */
	ibool		is_set;		/*!< this is TRUE when the event is
					in the signaled state, i.e., a thread
					does not stop if it tries to wait for
					this event */
	ib_int64_t	signal_count;	/*!< this is incremented each time
					the event becomes signaled */
	os_cond_t	cond_var;	/*!< condition variable is used in
					waiting for the event */
	UT_LIST_NODE_T(os_event_t) os_event_list;
					/*!< list of all created events */
};

/** Denotes an infinite delay for os_event_wait_time() */
#define OS_SYNC_INFINITE_TIME   ULINT_UNDEFINED

/** Return value of os_event_wait_time() when the time is exceeded */
#define OS_SYNC_TIME_EXCEEDED   1

/** Operating system mutex handle */
typedef struct os_mutex_t*	os_ib_mutex_t;

/** Mutex protecting counts and the event and OS 'slow' mutex lists */
extern os_ib_mutex_t	os_sync_mutex;

/** This is incremented by 1 in os_thread_create and decremented by 1 in
os_thread_exit */
extern ulint		os_thread_count;

extern ulint		os_event_count;
extern ulint		os_mutex_count;
extern ulint		os_fast_mutex_count;

/*********************************************************//**
Initializes global event and OS 'slow' mutex lists. */
UNIV_INTERN
void
os_sync_init(void);
/*==============*/
/*********************************************************//**
Frees created events and OS 'slow' mutexes. */
UNIV_INTERN
void
os_sync_free(void);
/*==============*/
/*********************************************************//**
Creates an event semaphore, i.e., a semaphore which may just have two states:
signaled and nonsignaled. The created event is manual reset: it must be reset
explicitly by calling sync_os_reset_event.
@return	the event handle */
UNIV_INTERN
os_event_t
os_event_create(void);
/*==================*/
/**********************************************************//**
Sets an event semaphore to the signaled state: lets waiting threads
proceed. */
UNIV_INTERN
void
os_event_set(
/*=========*/
	os_event_t	event);	/*!< in: event to set */
/**********************************************************//**
Resets an event semaphore to the nonsignaled state. Waiting threads will
stop to wait for the event.
The return value should be passed to os_even_wait_low() if it is desired
that this thread should not wait in case of an intervening call to
os_event_set() between this os_event_reset() and the
os_event_wait_low() call. See comments for os_event_wait_low(). */
UNIV_INTERN
ib_int64_t
os_event_reset(
/*===========*/
	os_event_t	event);	/*!< in: event to reset */
/**********************************************************//**
Frees an event object. */
UNIV_INTERN
void
os_event_free(
/*==========*/
	os_event_t	event);	/*!< in: event to free */

/**********************************************************//**
Waits for an event object until it is in the signaled state.

Typically, if the event has been signalled after the os_event_reset()
we'll return immediately because event->is_set == TRUE.
There are, however, situations (e.g.: sync_array code) where we may
lose this information. For example:

thread A calls os_event_reset()
thread B calls os_event_set()   [event->is_set == TRUE]
thread C calls os_event_reset() [event->is_set == FALSE]
thread A calls os_event_wait()  [infinite wait!]
thread C calls os_event_wait()  [infinite wait!]

Where such a scenario is possible, to avoid infinite wait, the
value returned by os_event_reset() should be passed in as
reset_sig_count. */
UNIV_INTERN
void
os_event_wait_low(
/*==============*/
	os_event_t	event,		/*!< in: event to wait */
	ib_int64_t	reset_sig_count);/*!< in: zero or the value
					returned by previous call of
					os_event_reset(). */

#define os_event_wait(event) os_event_wait_low(event, 0)
#define os_event_wait_time(event, t) os_event_wait_time_low(event, t, 0)

/**********************************************************//**
Waits for an event object until it is in the signaled state or
a timeout is exceeded.
@return	0 if success, OS_SYNC_TIME_EXCEEDED if timeout was exceeded */
UNIV_INTERN
ulint
os_event_wait_time_low(
/*===================*/
	os_event_t	event,			/*!< in: event to wait */
	ulint		time_in_usec,		/*!< in: timeout in
						microseconds, or
						OS_SYNC_INFINITE_TIME */
	ib_int64_t	reset_sig_count);	/*!< in: zero or the value
						returned by previous call of
						os_event_reset(). */
/*********************************************************//**
Creates an operating system mutex semaphore. Because these are slow, the
mutex semaphore of InnoDB itself (ib_mutex_t) should be used where possible.
@return	the mutex handle */
UNIV_INTERN
os_ib_mutex_t
os_mutex_create(void);
/*=================*/
/**********************************************************//**
Acquires ownership of a mutex semaphore. */
UNIV_INTERN
void
os_mutex_enter(
/*===========*/
	os_ib_mutex_t	mutex);	/*!< in: mutex to acquire */
/**********************************************************//**
Releases ownership of a mutex. */
UNIV_INTERN
void
os_mutex_exit(
/*==========*/
	os_ib_mutex_t	mutex);	/*!< in: mutex to release */
/**********************************************************//**
Frees an mutex object. */
UNIV_INTERN
void
os_mutex_free(
/*==========*/
	os_ib_mutex_t	mutex);	/*!< in: mutex to free */
/**********************************************************//**
Acquires ownership of a fast mutex. Currently in Windows this is the same
as os_fast_mutex_lock!
@return	0 if success, != 0 if was reserved by another thread */
UNIV_INLINE
ulint
os_fast_mutex_trylock(
/*==================*/
	os_fast_mutex_t*	fast_mutex);	/*!< in: mutex to acquire */

/**********************************************************************
Following os_fast_ mutex APIs would be performance schema instrumented:

os_fast_mutex_init
os_fast_mutex_lock
os_fast_mutex_unlock
os_fast_mutex_free

These mutex APIs will point to corresponding wrapper functions that contain
the performance schema instrumentation.

NOTE! The following macro should be used in mutex operation, not the
corresponding function. */

#ifdef UNIV_PFS_MUTEX
# define os_fast_mutex_init(K, M)			\
	pfs_os_fast_mutex_init(K, M)

# define os_fast_mutex_lock(M)				\
	pfs_os_fast_mutex_lock(M, __FILE__, __LINE__)

# define os_fast_mutex_unlock(M)	pfs_os_fast_mutex_unlock(M)

# define os_fast_mutex_free(M)		pfs_os_fast_mutex_free(M)

/*********************************************************//**
NOTE! Please use the corresponding macro os_fast_mutex_init(), not directly
this function!
A wrapper function for os_fast_mutex_init_func(). Initializes an operating
system fast mutex semaphore. */
UNIV_INLINE
void
pfs_os_fast_mutex_init(
/*===================*/
	PSI_mutex_key		key,		/*!< in: Performance Schema
						key */
	os_fast_mutex_t*	fast_mutex);	/*!< out: fast mutex */
/**********************************************************//**
NOTE! Please use the corresponding macro os_fast_mutex_free(), not directly
this function!
Wrapper function for pfs_os_fast_mutex_free(). Also destroys the performance
schema probes when freeing the mutex */
UNIV_INLINE
void
pfs_os_fast_mutex_free(
/*===================*/
	os_fast_mutex_t*	fast_mutex);	/*!< in/out: mutex to free */
/**********************************************************//**
NOTE! Please use the corresponding macro os_fast_mutex_lock, not directly
this function!
Wrapper function of os_fast_mutex_lock. Acquires ownership of a fast mutex. */
UNIV_INLINE
void
pfs_os_fast_mutex_lock(
/*===================*/
	os_fast_mutex_t*	fast_mutex,	/*!< in/out: mutex to acquire */
	const char*		file_name,	/*!< in: file name where
						 locked */
	ulint			line);		/*!< in: line where locked */
/**********************************************************//**
NOTE! Please use the corresponding macro os_fast_mutex_unlock, not directly
this function!
Wrapper function of os_fast_mutex_unlock. Releases ownership of a fast mutex. */
UNIV_INLINE
void
pfs_os_fast_mutex_unlock(
/*=====================*/
	os_fast_mutex_t*	fast_mutex);	/*!< in/out: mutex to release */

#else /* UNIV_PFS_MUTEX */

# define os_fast_mutex_init(K, M)			\
	os_fast_mutex_init_func(&((os_fast_mutex_t*)(M))->mutex)

# define os_fast_mutex_lock(M)				\
	os_fast_mutex_lock_func(&((os_fast_mutex_t*)(M))->mutex)

# define os_fast_mutex_unlock(M)			\
	os_fast_mutex_unlock_func(&((os_fast_mutex_t*)(M))->mutex)

# define os_fast_mutex_free(M)				\
	os_fast_mutex_free_func(&((os_fast_mutex_t*)(M))->mutex)
#endif /* UNIV_PFS_MUTEX */

/**********************************************************//**
Acquires ownership of a fast mutex. Implies a full memory barrier even on
platforms such as PowerPC where this is not normally required.
@return	0 if success, != 0 if was reserved by another thread */
UNIV_INLINE
ulint
os_fast_mutex_trylock_full_barrier(
/*==================*/
	os_fast_mutex_t*	fast_mutex);	/*!< in: mutex to acquire */
/**********************************************************//**
Releases ownership of a fast mutex. */
UNIV_INTERN
void
os_fast_mutex_unlock_func(
/*======================*/
	fast_mutex_t*		fast_mutex);	/*!< in: mutex to release */
/**********************************************************//**
Releases ownership of a fast mutex. Implies a full memory barrier even on
platforms such as PowerPC where this is not normally required. */
UNIV_INTERN
void
os_fast_mutex_unlock_full_barrier(
/*=================*/
	os_fast_mutex_t*	fast_mutex);	/*!< in: mutex to release */
/*********************************************************//**
Initializes an operating system fast mutex semaphore. */
UNIV_INTERN
void
os_fast_mutex_init_func(
/*====================*/
	fast_mutex_t*		fast_mutex);	/*!< in: fast mutex */
/**********************************************************//**
Acquires ownership of a fast mutex. */
UNIV_INTERN
void
os_fast_mutex_lock_func(
/*====================*/
	fast_mutex_t*		fast_mutex);	/*!< in: mutex to acquire */
/**********************************************************//**
Frees an mutex object. */
UNIV_INTERN
void
os_fast_mutex_free_func(
/*====================*/
	fast_mutex_t*		fast_mutex);	/*!< in: mutex to free */

/**********************************************************//**
Atomic compare-and-swap and increment for InnoDB. */

#if defined(HAVE_IB_GCC_ATOMIC_BUILTINS)

# define HAVE_ATOMIC_BUILTINS

# ifdef HAVE_IB_GCC_ATOMIC_BUILTINS_BYTE
#  define HAVE_ATOMIC_BUILTINS_BYTE
# endif

# ifdef HAVE_IB_GCC_ATOMIC_BUILTINS_64
#  define HAVE_ATOMIC_BUILTINS_64
# endif

/**********************************************************//**
Returns true if swapped, ptr is pointer to target, old_val is value to
compare to, new_val is the value to swap in. */

# define os_compare_and_swap(ptr, old_val, new_val) \
	__sync_bool_compare_and_swap(ptr, old_val, new_val)

# define os_compare_and_swap_ulint(ptr, old_val, new_val) \
	os_compare_and_swap(ptr, old_val, new_val)

# define os_compare_and_swap_lint(ptr, old_val, new_val) \
	os_compare_and_swap(ptr, old_val, new_val)

#  define os_compare_and_swap_uint32(ptr, old_val, new_val) \
	os_compare_and_swap(ptr, old_val, new_val)

# ifdef HAVE_IB_ATOMIC_PTHREAD_T_GCC
#  define os_compare_and_swap_thread_id(ptr, old_val, new_val) \
	os_compare_and_swap(ptr, old_val, new_val)
#  define INNODB_RW_LOCKS_USE_ATOMICS
#  define IB_ATOMICS_STARTUP_MSG \
	"Mutexes and rw_locks use GCC atomic builtins"
# else /* HAVE_IB_ATOMIC_PTHREAD_T_GCC */
#  define IB_ATOMICS_STARTUP_MSG \
	"Mutexes use GCC atomic builtins, rw_locks do not"
# endif /* HAVE_IB_ATOMIC_PTHREAD_T_GCC */

/**********************************************************//**
Returns the resulting value, ptr is pointer to target, amount is the
amount of increment. */

# define os_atomic_increment(ptr, amount) \
	__sync_add_and_fetch(ptr, amount)

# define os_atomic_increment_lint(ptr, amount) \
	os_atomic_increment(ptr, amount)

# define os_atomic_increment_uint32(ptr, amount ) \
	os_atomic_increment(ptr, amount)

# define os_atomic_increment_ulint(ptr, amount) \
	os_atomic_increment(ptr, amount)

# define os_atomic_increment_uint64(ptr, amount) \
	os_atomic_increment(ptr, amount)

/* Returns the resulting value, ptr is pointer to target, amount is the
amount to decrement. */

# define os_atomic_decrement(ptr, amount) \
	__sync_sub_and_fetch(ptr, amount)

# define os_atomic_decrement_uint32(ptr, amount) \
	os_atomic_decrement(ptr, amount)

# define os_atomic_decrement_lint(ptr, amount) \
	os_atomic_decrement(ptr, amount)

# define os_atomic_decrement_ulint(ptr, amount) \
	os_atomic_decrement(ptr, amount)

# define os_atomic_decrement_uint64(ptr, amount) \
	os_atomic_decrement(ptr, amount)

/**********************************************************//**
Returns the old value of *ptr, atomically sets *ptr to new_val */

<<<<<<< HEAD
# define os_atomic_test_and_set_ulint(ptr, new_val) \
	__sync_lock_test_and_set(ptr, new_val)

#ifdef __powerpc__
=======
#if defined(__powerpc__) || defined(__aarch64__)
>>>>>>> 70bc0a3e
/*
  os_atomic_test_and_set_byte_release() should imply a release barrier before
  setting, and a full barrier after. But __sync_lock_test_and_set() is only
  documented as an aquire barrier. So on PowerPC we need to add the full
  barrier explicitly.  */
# define os_atomic_test_and_set_byte_release(ptr, new_val) \
        do { __sync_lock_release(ptr); \
		__sync_synchronize(); } while (0)
#else
/*
  On x86, __sync_lock_test_and_set() happens to be full barrier, due to
  LOCK prefix.
*/
# define os_atomic_test_and_set_byte_release(ptr, new_val) \
	__sync_lock_test_and_set(ptr, (byte) new_val)
#endif
/*
  os_atomic_test_and_set_byte_acquire() is a full memory barrier on x86. But
  in general, just an aquire barrier should be sufficient. */
# define os_atomic_test_and_set_byte_acquire(ptr, new_val) \
	__sync_lock_test_and_set(ptr, (byte) new_val)

#elif defined(HAVE_IB_SOLARIS_ATOMICS)

# define HAVE_ATOMIC_BUILTINS
# define HAVE_ATOMIC_BUILTINS_BYTE
# define HAVE_ATOMIC_BUILTINS_64

/* If not compiling with GCC or GCC doesn't support the atomic
intrinsics and running on Solaris >= 10 use Solaris atomics */

# include <atomic.h>

/**********************************************************//**
Returns true if swapped, ptr is pointer to target, old_val is value to
compare to, new_val is the value to swap in. */

# define os_compare_and_swap_uint32(ptr, old_val, new_val) \
	(atomic_cas_32(ptr, old_val, new_val) == old_val)

# define os_compare_and_swap_ulint(ptr, old_val, new_val) \
	(atomic_cas_ulong(ptr, old_val, new_val) == old_val)

# define os_compare_and_swap_lint(ptr, old_val, new_val) \
	((lint) atomic_cas_ulong((ulong_t*) ptr, old_val, new_val) == old_val)

# ifdef HAVE_IB_ATOMIC_PTHREAD_T_SOLARIS
#  if SIZEOF_PTHREAD_T == 4
#   define os_compare_and_swap_thread_id(ptr, old_val, new_val) \
	((pthread_t) atomic_cas_32(ptr, old_val, new_val) == old_val)
#  elif SIZEOF_PTHREAD_T == 8
#   define os_compare_and_swap_thread_id(ptr, old_val, new_val) \
	((pthread_t) atomic_cas_64(ptr, old_val, new_val) == old_val)
#  else
#   error "SIZEOF_PTHREAD_T != 4 or 8"
#  endif /* SIZEOF_PTHREAD_T CHECK */
#  define INNODB_RW_LOCKS_USE_ATOMICS
#  define IB_ATOMICS_STARTUP_MSG \
	"Mutexes and rw_locks use Solaris atomic functions"
# else /* HAVE_IB_ATOMIC_PTHREAD_T_SOLARIS */
#  define IB_ATOMICS_STARTUP_MSG \
	"Mutexes use Solaris atomic functions, rw_locks do not"
# endif /* HAVE_IB_ATOMIC_PTHREAD_T_SOLARIS */

/**********************************************************//**
Returns the resulting value, ptr is pointer to target, amount is the
amount of increment. */

# define os_atomic_increment_uint32(ptr, amount) \
	atomic_add_32_nv(ptr, amount)

# define os_atomic_increment_ulint(ptr, amount) \
	atomic_add_long_nv(ptr, amount)

# define os_atomic_increment_lint(ptr, amount) \
	os_atomic_increment_ulint((ulong_t*) ptr, amount)

# define os_atomic_increment_uint64(ptr, amount) \
	atomic_add_64_nv(ptr, amount)

/* Returns the resulting value, ptr is pointer to target, amount is the
amount to decrement. */

# define os_atomic_decrement_uint32(ptr, amount) \
	os_atomic_increment_uint32(ptr, -(amount))

# define os_atomic_decrement_lint(ptr, amount) \
	os_atomic_increment_ulint((ulong_t*) ptr, -(amount))

# define os_atomic_decrement_ulint(ptr, amount) \
	os_atomic_increment_ulint(ptr, -(amount))

# define os_atomic_decrement_uint64(ptr, amount) \
	os_atomic_increment_uint64(ptr, -(amount))

/**********************************************************//**
Returns the old value of *ptr, atomically sets *ptr to new_val */

# define os_atomic_test_and_set_ulint(ptr, new_val) \
	atomic_swap_ulong(ptr, new_val)

# define os_atomic_test_and_set_byte_acquire(ptr, new_val) \
	atomic_swap_uchar(ptr, new_val)

# define os_atomic_test_and_set_byte_release(ptr, new_val) \
	atomic_swap_uchar(ptr, new_val)

#elif defined(HAVE_WINDOWS_ATOMICS)

# define HAVE_ATOMIC_BUILTINS
# define HAVE_ATOMIC_BUILTINS_BYTE

# ifndef _WIN32
#  define HAVE_ATOMIC_BUILTINS_64
# endif

/**********************************************************//**
Atomic compare and exchange of signed integers (both 32 and 64 bit).
@return value found before the exchange.
If it is not equal to old_value the exchange did not happen. */
UNIV_INLINE
lint
win_cmp_and_xchg_lint(
/*==================*/
	volatile lint*	ptr,		/*!< in/out: source/destination */
	lint		new_val,	/*!< in: exchange value */
	lint		old_val);	/*!< in: value to compare to */

/**********************************************************//**
Atomic addition of signed integers.
@return Initial value of the variable pointed to by ptr */
UNIV_INLINE
lint
win_xchg_and_add(
/*=============*/
	volatile lint*	ptr,	/*!< in/out: address of destination */
	lint		val);	/*!< in: number to be added */

/**********************************************************//**
Atomic compare and exchange of unsigned integers.
@return value found before the exchange.
If it is not equal to old_value the exchange did not happen. */
UNIV_INLINE
ulint
win_cmp_and_xchg_ulint(
/*===================*/
	volatile ulint*	ptr,		/*!< in/out: source/destination */
	ulint		new_val,	/*!< in: exchange value */
	ulint		old_val);	/*!< in: value to compare to */

/**********************************************************//**
Atomic compare and exchange of 32 bit unsigned integers.
@return value found before the exchange.
If it is not equal to old_value the exchange did not happen. */
UNIV_INLINE
DWORD
win_cmp_and_xchg_dword(
/*===================*/
	volatile DWORD*	ptr,		/*!< in/out: source/destination */
	DWORD		new_val,	/*!< in: exchange value */
	DWORD		old_val);	/*!< in: value to compare to */

/**********************************************************//**
Returns true if swapped, ptr is pointer to target, old_val is value to
compare to, new_val is the value to swap in. */

# define os_compare_and_swap_uint32(ptr, old_val, new_val) \
	(InterlockedCompareExchange(reinterpret_cast<volatile long*>(ptr), \
				    new_val, old_val) == old_val)

# define os_compare_and_swap_ulint(ptr, old_val, new_val) \
	(win_cmp_and_xchg_ulint(ptr, new_val, old_val) == old_val)

# define os_compare_and_swap_lint(ptr, old_val, new_val) \
	(win_cmp_and_xchg_lint(ptr, new_val, old_val) == old_val)

/* windows thread objects can always be passed to windows atomic functions */
# define os_compare_and_swap_thread_id(ptr, old_val, new_val) \
	(win_cmp_and_xchg_dword(ptr, new_val, old_val) == old_val)

# define INNODB_RW_LOCKS_USE_ATOMICS
# define IB_ATOMICS_STARTUP_MSG \
	"Mutexes and rw_locks use Windows interlocked functions"

/**********************************************************//**
Returns the resulting value, ptr is pointer to target, amount is the
amount of increment. */

# define os_atomic_increment_lint(ptr, amount) \
	(win_xchg_and_add(ptr, amount) + amount)

# define os_atomic_increment_uint32(ptr, amount) \
	((ulint) InterlockedExchangeAdd((long*) ptr, amount))

# define os_atomic_increment_ulint(ptr, amount) \
	((ulint) (win_xchg_and_add((lint*) ptr, (lint) amount) + amount))

# define os_atomic_increment_uint64(ptr, amount)		\
	((ib_uint64_t) (InterlockedExchangeAdd64(		\
				(ib_int64_t*) ptr,		\
				(ib_int64_t) amount) + amount))

/**********************************************************//**
Returns the resulting value, ptr is pointer to target, amount is the
amount to decrement. There is no atomic substract function on Windows */

# define os_atomic_decrement_uint32(ptr, amount) \
	((ulint) InterlockedExchangeAdd((long*) ptr, (-amount)))

# define os_atomic_decrement_lint(ptr, amount) \
	(win_xchg_and_add(ptr, -(lint) amount) - amount)

# define os_atomic_decrement_ulint(ptr, amount) \
	((ulint) (win_xchg_and_add((lint*) ptr, -(lint) amount) - amount))

# define os_atomic_decrement_uint64(ptr, amount)		\
	((ib_uint64_t) (InterlockedExchangeAdd64(		\
				(ib_int64_t*) ptr,		\
				-(ib_int64_t) amount) - amount))

/**********************************************************//**
Returns the old value of *ptr, atomically sets *ptr to new_val.
InterlockedExchange() operates on LONG, and the LONG will be
clobbered */

# define os_atomic_test_and_set_byte_acquire(ptr, new_val) \
	((byte) InterlockedExchange(ptr, new_val))
# define os_atomic_test_and_set_byte_release(ptr, new_val) \
	((byte) InterlockedExchange(ptr, new_val))

# define os_atomic_test_and_set_ulong(ptr, new_val) \
	InterlockedExchange(ptr, new_val)

# define os_atomic_lock_release_byte(ptr) \
	(void) InterlockedExchange(ptr, 0)

#else
# define IB_ATOMICS_STARTUP_MSG \
	"Mutexes and rw_locks use InnoDB's own implementation"
#endif
#ifdef HAVE_ATOMIC_BUILTINS
#define os_atomic_inc_ulint(m,v,d)	os_atomic_increment_ulint(v, d)
#define os_atomic_dec_ulint(m,v,d)	os_atomic_decrement_ulint(v, d)
#else
#define os_atomic_inc_ulint(m,v,d)	os_atomic_inc_ulint_func(m, v, d)
#define os_atomic_dec_ulint(m,v,d)	os_atomic_dec_ulint_func(m, v, d)
#endif /* HAVE_ATOMIC_BUILTINS */

/**********************************************************//**
Following macros are used to update specified counter atomically
if HAVE_ATOMIC_BUILTINS defined. Otherwise, use mutex passed in
for synchronization */
#ifdef HAVE_ATOMIC_BUILTINS
#define os_increment_counter_by_amount(mutex, counter, amount)	\
	(void) os_atomic_increment_ulint(&counter, amount)

#define os_decrement_counter_by_amount(mutex, counter, amount)	\
	(void) os_atomic_increment_ulint(&counter, (-((lint) amount)))
#else
#define os_increment_counter_by_amount(mutex, counter, amount)	\
	do {							\
		mutex_enter(&(mutex));				\
		(counter) += (amount);				\
		mutex_exit(&(mutex));				\
	} while (0)

#define os_decrement_counter_by_amount(mutex, counter, amount)	\
	do {							\
		ut_a(counter >= amount);			\
		mutex_enter(&(mutex));				\
		(counter) -= (amount);				\
		mutex_exit(&(mutex));				\
	} while (0)
#endif  /* HAVE_ATOMIC_BUILTINS */

#define os_inc_counter(mutex, counter)				\
	os_increment_counter_by_amount(mutex, counter, 1)

#define os_dec_counter(mutex, counter)				\
	do {							\
		os_decrement_counter_by_amount(mutex, counter, 1);\
	} while (0);

/** barrier definitions for memory ordering */
#if defined __i386__ || defined __x86_64__ || defined _M_IX86 || defined _M_X64 || defined __WIN__
/* Performance regression was observed at some conditions for Intel
architecture. Disable memory barrier for Intel architecture for now. */
# define os_rmb do { } while(0)
# define os_wmb do { } while(0)
# define os_isync do { } while(0)
# define IB_MEMORY_BARRIER_STARTUP_MSG \
	"Memory barrier is not used"
#elif defined(HAVE_IB_GCC_ATOMIC_THREAD_FENCE)
# define HAVE_MEMORY_BARRIER
# define os_rmb	__atomic_thread_fence(__ATOMIC_ACQUIRE)
# define os_wmb	__atomic_thread_fence(__ATOMIC_RELEASE)
# define os_mb __atomic_thread_fence(__ATOMIC_SEQ_CST)

# define IB_MEMORY_BARRIER_STARTUP_MSG \
	"GCC builtin __atomic_thread_fence() is used for memory barrier"

#elif defined(HAVE_IB_GCC_SYNC_SYNCHRONISE)
# define HAVE_MEMORY_BARRIER
# define os_rmb	__sync_synchronize()
# define os_wmb	__sync_synchronize()
# define os_mb	__sync_synchronize()
# define IB_MEMORY_BARRIER_STARTUP_MSG \
	"GCC builtin __sync_synchronize() is used for memory barrier"

#elif defined(HAVE_IB_MACHINE_BARRIER_SOLARIS)
# define HAVE_MEMORY_BARRIER
# include <mbarrier.h>
# define os_rmb	__machine_r_barrier()
# define os_wmb	__machine_w_barrier()
# define os_mb __machine_rw_barrier()
# define IB_MEMORY_BARRIER_STARTUP_MSG \
	"Solaris memory ordering functions are used for memory barrier"

#elif defined(HAVE_WINDOWS_MM_FENCE)
# define HAVE_MEMORY_BARRIER
# include <intrin.h>
# define os_rmb	_mm_lfence()
# define os_wmb	_mm_sfence()
# define os_mb	_mm_mfence()
# define IB_MEMORY_BARRIER_STARTUP_MSG \
	"_mm_lfence() and _mm_sfence() are used for memory barrier"

#else
# define os_rmb do { } while(0)
# define os_wmb do { } while(0)
# define os_mb do { } while(0)
# define IB_MEMORY_BARRIER_STARTUP_MSG \
	"Memory barrier is not used"
#endif

#ifndef UNIV_NONINL
#include "os0sync.ic"
#endif

#endif<|MERGE_RESOLUTION|>--- conflicted
+++ resolved
@@ -449,14 +449,10 @@
 /**********************************************************//**
 Returns the old value of *ptr, atomically sets *ptr to new_val */
 
-<<<<<<< HEAD
 # define os_atomic_test_and_set_ulint(ptr, new_val) \
 	__sync_lock_test_and_set(ptr, new_val)
 
-#ifdef __powerpc__
-=======
 #if defined(__powerpc__) || defined(__aarch64__)
->>>>>>> 70bc0a3e
 /*
   os_atomic_test_and_set_byte_release() should imply a release barrier before
   setting, and a full barrier after. But __sync_lock_test_and_set() is only
