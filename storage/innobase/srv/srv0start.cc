/*****************************************************************************

Copyright (c) 1996, 2017, Oracle and/or its affiliates. All rights reserved.
Copyright (c) 2008, Google Inc.
Copyright (c) 2009, Percona Inc.
Copyright (c) 2013, 2018, MariaDB Corporation.

Portions of this file contain modifications contributed and copyrighted by
Google, Inc. Those modifications are gratefully acknowledged and are described
briefly in the InnoDB documentation. The contributions by Google are
incorporated with their permission, and subject to the conditions contained in
the file COPYING.Google.

Portions of this file contain modifications contributed and copyrighted
by Percona Inc.. Those modifications are
gratefully acknowledged and are described briefly in the InnoDB
documentation. The contributions by Percona Inc. are incorporated with
their permission, and subject to the conditions contained in the file
COPYING.Percona.

This program is free software; you can redistribute it and/or modify it under
the terms of the GNU General Public License as published by the Free Software
Foundation; version 2 of the License.

This program is distributed in the hope that it will be useful, but WITHOUT
ANY WARRANTY; without even the implied warranty of MERCHANTABILITY or FITNESS
FOR A PARTICULAR PURPOSE. See the GNU General Public License for more details.

You should have received a copy of the GNU General Public License along with
this program; if not, write to the Free Software Foundation, Inc.,
51 Franklin Street, Suite 500, Boston, MA 02110-1335 USA

*****************************************************************************/

/********************************************************************//**
@file srv/srv0start.cc
Starts the InnoDB database server

Created 2/16/1996 Heikki Tuuri
*************************************************************************/

#include "my_global.h"

#include "ha_prototypes.h"

#include "mysqld.h"
#include "mysql/psi/mysql_stage.h"
#include "mysql/psi/psi.h"

#include "row0ftsort.h"
#include "ut0mem.h"
#include "ut0timer.h"
#include "mem0mem.h"
#include "data0data.h"
#include "data0type.h"
#include "dict0dict.h"
#include "buf0buf.h"
#include "buf0dump.h"
#include "os0file.h"
#include "os0thread.h"
#include "fil0fil.h"
#include "fil0crypt.h"
#include "fsp0fsp.h"
#include "rem0rec.h"
#include "mtr0mtr.h"
#include "log0crypt.h"
#include "log0recv.h"
#include "page0page.h"
#include "page0cur.h"
#include "trx0trx.h"
#include "trx0sys.h"
#include "btr0btr.h"
#include "btr0cur.h"
#include "rem0rec.h"
#include "ibuf0ibuf.h"
#include "srv0start.h"
#include "srv0srv.h"
#include "btr0defragment.h"
#include "fsp0sysspace.h"
#include "row0trunc.h"
#include "mysql/service_wsrep.h" /* wsrep_recovery */
#include "trx0rseg.h"
#include "os0proc.h"
#include "buf0flu.h"
#include "buf0rea.h"
#include "dict0boot.h"
#include "dict0load.h"
#include "dict0stats_bg.h"
#include "que0que.h"
#include "lock0lock.h"
#include "trx0roll.h"
#include "trx0purge.h"
#include "lock0lock.h"
#include "pars0pars.h"
#include "btr0sea.h"
#include "rem0cmp.h"
#include "dict0crea.h"
#include "row0ins.h"
#include "row0sel.h"
#include "row0upd.h"
#include "row0row.h"
#include "row0mysql.h"
#include "row0trunc.h"
#include "btr0pcur.h"
#include "os0event.h"
#include "zlib.h"
#include "ut0crc32.h"
#include "btr0scrub.h"
#include "ut0new.h"

/** Log sequence number immediately after startup */
lsn_t	srv_start_lsn;
/** Log sequence number at shutdown */
lsn_t	srv_shutdown_lsn;

/** TRUE if a raw partition is in use */
ibool	srv_start_raw_disk_in_use;

/** Number of IO threads to use */
ulint	srv_n_file_io_threads;

/** UNDO tablespaces starts with space id. */
ulint	srv_undo_space_id_start;

/** TRUE if the server is being started, before rolling back any
incomplete transactions */
bool	srv_startup_is_before_trx_rollback_phase;
/** TRUE if the server is being started */
bool	srv_is_being_started;
/** TRUE if SYS_TABLESPACES is available for lookups */
bool	srv_sys_tablespaces_open;
/** TRUE if the server was successfully started */
bool	srv_was_started;
/** The original value of srv_log_file_size (innodb_log_file_size) */
static ulonglong	srv_log_file_size_requested;
/** whether srv_start() has been called */
static bool		srv_start_has_been_called;

/** Whether any undo log records can be generated */
UNIV_INTERN bool	srv_undo_sources;

#ifdef UNIV_DEBUG
/** InnoDB system tablespace to set during recovery */
UNIV_INTERN uint	srv_sys_space_size_debug;
/** whether redo log files have been created at startup */
UNIV_INTERN bool	srv_log_files_created;
#endif /* UNIV_DEBUG */

/** Bit flags for tracking background thread creation. They are used to
determine which threads need to be stopped if we need to abort during
the initialisation step. */
enum srv_start_state_t {
	/** No thread started */
	SRV_START_STATE_NONE = 0,		/*!< No thread started */
	/** lock_wait_timeout_thread started */
	SRV_START_STATE_LOCK_SYS = 1,		/*!< Started lock-timeout
						thread. */
	/** buf_flush_page_cleaner_coordinator,
	buf_flush_page_cleaner_worker started */
	SRV_START_STATE_IO = 2,
	/** srv_error_monitor_thread, srv_monitor_thread started */
	SRV_START_STATE_MONITOR = 4,
	/** srv_master_thread started */
	SRV_START_STATE_MASTER = 8,
	/** srv_purge_coordinator_thread, srv_worker_thread started */
	SRV_START_STATE_PURGE = 16,
	/** fil_crypt_thread, btr_defragment_thread started
	(all background threads that can generate redo log but not undo log */
	SRV_START_STATE_REDO = 32
};

/** Track server thrd starting phases */
static ulint	srv_start_state;

/** At a shutdown this value climbs from SRV_SHUTDOWN_NONE to
SRV_SHUTDOWN_CLEANUP and then to SRV_SHUTDOWN_LAST_PHASE, and so on */
enum srv_shutdown_t	srv_shutdown_state = SRV_SHUTDOWN_NONE;

/** Files comprising the system tablespace */
pfs_os_file_t	files[1000];

/** io_handler_thread parameters for thread identification */
static ulint		n[SRV_MAX_N_IO_THREADS + 6];
/** io_handler_thread identifiers, 32 is the maximum number of purge threads  */
/** 6 is the ? */
#define	START_OLD_THREAD_CNT	(SRV_MAX_N_IO_THREADS + 6 + 32)
static os_thread_id_t	thread_ids[SRV_MAX_N_IO_THREADS + 6 + 32];

/** Thead handles */
static os_thread_t	thread_handles[SRV_MAX_N_IO_THREADS + 6 + 32];
static os_thread_t	buf_dump_thread_handle;
static os_thread_t	dict_stats_thread_handle;
/** Status variables, is thread started ?*/
static bool		thread_started[SRV_MAX_N_IO_THREADS + 6 + 32] = {false};
/** Name of srv_monitor_file */
static char*	srv_monitor_file_name;

/** */
#define SRV_MAX_N_PENDING_SYNC_IOS	100

#ifdef UNIV_PFS_THREAD
/* Keys to register InnoDB threads with performance schema */
mysql_pfs_key_t	buf_dump_thread_key;
mysql_pfs_key_t	dict_stats_thread_key;
mysql_pfs_key_t	io_handler_thread_key;
mysql_pfs_key_t	io_ibuf_thread_key;
mysql_pfs_key_t	io_log_thread_key;
mysql_pfs_key_t	io_read_thread_key;
mysql_pfs_key_t	io_write_thread_key;
mysql_pfs_key_t	srv_error_monitor_thread_key;
mysql_pfs_key_t	srv_lock_timeout_thread_key;
mysql_pfs_key_t	srv_master_thread_key;
mysql_pfs_key_t	srv_monitor_thread_key;
mysql_pfs_key_t	srv_purge_thread_key;
mysql_pfs_key_t	srv_worker_thread_key;
#endif /* UNIV_PFS_THREAD */

#ifdef HAVE_PSI_STAGE_INTERFACE
/** Array of all InnoDB stage events for monitoring activities via
performance schema. */
static PSI_stage_info*	srv_stages[] =
{
	&srv_stage_alter_table_end,
	&srv_stage_alter_table_flush,
	&srv_stage_alter_table_insert,
	&srv_stage_alter_table_log_index,
	&srv_stage_alter_table_log_table,
	&srv_stage_alter_table_merge_sort,
	&srv_stage_alter_table_read_pk_internal_sort,
	&srv_stage_buffer_pool_load,
};
#endif /* HAVE_PSI_STAGE_INTERFACE */

/*********************************************************************//**
Check if a file can be opened in read-write mode.
@return true if it doesn't exist or can be opened in rw mode. */
static
bool
srv_file_check_mode(
/*================*/
	const char*	name)		/*!< in: filename to check */
{
	os_file_stat_t	stat;

	memset(&stat, 0x0, sizeof(stat));

	dberr_t		err = os_file_get_status(
		name, &stat, true, srv_read_only_mode);

	if (err == DB_FAIL) {
		ib::error() << "os_file_get_status() failed on '" << name
			<< "'. Can't determine file permissions.";
		return(false);

	} else if (err == DB_SUCCESS) {

		/* Note: stat.rw_perm is only valid of files */

		if (stat.type == OS_FILE_TYPE_FILE) {

			if (!stat.rw_perm) {
				const char*	mode = srv_read_only_mode
					? "read" : "read-write";
				ib::error() << name << " can't be opened in "
					<< mode << " mode.";
				return(false);
			}
		} else {
			/* Not a regular file, bail out. */
			ib::error() << "'" << name << "' not a regular file.";

			return(false);
		}
	} else {

		/* This is OK. If the file create fails on RO media, there
		is nothing we can do. */

		ut_a(err == DB_NOT_FOUND);
	}

	return(true);
}

/********************************************************************//**
I/o-handler thread function.
@return OS_THREAD_DUMMY_RETURN */
extern "C"
os_thread_ret_t
DECLARE_THREAD(io_handler_thread)(
/*==============================*/
	void*	arg)	/*!< in: pointer to the number of the segment in
			the aio array */
{
	ulint	segment;

	segment = *((ulint*) arg);

#ifdef UNIV_DEBUG_THREAD_CREATION
	ib::info() << "Io handler thread " << segment << " starts, id "
		<< os_thread_pf(os_thread_get_curr_id());
#endif

	/* For read only mode, we don't need ibuf and log I/O thread.
	Please see srv_start() */
	ulint   start = (srv_read_only_mode) ? 0 : 2;

	if (segment < start) {
		if (segment == 0) {
			pfs_register_thread(io_ibuf_thread_key);
		} else {
			ut_ad(segment == 1);
			pfs_register_thread(io_log_thread_key);
		}
	} else if (segment >= start
		   && segment < (start + srv_n_read_io_threads)) {
			pfs_register_thread(io_read_thread_key);

	} else if (segment >= (start + srv_n_read_io_threads)
		   && segment < (start + srv_n_read_io_threads
				 + srv_n_write_io_threads)) {
		pfs_register_thread(io_write_thread_key);

	} else {
		pfs_register_thread(io_handler_thread_key);
	}

	while (srv_shutdown_state != SRV_SHUTDOWN_EXIT_THREADS
	       || buf_page_cleaner_is_active
	       || !os_aio_all_slots_free()) {
		fil_aio_wait(segment);
	}

	/* We count the number of threads in os_thread_exit(). A created
	thread should always use that to exit and not use return() to exit.
	The thread actually never comes here because it is exited in an
	os_event_wait(). */

	os_thread_exit();

	OS_THREAD_DUMMY_RETURN;
}

/*********************************************************************//**
Creates a log file.
@return DB_SUCCESS or error code */
static MY_ATTRIBUTE((nonnull, warn_unused_result))
dberr_t
create_log_file(
/*============*/
	pfs_os_file_t*	file,	/*!< out: file handle */
	const char*	name)	/*!< in: log file name */
{
	bool		ret;

	*file = os_file_create(
		innodb_log_file_key, name,
		OS_FILE_CREATE|OS_FILE_ON_ERROR_NO_EXIT, OS_FILE_NORMAL,
		OS_LOG_FILE, srv_read_only_mode, &ret);

	if (!ret) {
		ib::error() << "Cannot create " << name;
		return(DB_ERROR);
	}

	ib::info() << "Setting log file " << name << " size to "
		<< srv_log_file_size << " bytes";

	ret = os_file_set_size(name, *file, srv_log_file_size);
	if (!ret) {
		ib::error() << "Cannot set log file " << name << " size to "
			<< srv_log_file_size << " bytes";
		return(DB_ERROR);
	}

	ret = os_file_close(*file);
	ut_a(ret);

	return(DB_SUCCESS);
}

/** Initial number of the first redo log file */
#define INIT_LOG_FILE0	(SRV_N_LOG_FILES_MAX + 1)

/** Delete all log files.
@param[in,out]	logfilename	buffer for log file name
@param[in]	dirnamelen	length of the directory path
@param[in]	n_files		number of files to delete
@param[in]	i		first file to delete */
static
void
delete_log_files(char* logfilename, size_t dirnamelen, uint n_files, uint i=0)
{
	/* Remove any old log files. */
	for (; i < n_files; i++) {
		sprintf(logfilename + dirnamelen, "ib_logfile%u", i);

		/* Ignore errors about non-existent files or files
		that cannot be removed. The create_log_file() will
		return an error when the file exists. */
#ifdef _WIN32
		DeleteFile((LPCTSTR) logfilename);
#else
		unlink(logfilename);
#endif
	}
}

/*********************************************************************//**
Creates all log files.
@return DB_SUCCESS or error code */
static
dberr_t
create_log_files(
/*=============*/
	char*	logfilename,	/*!< in/out: buffer for log file name */
	size_t	dirnamelen,	/*!< in: length of the directory path */
	lsn_t	lsn,		/*!< in: FIL_PAGE_FILE_FLUSH_LSN value */
	char*&	logfile0)	/*!< out: name of the first log file */
{
	dberr_t err;

	if (srv_read_only_mode) {
		ib::error() << "Cannot create log files in read-only mode";
		return(DB_READ_ONLY);
	}

	/* Crashing after deleting the first file should be
	recoverable. The buffer pool was clean, and we can simply
	create all log files from the scratch. */
	DBUG_EXECUTE_IF("innodb_log_abort_6",
			delete_log_files(logfilename, dirnamelen, 1);
			return(DB_ERROR););

	delete_log_files(logfilename, dirnamelen, INIT_LOG_FILE0 + 1);

	DBUG_PRINT("ib_log", ("After innodb_log_abort_6"));
	ut_ad(!buf_pool_check_no_pending_io());

	DBUG_EXECUTE_IF("innodb_log_abort_7", return(DB_ERROR););
	DBUG_PRINT("ib_log", ("After innodb_log_abort_7"));

	for (unsigned i = 0; i < srv_n_log_files; i++) {
		sprintf(logfilename + dirnamelen,
			"ib_logfile%u", i ? i : INIT_LOG_FILE0);

		err = create_log_file(&files[i], logfilename);

		if (err != DB_SUCCESS) {
			return(err);
		}
	}

	DBUG_EXECUTE_IF("innodb_log_abort_8", return(DB_ERROR););
	DBUG_PRINT("ib_log", ("After innodb_log_abort_8"));

	/* We did not create the first log file initially as
	ib_logfile0, so that crash recovery cannot find it until it
	has been completed and renamed. */
	sprintf(logfilename + dirnamelen, "ib_logfile%u", INIT_LOG_FILE0);

	fil_space_t*	log_space = fil_space_create(
		"innodb_redo_log", SRV_LOG_SPACE_FIRST_ID, 0, FIL_TYPE_LOG,
		NULL/* innodb_encrypt_log works at a different level */);

	ut_a(fil_validate());
	ut_a(log_space != NULL);

	const ulint size = ulint(srv_log_file_size >> srv_page_size_shift);

	logfile0 = fil_node_create(
		logfilename, size, log_space, false, false);
	ut_a(logfile0);

	for (unsigned i = 1; i < srv_n_log_files; i++) {

		sprintf(logfilename + dirnamelen, "ib_logfile%u", i);

		if (!fil_node_create(logfilename, size,
				     log_space, false, false)) {

			ib::error()
				<< "Cannot create file node for log file "
				<< logfilename;

			return(DB_ERROR);
		}
	}

	log_sys.log.create(srv_n_log_files);
	if (!log_set_capacity(srv_log_file_size_requested)) {
		return(DB_ERROR);
	}

	fil_open_log_and_system_tablespace_files();

	/* Create a log checkpoint. */
	log_mutex_enter();
	if (log_sys.is_encrypted() && !log_crypt_init()) {
		return(DB_ERROR);
	}
	ut_d(recv_no_log_write = false);
	recv_reset_logs(lsn);
	log_mutex_exit();

	return(DB_SUCCESS);
}

/** Rename the first redo log file.
@param[in,out]	logfilename	buffer for the log file name
@param[in]	dirnamelen	length of the directory path
@param[in]	lsn		FIL_PAGE_FILE_FLUSH_LSN value
@param[in,out]	logfile0	name of the first log file
@return	error code
@retval	DB_SUCCESS	on successful operation */
MY_ATTRIBUTE((warn_unused_result, nonnull))
static
dberr_t
create_log_files_rename(
/*====================*/
	char*	logfilename,	/*!< in/out: buffer for log file name */
	size_t	dirnamelen,	/*!< in: length of the directory path */
	lsn_t	lsn,		/*!< in: FIL_PAGE_FILE_FLUSH_LSN value */
	char*	logfile0)	/*!< in/out: name of the first log file */
{
	/* If innodb_flush_method=O_DSYNC,
	we need to explicitly flush the log buffers. */
	fil_flush(SRV_LOG_SPACE_FIRST_ID);

	ut_ad(!srv_log_files_created);
	ut_d(srv_log_files_created = true);

	DBUG_EXECUTE_IF("innodb_log_abort_9", return(DB_ERROR););
	DBUG_PRINT("ib_log", ("After innodb_log_abort_9"));

	/* Close the log files, so that we can rename
	the first one. */
	fil_close_log_files(false);

	/* Rename the first log file, now that a log
	checkpoint has been created. */
	sprintf(logfilename + dirnamelen, "ib_logfile%u", 0);

	ib::info() << "Renaming log file " << logfile0 << " to "
		<< logfilename;

	log_mutex_enter();
	ut_ad(strlen(logfile0) == 2 + strlen(logfilename));
	dberr_t err = os_file_rename(
		innodb_log_file_key, logfile0, logfilename)
		? DB_SUCCESS : DB_ERROR;

	/* Replace the first file with ib_logfile0. */
	strcpy(logfile0, logfilename);
	log_mutex_exit();

	DBUG_EXECUTE_IF("innodb_log_abort_10", err = DB_ERROR;);

	if (err == DB_SUCCESS) {
		fil_open_log_and_system_tablespace_files();
		ib::info() << "New log files created, LSN=" << lsn;
	}

	return(err);
}

/*********************************************************************//**
Opens a log file.
@return DB_SUCCESS or error code */
static MY_ATTRIBUTE((nonnull, warn_unused_result))
dberr_t
open_log_file(
/*==========*/
	pfs_os_file_t*	file,	/*!< out: file handle */
	const char*	name,	/*!< in: log file name */
	os_offset_t*	size)	/*!< out: file size */
{
	bool	ret;

	*file = os_file_create(innodb_log_file_key, name,
			       OS_FILE_OPEN, OS_FILE_AIO,
			       OS_LOG_FILE, srv_read_only_mode, &ret);
	if (!ret) {
		ib::error() << "Unable to open '" << name << "'";
		return(DB_ERROR);
	}

	*size = os_file_get_size(*file);

	ret = os_file_close(*file);
	ut_a(ret);
	return(DB_SUCCESS);
}

/*********************************************************************//**
Create undo tablespace.
@return DB_SUCCESS or error code */
static
dberr_t
srv_undo_tablespace_create(
/*=======================*/
	const char*	name,		/*!< in: tablespace name */
	ulint		size)		/*!< in: tablespace size in pages */
{
	pfs_os_file_t	fh;
	bool		ret;
	dberr_t		err = DB_SUCCESS;

	os_file_create_subdirs_if_needed(name);

	fh = os_file_create(
		innodb_data_file_key,
		name,
		srv_read_only_mode ? OS_FILE_OPEN : OS_FILE_CREATE,
		OS_FILE_NORMAL, OS_DATA_FILE, srv_read_only_mode, &ret);

	if (srv_read_only_mode && ret) {

		ib::info() << name << " opened in read-only mode";

	} else if (ret == FALSE) {
		if (os_file_get_last_error(false) != OS_FILE_ALREADY_EXISTS
#ifdef UNIV_AIX
			/* AIX 5.1 after security patch ML7 may have
			errno set to 0 here, which causes our function
			to return 100; work around that AIX problem */
		    && os_file_get_last_error(false) != 100
#endif /* UNIV_AIX */
		) {
			ib::error() << "Can't create UNDO tablespace "
				<< name;
		}
		err = DB_ERROR;
	} else {
		ut_a(!srv_read_only_mode);

		/* We created the data file and now write it full of zeros */

		ib::info() << "Data file " << name << " did not exist: new to"
			" be created";

		ib::info() << "Setting file " << name << " size to "
			<< (size >> (20 - srv_page_size_shift)) << " MB";

		ib::info() << "Database physically writes the file full: "
			<< "wait...";

		ret = os_file_set_size(
			name, fh, os_offset_t(size) << srv_page_size_shift);

		if (!ret) {
			ib::info() << "Error in creating " << name
				<< ": probably out of disk space";

			err = DB_ERROR;
		}

		os_file_close(fh);
	}

	return(err);
}
/*********************************************************************//**
Open an undo tablespace.
@return DB_SUCCESS or error code */
static
dberr_t
srv_undo_tablespace_open(
/*=====================*/
	const char*	name,		/*!< in: tablespace file name */
	ulint		space_id)	/*!< in: tablespace id */
{
	pfs_os_file_t	fh;
	bool		ret;
	dberr_t		err	= DB_ERROR;
	char		undo_name[sizeof "innodb_undo000"];

	snprintf(undo_name, sizeof(undo_name),
		 "innodb_undo%03u", static_cast<unsigned>(space_id));

	if (!srv_file_check_mode(name)) {
		ib::error() << "UNDO tablespaces must be " <<
			(srv_read_only_mode ? "writable" : "readable") << "!";

		return(DB_ERROR);
	}

	fh = os_file_create(
		innodb_data_file_key, name,
		OS_FILE_OPEN_RETRY
		| OS_FILE_ON_ERROR_NO_EXIT
		| OS_FILE_ON_ERROR_SILENT,
		OS_FILE_NORMAL,
		OS_DATA_FILE,
		srv_read_only_mode,
		&ret);

	/* If the file open was successful then load the tablespace. */

	if (ret) {
		os_offset_t	size;
		fil_space_t*	space;

		size = os_file_get_size(fh);
		ut_a(size != (os_offset_t) -1);

		ret = os_file_close(fh);
		ut_a(ret);

		/* Load the tablespace into InnoDB's internal
		data structures. */

		/* We set the biggest space id to the undo tablespace
		because InnoDB hasn't opened any other tablespace apart
		from the system tablespace. */

		fil_set_max_space_id_if_bigger(space_id);

		space = fil_space_create(
			undo_name, space_id, FSP_FLAGS_PAGE_SSIZE(),
			FIL_TYPE_TABLESPACE, NULL);

		ut_a(fil_validate());
		ut_a(space);

		os_offset_t	n_pages = size >> srv_page_size_shift;

		/* On 32-bit platforms, ulint is 32 bits and os_offset_t
		is 64 bits. It is OK to cast the n_pages to ulint because
		the unit has been scaled to pages and page number is always
		32 bits. */
		if (fil_node_create(
			name, (ulint) n_pages, space, false, TRUE)) {

			err = DB_SUCCESS;
		}
	}

	return(err);
}

/** Check if undo tablespaces and redo log files exist before creating a
new system tablespace
@retval DB_SUCCESS  if all undo and redo logs are not found
@retval DB_ERROR    if any undo and redo logs are found */
static
dberr_t
srv_check_undo_redo_logs_exists()
{
	bool		ret;
	pfs_os_file_t	fh;
	char	name[OS_FILE_MAX_PATH];

	/* Check if any undo tablespaces exist */
	for (ulint i = 1; i <= srv_undo_tablespaces; ++i) {

		snprintf(
			name, sizeof(name),
			"%s%cundo%03zu",
			srv_undo_dir, OS_PATH_SEPARATOR,
			i);

		fh = os_file_create(
			innodb_data_file_key, name,
			OS_FILE_OPEN_RETRY
			| OS_FILE_ON_ERROR_NO_EXIT
			| OS_FILE_ON_ERROR_SILENT,
			OS_FILE_NORMAL,
			OS_DATA_FILE,
			srv_read_only_mode,
			&ret);

		if (ret) {
			os_file_close(fh);
			ib::error()
				<< "undo tablespace '" << name << "' exists."
				" Creating system tablespace with existing undo"
				" tablespaces is not supported. Please delete"
				" all undo tablespaces before creating new"
				" system tablespace.";
			return(DB_ERROR);
		}
	}

	/* Check if any redo log files exist */
	char	logfilename[OS_FILE_MAX_PATH];
	size_t dirnamelen = strlen(srv_log_group_home_dir);
	memcpy(logfilename, srv_log_group_home_dir, dirnamelen);

	for (unsigned i = 0; i < srv_n_log_files; i++) {
		sprintf(logfilename + dirnamelen,
			"ib_logfile%u", i);

		fh = os_file_create(
			innodb_log_file_key, logfilename,
			OS_FILE_OPEN_RETRY
			| OS_FILE_ON_ERROR_NO_EXIT
			| OS_FILE_ON_ERROR_SILENT,
			OS_FILE_NORMAL,
			OS_LOG_FILE,
			srv_read_only_mode,
			&ret);

		if (ret) {
			os_file_close(fh);
			ib::error() << "redo log file '" << logfilename
				<< "' exists. Creating system tablespace with"
				" existing redo log files is not recommended."
				" Please delete all redo log files before"
				" creating new system tablespace.";
			return(DB_ERROR);
		}
	}

	return(DB_SUCCESS);
}

undo::undo_spaces_t	undo::Truncate::s_fix_up_spaces;

/** Open the configured number of dedicated undo tablespaces.
@param[in]	create_new_db	whether the database is being initialized
@return DB_SUCCESS or error code */
dberr_t
srv_undo_tablespaces_init(bool create_new_db)
{
	ulint			i;
	dberr_t			err = DB_SUCCESS;
	ulint			prev_space_id = 0;
	ulint			n_undo_tablespaces;
	ulint			undo_tablespace_ids[TRX_SYS_N_RSEGS + 1];

	srv_undo_tablespaces_open = 0;

	ut_a(srv_undo_tablespaces <= TRX_SYS_N_RSEGS);
	ut_a(!create_new_db || srv_operation == SRV_OPERATION_NORMAL);

	memset(undo_tablespace_ids, 0x0, sizeof(undo_tablespace_ids));

	/* Create the undo spaces only if we are creating a new
	instance. We don't allow creating of new undo tablespaces
	in an existing instance (yet).  This restriction exists because
	we check in several places for SYSTEM tablespaces to be less than
	the min of user defined tablespace ids. Once we implement saving
	the location of the undo tablespaces and their space ids this
	restriction will/should be lifted. */

	for (i = 0; create_new_db && i < srv_undo_tablespaces; ++i) {
		char	name[OS_FILE_MAX_PATH];
		ulint	space_id  = i + 1;

		DBUG_EXECUTE_IF("innodb_undo_upgrade",
				space_id = i + 3;);

		snprintf(
			name, sizeof(name),
			"%s%cundo%03zu",
			srv_undo_dir, OS_PATH_SEPARATOR, space_id);

		if (i == 0) {
			srv_undo_space_id_start = space_id;
			prev_space_id = srv_undo_space_id_start - 1;
		}

		undo_tablespace_ids[i] = space_id;

		err = srv_undo_tablespace_create(
			name, SRV_UNDO_TABLESPACE_SIZE_IN_PAGES);

		if (err != DB_SUCCESS) {
			ib::error() << "Could not create undo tablespace '"
				<< name << "'.";
			return(err);
		}
	}

	/* Get the tablespace ids of all the undo segments excluding
	the system tablespace (0). If we are creating a new instance then
	we build the undo_tablespace_ids ourselves since they don't
	already exist. */
	n_undo_tablespaces = create_new_db
		|| srv_operation == SRV_OPERATION_BACKUP
		|| srv_operation == SRV_OPERATION_RESTORE_DELTA
		? srv_undo_tablespaces
		: trx_rseg_get_n_undo_tablespaces(undo_tablespace_ids);
	srv_undo_tablespaces_active = srv_undo_tablespaces;

	switch (srv_operation) {
	case SRV_OPERATION_RESTORE_DELTA:
	case SRV_OPERATION_BACKUP:
		for (i = 0; i < n_undo_tablespaces; i++) {
			undo_tablespace_ids[i] = i + srv_undo_space_id_start;
		}

		prev_space_id = srv_undo_space_id_start - 1;
		break;
	case SRV_OPERATION_NORMAL:
		if (create_new_db) {
			break;
		}
		/* fall through */
	case SRV_OPERATION_RESTORE:
	case SRV_OPERATION_RESTORE_EXPORT:
		ut_ad(!create_new_db);

		/* Check if any of the UNDO tablespace needs fix-up because
		server crashed while truncate was active on UNDO tablespace.*/
		for (i = 0; i < n_undo_tablespaces; ++i) {

			undo::Truncate	undo_trunc;

			if (undo_trunc.needs_fix_up(undo_tablespace_ids[i])) {

				char	name[OS_FILE_MAX_PATH];

				snprintf(name, sizeof(name),
					 "%s%cundo%03zu",
					 srv_undo_dir, OS_PATH_SEPARATOR,
					 undo_tablespace_ids[i]);

				os_file_delete(innodb_data_file_key, name);

				err = srv_undo_tablespace_create(
					name,
					SRV_UNDO_TABLESPACE_SIZE_IN_PAGES);

				if (err != DB_SUCCESS) {
					ib::error() << "Could not fix-up undo "
						" tablespace truncate '"
						<< name << "'.";
					return(err);
				}

				undo::Truncate::s_fix_up_spaces.push_back(
					undo_tablespace_ids[i]);
			}
		}
		break;
	}

	/* Open all the undo tablespaces that are currently in use. If we
	fail to open any of these it is a fatal error. The tablespace ids
	should be contiguous. It is a fatal error because they are required
	for recovery and are referenced by the UNDO logs (a.k.a RBS). */

	for (i = 0; i < n_undo_tablespaces; ++i) {
		char	name[OS_FILE_MAX_PATH];

		snprintf(
			name, sizeof(name),
			"%s%cundo%03zu",
			srv_undo_dir, OS_PATH_SEPARATOR,
			undo_tablespace_ids[i]);

		/* Should be no gaps in undo tablespace ids. */
		ut_a(!i || prev_space_id + 1 == undo_tablespace_ids[i]);

		/* The system space id should not be in this array. */
		ut_a(undo_tablespace_ids[i] != 0);
		ut_a(undo_tablespace_ids[i] != ULINT_UNDEFINED);

		err = srv_undo_tablespace_open(name, undo_tablespace_ids[i]);

		if (err != DB_SUCCESS) {
			ib::error() << "Unable to open undo tablespace '"
				<< name << "'.";
			return(err);
		}

		prev_space_id = undo_tablespace_ids[i];

		/* Note the first undo tablespace id in case of
		no active undo tablespace. */
		if (0 == srv_undo_tablespaces_open++) {
			srv_undo_space_id_start = undo_tablespace_ids[i];
		}
	}

	/* Open any extra unused undo tablespaces. These must be contiguous.
	We stop at the first failure. These are undo tablespaces that are
	not in use and therefore not required by recovery. We only check
	that there are no gaps. */

	for (i = prev_space_id + 1;
	     i < srv_undo_space_id_start + TRX_SYS_N_RSEGS; ++i) {
		char	name[OS_FILE_MAX_PATH];

		snprintf(
			name, sizeof(name),
			"%s%cundo%03zu", srv_undo_dir, OS_PATH_SEPARATOR, i);

		err = srv_undo_tablespace_open(name, i);

		if (err != DB_SUCCESS) {
			break;
		}

		++n_undo_tablespaces;

		++srv_undo_tablespaces_open;
	}

	/* Initialize srv_undo_space_id_start=0 when there are no
	dedicated undo tablespaces. */
	if (n_undo_tablespaces == 0) {
		srv_undo_space_id_start = 0;
	}

	/* If the user says that there are fewer than what we find we
	tolerate that discrepancy but not the inverse. Because there could
	be unused undo tablespaces for future use. */

	if (srv_undo_tablespaces > n_undo_tablespaces) {
		ib::error() << "Expected to open innodb_undo_tablespaces="
			<< srv_undo_tablespaces
			<< " but was able to find only "
			<< n_undo_tablespaces;

		return(err != DB_SUCCESS ? err : DB_ERROR);

	} else if (n_undo_tablespaces > 0) {

		ib::info() << "Opened " << n_undo_tablespaces
			<< " undo tablespaces";

		if (srv_undo_tablespaces == 0) {
			ib::warn() << "innodb_undo_tablespaces=0 disables"
				" dedicated undo log tablespaces";
		}
	}

	if (create_new_db) {
		mtr_t	mtr;

		for (i = 0; i < n_undo_tablespaces; ++i) {
			mtr.start();
			fsp_header_init(fil_space_get(undo_tablespace_ids[i]),
					SRV_UNDO_TABLESPACE_SIZE_IN_PAGES,
					&mtr);
			mtr.commit();
		}
	}

	if (!undo::Truncate::s_fix_up_spaces.empty()) {

		/* Step-1: Initialize the tablespace header and rsegs header. */
		mtr_t		mtr;

		mtr_start(&mtr);
		/* Turn off REDO logging. We are in server start mode and fixing
		UNDO tablespace even before REDO log is read. Let's say we
		do REDO logging here then this REDO log record will be applied
		as part of the current recovery process. We surely don't need
		that as this is fix-up action parallel to REDO logging. */
		mtr_set_log_mode(&mtr, MTR_LOG_NO_REDO);
		buf_block_t* sys_header = trx_sysf_get(&mtr);
		if (!sys_header) {
			mtr.commit();
			return DB_CORRUPTION;
		}

		for (undo::undo_spaces_t::const_iterator it
			     = undo::Truncate::s_fix_up_spaces.begin();
		     it != undo::Truncate::s_fix_up_spaces.end();
		     ++it) {

			undo::Truncate::add_space_to_trunc_list(*it);

			fil_space_t* space = fil_space_get(*it);

			fsp_header_init(space,
					SRV_UNDO_TABLESPACE_SIZE_IN_PAGES,
					&mtr);

			for (ulint i = 0; i < TRX_SYS_N_RSEGS; i++) {
				if (trx_sysf_rseg_get_space(sys_header, i)
				    == *it) {
					trx_rseg_header_create(
						space, i, sys_header, &mtr);
				}
			}

			undo::Truncate::clear_trunc_list();
		}
		mtr_commit(&mtr);

		/* Step-2: Flush the dirty pages from the buffer pool. */
		for (undo::undo_spaces_t::const_iterator it
			     = undo::Truncate::s_fix_up_spaces.begin();
		     it != undo::Truncate::s_fix_up_spaces.end();
		     ++it) {
			FlushObserver dummy(fil_system.sys_space, NULL, NULL);
			buf_LRU_flush_or_remove_pages(TRX_SYS_SPACE, &dummy);
			FlushObserver dummy2(fil_space_get(*it), NULL, NULL);
			buf_LRU_flush_or_remove_pages(*it, &dummy2);

			/* Remove the truncate redo log file. */
			undo::Truncate	undo_trunc;
			undo_trunc.done_logging(*it);
		}
	}

	return(DB_SUCCESS);
}

/********************************************************************
Wait for the purge thread(s) to start up. */
static
void
srv_start_wait_for_purge_to_start()
/*===============================*/
{
	/* Wait for the purge coordinator and master thread to startup. */

	purge_state_t	state = trx_purge_state();

	ut_a(state != PURGE_STATE_DISABLED);

	while (srv_shutdown_state == SRV_SHUTDOWN_NONE
	       && srv_force_recovery < SRV_FORCE_NO_BACKGROUND
	       && state == PURGE_STATE_INIT) {

		switch (state = trx_purge_state()) {
		case PURGE_STATE_RUN:
		case PURGE_STATE_STOP:
			break;

		case PURGE_STATE_INIT:
			ib::info() << "Waiting for purge to start";

			os_thread_sleep(50000);
			break;

		case PURGE_STATE_EXIT:
		case PURGE_STATE_DISABLED:
			ut_error;
		}
	}
}

/** Create the temporary file tablespace.
@param[in]	create_new_db	whether we are creating a new database
@return DB_SUCCESS or error code. */
static
dberr_t
srv_open_tmp_tablespace(bool create_new_db)
{
	ulint	sum_of_new_sizes;

	/* Will try to remove if there is existing file left-over by last
	unclean shutdown */
	srv_tmp_space.set_sanity_check_status(true);
	srv_tmp_space.delete_files();
	srv_tmp_space.set_ignore_read_only(true);

	ib::info() << "Creating shared tablespace for temporary tables";

	bool	create_new_temp_space;

	srv_tmp_space.set_space_id(SRV_TMP_SPACE_ID);

	dberr_t	err = srv_tmp_space.check_file_spec(
		&create_new_temp_space, 12 * 1024 * 1024);

	if (err == DB_FAIL) {
		ib::error() << "The innodb_temporary"
			" data file must be writable!";
		err = DB_ERROR;
	} else if (err != DB_SUCCESS) {
		ib::error() << "Could not create the shared innodb_temporary.";
	} else if ((err = srv_tmp_space.open_or_create(
			    true, create_new_db, &sum_of_new_sizes, NULL))
		   != DB_SUCCESS) {
		ib::error() << "Unable to create the shared innodb_temporary";
	} else if (fil_system.temp_space->open()) {
		/* Initialize the header page */
		mtr_t mtr;
		mtr.start();
		mtr.set_log_mode(MTR_LOG_NO_REDO);
		fsp_header_init(fil_system.temp_space,
				srv_tmp_space.get_sum_of_sizes(),
				&mtr);
		mtr.commit();
	} else {
		/* This file was just opened in the code above! */
		ib::error() << "The innodb_temporary"
			" data file cannot be re-opened"
			" after check_file_spec() succeeded!";
		err = DB_ERROR;
	}

	return(err);
}

/****************************************************************//**
Set state to indicate start of particular group of threads in InnoDB. */
UNIV_INLINE
void
srv_start_state_set(
/*================*/
	srv_start_state_t state)	/*!< in: indicate current state of
					thread startup */
{
	srv_start_state |= ulint(state);
}

/****************************************************************//**
Check if following group of threads is started.
@return true if started */
UNIV_INLINE
bool
srv_start_state_is_set(
/*===================*/
	srv_start_state_t state)	/*!< in: state to check for */
{
	return(srv_start_state & ulint(state));
}

/**
Shutdown all background threads created by InnoDB. */
static
void
srv_shutdown_all_bg_threads()
{
	ut_ad(!srv_undo_sources);
	srv_shutdown_state = SRV_SHUTDOWN_EXIT_THREADS;

	/* All threads end up waiting for certain events. Put those events
	to the signaled state. Then the threads will exit themselves after
	os_event_wait(). */
	for (uint i = 0; i < 1000; ++i) {
		/* NOTE: IF YOU CREATE THREADS IN INNODB, YOU MUST EXIT THEM
		HERE OR EARLIER */

		if (srv_start_state_is_set(SRV_START_STATE_LOCK_SYS)) {
			/* a. Let the lock timeout thread exit */
			os_event_set(lock_sys.timeout_event);
		}

		if (!srv_read_only_mode) {
			/* b. srv error monitor thread exits automatically,
			no need to do anything here */

			if (srv_start_state_is_set(SRV_START_STATE_MASTER)) {
				/* c. We wake the master thread so that
				it exits */
				srv_wake_master_thread();
			}

			if (srv_start_state_is_set(SRV_START_STATE_PURGE)) {
				/* d. Wakeup purge threads. */
				srv_purge_wakeup();
			}

			if (srv_n_fil_crypt_threads_started) {
				os_event_set(fil_crypt_threads_event);
			}

			if (log_scrub_thread_active) {
				os_event_set(log_scrub_event);
			}
		}

		if (srv_start_state_is_set(SRV_START_STATE_IO)) {
			ut_ad(!srv_read_only_mode);

			/* e. Exit the i/o threads */
			if (recv_sys->flush_start != NULL) {
				os_event_set(recv_sys->flush_start);
			}
			if (recv_sys->flush_end != NULL) {
				os_event_set(recv_sys->flush_end);
			}

			os_event_set(buf_flush_event);
		}

		if (!os_thread_count) {
			return;
		}

		switch (srv_operation) {
		case SRV_OPERATION_BACKUP:
		case SRV_OPERATION_RESTORE_DELTA:
			break;
		case SRV_OPERATION_NORMAL:
		case SRV_OPERATION_RESTORE:
		case SRV_OPERATION_RESTORE_EXPORT:
			if (!buf_page_cleaner_is_active
			    && os_aio_all_slots_free()) {
				os_aio_wake_all_threads_at_shutdown();
			}
		}

		os_thread_sleep(100000);
	}

	ib::warn() << os_thread_count << " threads created by InnoDB"
		" had not exited at shutdown!";
	ut_d(os_aio_print_pending_io(stderr));
	ut_ad(0);
}

#ifdef UNIV_DEBUG
# define srv_init_abort(_db_err)	\
	srv_init_abort_low(create_new_db, __FILE__, __LINE__, _db_err)
#else
# define srv_init_abort(_db_err)	\
	srv_init_abort_low(create_new_db, _db_err)
#endif /* UNIV_DEBUG */

/** Innobase start-up aborted. Perform cleanup actions.
@param[in]	create_new_db	TRUE if new db is  being created
@param[in]	file		File name
@param[in]	line		Line number
@param[in]	err		Reason for aborting InnoDB startup
@return DB_SUCCESS or error code. */
MY_ATTRIBUTE((warn_unused_result, nonnull))
static
dberr_t
srv_init_abort_low(
	bool		create_new_db,
#ifdef UNIV_DEBUG
	const char*	file,
	unsigned	line,
#endif /* UNIV_DEBUG */
	dberr_t		err)
{
	if (create_new_db) {
		ib::error() << "Database creation was aborted"
#ifdef UNIV_DEBUG
			" at " << innobase_basename(file) << "[" << line << "]"
#endif /* UNIV_DEBUG */
			" with error " << ut_strerr(err) << ". You may need"
			" to delete the ibdata1 file before trying to start"
			" up again.";
	} else {
		ib::error() << "Plugin initialization aborted"
#ifdef UNIV_DEBUG
			" at " << innobase_basename(file) << "[" << line << "]"
#endif /* UNIV_DEBUG */
			" with error " << ut_strerr(err);
	}

	srv_shutdown_bg_undo_sources();
	srv_shutdown_all_bg_threads();
	return(err);
}

/** Prepare to delete the redo log files. Flush the dirty pages from all the
buffer pools.  Flush the redo log buffer to the redo log file.
@param[in]	n_files		number of old redo log files
@return lsn upto which data pages have been flushed. */
static
lsn_t
srv_prepare_to_delete_redo_log_files(
	ulint	n_files)
{
	DBUG_ENTER("srv_prepare_to_delete_redo_log_files");

	lsn_t	flushed_lsn;
	ulint	pending_io = 0;
	ulint	count = 0;

	do {
		/* Clean the buffer pool. */
		buf_flush_sync_all_buf_pools();

		DBUG_EXECUTE_IF("innodb_log_abort_1", DBUG_RETURN(0););
		DBUG_PRINT("ib_log", ("After innodb_log_abort_1"));

		log_mutex_enter();

		fil_names_clear(log_sys.lsn, false);

		flushed_lsn = log_sys.lsn;

		{
			ib::info	info;
			if (srv_log_file_size == 0
			    || (log_sys.log.format
				& ~LOG_HEADER_FORMAT_ENCRYPTED)
			    != LOG_HEADER_FORMAT_CURRENT) {
				info << "Upgrading redo log: ";
			} else if (n_files != srv_n_log_files
				   || srv_log_file_size
				   != srv_log_file_size_requested) {
				if (srv_encrypt_log
				    == (my_bool)log_sys.is_encrypted()) {
					info << (srv_encrypt_log
						 ? "Resizing encrypted"
						 : "Resizing");
				} else if (srv_encrypt_log) {
					info << "Encrypting and resizing";
				} else {
					info << "Removing encryption"
						" and resizing";
				}

				info << " redo log from " << n_files
				     << "*" << srv_log_file_size << " to ";
			} else if (srv_encrypt_log) {
				info << "Encrypting redo log: ";
			} else {
				info << "Removing redo log encryption: ";
			}

			info << srv_n_log_files << "*"
			     << srv_log_file_size_requested
			     << " bytes; LSN=" << flushed_lsn;
		}

		srv_start_lsn = flushed_lsn;
		/* Flush the old log files. */
		log_mutex_exit();

		log_write_up_to(flushed_lsn, true);

		/* If innodb_flush_method=O_DSYNC,
		we need to explicitly flush the log buffers. */
		fil_flush(SRV_LOG_SPACE_FIRST_ID);

		ut_ad(flushed_lsn == log_get_lsn());

		/* Check if the buffer pools are clean.  If not
		retry till it is clean. */
		pending_io = buf_pool_check_no_pending_io();

		if (pending_io > 0) {
			count++;
			/* Print a message every 60 seconds if we
			are waiting to clean the buffer pools */
			if (srv_print_verbose_log && count > 600) {
				ib::info() << "Waiting for "
					<< pending_io << " buffer "
					<< "page I/Os to complete";
				count = 0;
			}
		}
		os_thread_sleep(100000);

	} while (buf_pool_check_no_pending_io());

	DBUG_RETURN(flushed_lsn);
}

/** Start InnoDB.
@param[in]	create_new_db	whether to create a new database
@return DB_SUCCESS or error code */
dberr_t srv_start(bool create_new_db)
{
	lsn_t		flushed_lsn;
	dberr_t		err		= DB_SUCCESS;
	ulint		srv_n_log_files_found = srv_n_log_files;
	mtr_t		mtr;
	char		logfilename[10000];
	char*		logfile0	= NULL;
	size_t		dirnamelen;
	unsigned	i = 0;

	ut_ad(srv_operation == SRV_OPERATION_NORMAL
	      || srv_operation == SRV_OPERATION_RESTORE
	      || srv_operation == SRV_OPERATION_RESTORE_EXPORT);


	if (srv_force_recovery == SRV_FORCE_NO_LOG_REDO) {
		srv_read_only_mode = true;
	}

	high_level_read_only = srv_read_only_mode
		|| srv_force_recovery > SRV_FORCE_NO_TRX_UNDO
		|| srv_sys_space.created_new_raw();

	/* Reset the start state. */
	srv_start_state = SRV_START_STATE_NONE;

	compile_time_assert(sizeof(ulint) == sizeof(void*));

#ifdef UNIV_DEBUG
	ib::info() << "!!!!!!!! UNIV_DEBUG switched on !!!!!!!!!";
#endif

#ifdef UNIV_IBUF_DEBUG
	ib::info() << "!!!!!!!! UNIV_IBUF_DEBUG switched on !!!!!!!!!";
# ifdef UNIV_IBUF_COUNT_DEBUG
	ib::info() << "!!!!!!!! UNIV_IBUF_COUNT_DEBUG switched on !!!!!!!!!";
	ib::error() << "Crash recovery will fail with UNIV_IBUF_COUNT_DEBUG";
# endif
#endif

#ifdef UNIV_LOG_LSN_DEBUG
	ib::info() << "!!!!!!!! UNIV_LOG_LSN_DEBUG switched on !!!!!!!!!";
#endif /* UNIV_LOG_LSN_DEBUG */

#if defined(COMPILER_HINTS_ENABLED)
	ib::info() << "Compiler hints enabled.";
#endif /* defined(COMPILER_HINTS_ENABLED) */

#ifdef _WIN32
	ib::info() << "Mutexes and rw_locks use Windows interlocked functions";
#else
	ib::info() << "Mutexes and rw_locks use GCC atomic builtins";
#endif
	ib::info() << MUTEX_TYPE;

	ib::info() << "Compressed tables use zlib " ZLIB_VERSION
#ifdef UNIV_ZIP_DEBUG
	      " with validation"
#endif /* UNIV_ZIP_DEBUG */
	      ;
#ifdef UNIV_ZIP_COPY
	ib::info() << "and extra copying";
#endif /* UNIV_ZIP_COPY */

	/* Since InnoDB does not currently clean up all its internal data
	structures in MySQL Embedded Server Library server_end(), we
	print an error message if someone tries to start up InnoDB a
	second time during the process lifetime. */

	if (srv_start_has_been_called) {
		ib::error() << "Startup called second time"
			" during the process lifetime."
			" In the MySQL Embedded Server Library"
			" you cannot call server_init() more than"
			" once during the process lifetime.";
	}

	srv_start_has_been_called = true;

	srv_is_being_started = true;

	/* Register performance schema stages before any real work has been
	started which may need to be instrumented. */
	mysql_stage_register("innodb", srv_stages, UT_ARR_SIZE(srv_stages));

	/* Set the maximum number of threads which can wait for a semaphore
	inside InnoDB: this is the 'sync wait array' size, as well as the
	maximum number of threads that can wait in the 'srv_conc array' for
	their time to enter InnoDB. */

	srv_max_n_threads = 1   /* io_ibuf_thread */
			    + 1 /* io_log_thread */
			    + 1 /* lock_wait_timeout_thread */
			    + 1 /* srv_error_monitor_thread */
			    + 1 /* srv_monitor_thread */
			    + 1 /* srv_master_thread */
			    + 1 /* srv_purge_coordinator_thread */
			    + 1 /* buf_dump_thread */
			    + 1 /* dict_stats_thread */
			    + 1 /* fts_optimize_thread */
			    + 1 /* recv_writer_thread */
			    + 1 /* trx_rollback_all_recovered */
			    + 128 /* added as margin, for use of
				  InnoDB Memcached etc. */
			    + max_connections
			    + srv_n_read_io_threads
			    + srv_n_write_io_threads
			    + srv_n_purge_threads
			    + srv_n_page_cleaners
			    /* FTS Parallel Sort */
			    + fts_sort_pll_degree * FTS_NUM_AUX_INDEX
			      * max_connections;

	srv_boot();

	ib::info() << ut_crc32_implementation;

	if (!srv_read_only_mode) {

		mutex_create(LATCH_ID_SRV_MONITOR_FILE,
			     &srv_monitor_file_mutex);

		if (srv_innodb_status) {

			srv_monitor_file_name = static_cast<char*>(
				ut_malloc_nokey(
					strlen(fil_path_to_mysql_datadir)
					+ 20 + sizeof "/innodb_status."));

			sprintf(srv_monitor_file_name,
				"%s/innodb_status." ULINTPF,
				fil_path_to_mysql_datadir,
				os_proc_get_number());

			srv_monitor_file = fopen(srv_monitor_file_name, "w+");

			if (!srv_monitor_file) {
				ib::error() << "Unable to create "
					<< srv_monitor_file_name << ": "
					<< strerror(errno);
				if (err == DB_SUCCESS) {
					err = DB_ERROR;
				}
			}
		} else {

			srv_monitor_file_name = NULL;
			srv_monitor_file = os_file_create_tmpfile();

			if (!srv_monitor_file && err == DB_SUCCESS) {
				err = DB_ERROR;
			}
		}

		mutex_create(LATCH_ID_SRV_MISC_TMPFILE,
			     &srv_misc_tmpfile_mutex);

		srv_misc_tmpfile = os_file_create_tmpfile();

		if (!srv_misc_tmpfile && err == DB_SUCCESS) {
			err = DB_ERROR;
		}
	}

	if (err != DB_SUCCESS) {
		return(srv_init_abort(err));
	}

	srv_n_file_io_threads = srv_n_read_io_threads;

	srv_n_file_io_threads += srv_n_write_io_threads;

	if (!srv_read_only_mode) {
		/* Add the log and ibuf IO threads. */
		srv_n_file_io_threads += 2;
	} else {
		ib::info() << "Disabling background log and ibuf IO write"
			<< " threads.";
	}

	ut_a(srv_n_file_io_threads <= SRV_MAX_N_IO_THREADS);

	if (!os_aio_init(srv_n_read_io_threads,
			 srv_n_write_io_threads,
			 SRV_MAX_N_PENDING_SYNC_IOS)) {

		ib::error() << "Cannot initialize AIO sub-system";

		return(srv_init_abort(DB_ERROR));
	}

	fil_system.create(srv_file_per_table ? 50000 : 5000);

	double	size;
	char	unit;

	if (srv_buf_pool_size >= 1024 * 1024 * 1024) {
		size = ((double) srv_buf_pool_size) / (1024 * 1024 * 1024);
		unit = 'G';
	} else {
		size = ((double) srv_buf_pool_size) / (1024 * 1024);
		unit = 'M';
	}

	double	chunk_size;
	char	chunk_unit;

	if (srv_buf_pool_chunk_unit >= 1024 * 1024 * 1024) {
		chunk_size = srv_buf_pool_chunk_unit / 1024.0 / 1024 / 1024;
		chunk_unit = 'G';
	} else {
		chunk_size = srv_buf_pool_chunk_unit / 1024.0 / 1024;
		chunk_unit = 'M';
	}

	ib::info() << "Initializing buffer pool, total size = "
		<< size << unit << ", instances = " << srv_buf_pool_instances
		<< ", chunk size = " << chunk_size << chunk_unit;

	err = buf_pool_init(srv_buf_pool_size, srv_buf_pool_instances);

	if (err != DB_SUCCESS) {
		ib::error() << "Cannot allocate memory for the buffer pool";

		return(srv_init_abort(DB_ERROR));
	}

	ib::info() << "Completed initialization of buffer pool";

#ifdef UNIV_DEBUG
	/* We have observed deadlocks with a 5MB buffer pool but
	the actual lower limit could very well be a little higher. */

	if (srv_buf_pool_size <= 5 * 1024 * 1024) {

		ib::info() << "Small buffer pool size ("
			<< srv_buf_pool_size / 1024 / 1024
			<< "M), the flst_validate() debug function can cause a"
			<< " deadlock if the buffer pool fills up.";
	}
#endif /* UNIV_DEBUG */

	log_sys.create();
	recv_sys_init();
	lock_sys.create(srv_lock_table_size);

	/* Create i/o-handler threads: */

	for (ulint t = 0; t < srv_n_file_io_threads; ++t) {

		n[t] = t;

		thread_handles[t] = os_thread_create(io_handler_thread, n + t, thread_ids + t);
		thread_started[t] = true;
	}

	if (!srv_read_only_mode) {
		buf_flush_page_cleaner_init();

		buf_page_cleaner_is_active = true;
		os_thread_create(buf_flush_page_cleaner_coordinator,
				 NULL, NULL);

		/* Create page cleaner workers if needed. For example
		mariabackup could set srv_n_page_cleaners = 0. */
		if (srv_n_page_cleaners > 1) {
			buf_flush_set_page_cleaner_thread_cnt(srv_n_page_cleaners);
		}

#ifdef UNIV_LINUX
		/* Wait for the setpriority() call to finish. */
		os_event_wait(recv_sys->flush_end);
#endif /* UNIV_LINUX */
		srv_start_state_set(SRV_START_STATE_IO);
	}

	srv_startup_is_before_trx_rollback_phase = !create_new_db;

	/* Check if undo tablespaces and redo log files exist before creating
	a new system tablespace */
	if (create_new_db) {
		err = srv_check_undo_redo_logs_exists();
		if (err != DB_SUCCESS) {
			return(srv_init_abort(DB_ERROR));
		}
		recv_sys_debug_free();
	}

	/* Open or create the data files. */
	ulint	sum_of_new_sizes;

	err = srv_sys_space.open_or_create(
		false, create_new_db, &sum_of_new_sizes, &flushed_lsn);

	switch (err) {
	case DB_SUCCESS:
		break;
	case DB_CANNOT_OPEN_FILE:
		ib::error()
			<< "Could not open or create the system tablespace. If"
			" you tried to add new data files to the system"
			" tablespace, and it failed here, you should now"
			" edit innodb_data_file_path in my.cnf back to what"
			" it was, and remove the new ibdata files InnoDB"
			" created in this failed attempt. InnoDB only wrote"
			" those files full of zeros, but did not yet use"
			" them in any way. But be careful: do not remove"
			" old data files which contain your precious data!";
		/* fall through */
	default:
		/* Other errors might come from Datafile::validate_first_page() */
		return(srv_init_abort(err));
	}

	dirnamelen = strlen(srv_log_group_home_dir);
	ut_a(dirnamelen < (sizeof logfilename) - 10 - sizeof "ib_logfile");
	memcpy(logfilename, srv_log_group_home_dir, dirnamelen);

	/* Add a path separator if needed. */
	if (dirnamelen && logfilename[dirnamelen - 1] != OS_PATH_SEPARATOR) {
		logfilename[dirnamelen++] = OS_PATH_SEPARATOR;
	}

	srv_log_file_size_requested = srv_log_file_size;

	if (create_new_db) {

		buf_flush_sync_all_buf_pools();

		flushed_lsn = log_get_lsn();

		err = create_log_files(
			logfilename, dirnamelen, flushed_lsn, logfile0);

		if (err != DB_SUCCESS) {
			return(srv_init_abort(err));
		}
	} else {
		for (i = 0; i < SRV_N_LOG_FILES_MAX; i++) {
			os_offset_t	size;
			os_file_stat_t	stat_info;

			sprintf(logfilename + dirnamelen,
				"ib_logfile%u", i);

			err = os_file_get_status(
				logfilename, &stat_info, false,
				srv_read_only_mode);

			if (err == DB_NOT_FOUND) {
				if (i == 0) {
					if (srv_operation
					    == SRV_OPERATION_RESTORE
					    || srv_operation
					    == SRV_OPERATION_RESTORE_EXPORT) {
						return(DB_SUCCESS);
					}
					if (flushed_lsn
					    < static_cast<lsn_t>(1000)) {
						ib::error()
							<< "Cannot create"
							" log files because"
							" data files are"
							" corrupt or the"
							" database was not"
							" shut down cleanly"
							" after creating"
							" the data files.";
						return(srv_init_abort(
							DB_ERROR));
					}

					err = create_log_files(
						logfilename, dirnamelen,
						flushed_lsn, logfile0);

					if (err == DB_SUCCESS) {
						err = create_log_files_rename(
							logfilename,
							dirnamelen,
							flushed_lsn, logfile0);
					}

					if (err != DB_SUCCESS) {
						return(srv_init_abort(err));
					}

					/* Suppress the message about
					crash recovery. */
					flushed_lsn = log_get_lsn();
					goto files_checked;
				}

				/* opened all files */
				break;
			}

			if (!srv_file_check_mode(logfilename)) {
				return(srv_init_abort(DB_ERROR));
			}

			err = open_log_file(&files[i], logfilename, &size);

			if (err != DB_SUCCESS) {
				return(srv_init_abort(err));
			}

			ut_a(size != (os_offset_t) -1);

			if (size & (OS_FILE_LOG_BLOCK_SIZE - 1)) {

				ib::error() << "Log file " << logfilename
					<< " size " << size << " is not a"
					" multiple of 512 bytes";
				return(srv_init_abort(DB_ERROR));
			}

			if (i == 0) {
				if (size == 0
				    && (srv_operation
					== SRV_OPERATION_RESTORE
					|| srv_operation
					== SRV_OPERATION_RESTORE_EXPORT)) {
					/* Tolerate an empty ib_logfile0
					from a previous run of
					mariabackup --prepare. */
					return(DB_SUCCESS);
				}
				/* The first log file must consist of
				at least the following 512-byte pages:
				header, checkpoint page 1, empty,
				checkpoint page 2, redo log page(s) */
				if (size <= OS_FILE_LOG_BLOCK_SIZE * 4) {
					ib::error() << "Log file "
						<< logfilename << " size "
						<< size << " is too small";
					return(srv_init_abort(DB_ERROR));
				}
				srv_log_file_size = size;
			} else if (size != srv_log_file_size) {

				ib::error() << "Log file " << logfilename
					<< " is of different size " << size
					<< " bytes than other log files "
					<< srv_log_file_size << " bytes!";
				return(srv_init_abort(DB_ERROR));
			}
		}

		srv_n_log_files_found = i;

		/* Create the in-memory file space objects. */

		sprintf(logfilename + dirnamelen, "ib_logfile%u", 0);

		/* Disable the doublewrite buffer for log files. */
		fil_space_t*	log_space = fil_space_create(
			"innodb_redo_log",
			SRV_LOG_SPACE_FIRST_ID, 0,
			FIL_TYPE_LOG,
			NULL /* no encryption yet */);

		ut_a(fil_validate());
		ut_a(log_space);

		ut_a(srv_log_file_size <= 512ULL << 30);

		const ulint size = 1 + ulint((srv_log_file_size - 1)
					     >> srv_page_size_shift);

		for (unsigned j = 0; j < srv_n_log_files_found; j++) {
			sprintf(logfilename + dirnamelen, "ib_logfile%u", j);

			if (!fil_node_create(logfilename, size,
					     log_space, false, false)) {
				return(srv_init_abort(DB_ERROR));
			}
		}

		log_sys.log.create(srv_n_log_files_found);

		if (!log_set_capacity(srv_log_file_size_requested)) {
			return(srv_init_abort(DB_ERROR));
		}
	}

files_checked:
	/* Open all log files and data files in the system
	tablespace: we keep them open until database
	shutdown */

	fil_open_log_and_system_tablespace_files();
	ut_d(fil_system.sys_space->recv_size = srv_sys_space_size_debug);

	err = srv_undo_tablespaces_init(create_new_db);

	/* If the force recovery is set very high then we carry on regardless
	of all errors. Basically this is fingers crossed mode. */

	if (err != DB_SUCCESS
	    && srv_force_recovery < SRV_FORCE_NO_UNDO_LOG_SCAN) {

		return(srv_init_abort(err));
	}

	/* Initialize objects used by dict stats gathering thread, which
	can also be used by recovery if it tries to drop some table */
	if (!srv_read_only_mode) {
		dict_stats_thread_init();
	}

	trx_sys.create();

	if (create_new_db) {
		ut_a(!srv_read_only_mode);

		mtr_start(&mtr);
		ut_ad(fil_system.sys_space->id == 0);
		compile_time_assert(TRX_SYS_SPACE == 0);
		compile_time_assert(IBUF_SPACE_ID == 0);
		fsp_header_init(fil_system.sys_space, sum_of_new_sizes, &mtr);

		ulint ibuf_root = btr_create(
			DICT_CLUSTERED | DICT_IBUF, fil_system.sys_space,
			DICT_IBUF_ID_MIN, dict_ind_redundant, NULL, &mtr);

		mtr_commit(&mtr);

		if (ibuf_root == FIL_NULL) {
			return(srv_init_abort(DB_ERROR));
		}

		ut_ad(ibuf_root == IBUF_TREE_ROOT_PAGE_NO);

		/* To maintain backward compatibility we create only
		the first rollback segment before the double write buffer.
		All the remaining rollback segments will be created later,
		after the double write buffer has been created. */
		trx_sys_create_sys_pages();
		trx_lists_init_at_db_start();

		err = dict_create();

		if (err != DB_SUCCESS) {
			return(srv_init_abort(err));
		}

		buf_flush_sync_all_buf_pools();

		flushed_lsn = log_get_lsn();

		err = fil_write_flushed_lsn(flushed_lsn);

		if (err == DB_SUCCESS) {
			err = create_log_files_rename(
				logfilename, dirnamelen,
				flushed_lsn, logfile0);
		}

		if (err != DB_SUCCESS) {
			return(srv_init_abort(err));
		}
	} else {
		/* Invalidate the buffer pool to ensure that we reread
		the page that we read above, during recovery.
		Note that this is not as heavy weight as it seems. At
		this point there will be only ONE page in the buf_LRU
		and there must be no page in the buf_flush list. */
		buf_pool_invalidate();

		/* Scan and locate truncate log files. Parsed located files
		and add table to truncate information to central vector for
		truncate fix-up action post recovery. */
		err = TruncateLogParser::scan_and_parse(srv_log_group_home_dir);
		if (err != DB_SUCCESS) {

			return(srv_init_abort(DB_ERROR));
		}

		/* We always try to do a recovery, even if the database had
		been shut down normally: this is the normal startup path */

		err = recv_recovery_from_checkpoint_start(flushed_lsn);

		recv_sys->dblwr.pages.clear();

		if (err != DB_SUCCESS) {
			return(srv_init_abort(err));
		}

		switch (srv_operation) {
		case SRV_OPERATION_NORMAL:
		case SRV_OPERATION_RESTORE_EXPORT:
			/* Initialize the change buffer. */
			err = dict_boot();
			if (err != DB_SUCCESS) {
				return(srv_init_abort(err));
			}
			/* fall through */
		case SRV_OPERATION_RESTORE:
			/* This must precede
			recv_apply_hashed_log_recs(true). */
			trx_lists_init_at_db_start();
			break;
		case SRV_OPERATION_RESTORE_DELTA:
		case SRV_OPERATION_BACKUP:
			ut_ad(!"wrong mariabackup mode");
		}

		if (srv_force_recovery < SRV_FORCE_NO_LOG_REDO) {
			/* Apply the hashed log records to the
			respective file pages, for the last batch of
			recv_group_scan_log_recs(). */

			recv_apply_hashed_log_recs(true);

			if (recv_sys->found_corrupt_log) {
				return(srv_init_abort(DB_CORRUPTION));
			}

			DBUG_PRINT("ib_log", ("apply completed"));

			if (recv_needed_recovery) {
				trx_sys_print_mysql_binlog_offset();
			}
		}

		if (!srv_read_only_mode) {
			const ulint flags = FSP_FLAGS_PAGE_SSIZE();
			for (ulint id = 0; id <= srv_undo_tablespaces; id++) {
				if (fil_space_t* space = fil_space_get(id)) {
					fsp_flags_try_adjust(space, flags);
				}
			}

			if (sum_of_new_sizes > 0) {
				/* New data file(s) were added */
				mtr.start();
				buf_block_t* block = buf_page_get(
					page_id_t(0, 0), univ_page_size,
					RW_SX_LATCH, &mtr);
				ulint size = mach_read_from_4(
					FSP_HEADER_OFFSET + FSP_SIZE
					+ block->frame);
				ut_ad(size == fil_system.sys_space
				      ->size_in_header);
				size += sum_of_new_sizes;
				mlog_write_ulint(FSP_HEADER_OFFSET + FSP_SIZE
						 + block->frame, size,
						 MLOG_4BYTES, &mtr);
				fil_system.sys_space->size_in_header = size;
				mtr.commit();
				/* Immediately write the log record about
				increased tablespace size to disk, so that it
				is durable even if mysqld would crash
				quickly */
				log_buffer_flush_to_disk();
			}
		}

#ifdef UNIV_DEBUG
		{
			mtr.start();
			buf_block_t* block = buf_page_get(page_id_t(0, 0),
							  univ_page_size,
							  RW_S_LATCH, &mtr);
			ut_ad(mach_read_from_4(FSP_SIZE + FSP_HEADER_OFFSET
					       + block->frame)
			      == fil_system.sys_space->size_in_header);
			mtr.commit();
		}
#endif
		const ulint	tablespace_size_in_header
			= fil_system.sys_space->size_in_header;
		const ulint	sum_of_data_file_sizes
			= srv_sys_space.get_sum_of_sizes();
		/* Compare the system tablespace file size to what is
		stored in FSP_SIZE. In srv_sys_space.open_or_create()
		we already checked that the file sizes match the
		innodb_data_file_path specification. */
		if (srv_read_only_mode
		    || sum_of_data_file_sizes == tablespace_size_in_header) {
			/* Do not complain about the size. */
		} else if (!srv_sys_space.can_auto_extend_last_file()
			   || sum_of_data_file_sizes
			   < tablespace_size_in_header) {
			ib::error() << "Tablespace size stored in header is "
				<< tablespace_size_in_header
				<< " pages, but the sum of data file sizes is "
				<< sum_of_data_file_sizes << " pages";

			if (srv_force_recovery == 0
			    && sum_of_data_file_sizes
			    < tablespace_size_in_header) {
				ib::error() <<
					"Cannot start InnoDB. The tail of"
					" the system tablespace is"
					" missing. Have you edited"
					" innodb_data_file_path in my.cnf"
					" in an inappropriate way, removing"
					" data files from there?"
					" You can set innodb_force_recovery=1"
					" in my.cnf to force"
					" a startup if you are trying to"
					" recover a badly corrupt database.";

				return(srv_init_abort(DB_ERROR));
			}
		}

		/* recv_recovery_from_checkpoint_finish needs trx lists which
		are initialized in trx_lists_init_at_db_start(). */

		recv_recovery_from_checkpoint_finish();

		if (srv_operation == SRV_OPERATION_RESTORE
		    || srv_operation == SRV_OPERATION_RESTORE_EXPORT) {
			/* After applying the redo log from
			SRV_OPERATION_BACKUP, flush the changes
			to the data files and truncate or delete the log.
			Unless --export is specified, no further change to
			InnoDB files is needed. */
			ut_ad(!srv_force_recovery);
			ut_ad(srv_n_log_files_found <= 1);
			ut_ad(recv_no_log_write);
			buf_flush_sync_all_buf_pools();
			err = fil_write_flushed_lsn(log_get_lsn());
			ut_ad(!buf_pool_check_no_pending_io());
			fil_close_log_files(true);
			if (err == DB_SUCCESS) {
				bool trunc = srv_operation
					== SRV_OPERATION_RESTORE;
				/* Delete subsequent log files. */
				delete_log_files(logfilename, dirnamelen,
						 (uint)srv_n_log_files_found, trunc);
				if (trunc) {
					/* Truncate the first log file. */
					strcpy(logfilename + dirnamelen,
					       "ib_logfile0");
					FILE* f = fopen(logfilename, "w");
					fclose(f);
				}
			}
			return(err);
		}

		/* Upgrade or resize or rebuild the redo logs before
		generating any dirty pages, so that the old redo log
		files will not be written to. */

		if (srv_force_recovery == SRV_FORCE_NO_LOG_REDO) {
			/* Completely ignore the redo log. */
		} else if (srv_read_only_mode) {
			/* Leave the redo log alone. */
		} else if (srv_log_file_size_requested == srv_log_file_size
			   && srv_n_log_files_found == srv_n_log_files
			   && log_sys.log.format
			   == (srv_encrypt_log
			       ? LOG_HEADER_FORMAT_CURRENT
			       | LOG_HEADER_FORMAT_ENCRYPTED
			       : LOG_HEADER_FORMAT_CURRENT)) {
			/* No need to upgrade or resize the redo log. */
		} else {
			/* Prepare to delete the old redo log files */
			flushed_lsn = srv_prepare_to_delete_redo_log_files(i);

			DBUG_EXECUTE_IF("innodb_log_abort_1",
					return(srv_init_abort(DB_ERROR)););
			/* Prohibit redo log writes from any other
			threads until creating a log checkpoint at the
			end of create_log_files(). */
			ut_d(recv_no_log_write = true);
			ut_ad(!buf_pool_check_no_pending_io());

			DBUG_EXECUTE_IF("innodb_log_abort_3",
					return(srv_init_abort(DB_ERROR)););
			DBUG_PRINT("ib_log", ("After innodb_log_abort_3"));

			/* Stamp the LSN to the data files. */
			err = fil_write_flushed_lsn(flushed_lsn);

			DBUG_EXECUTE_IF("innodb_log_abort_4", err = DB_ERROR;);
			DBUG_PRINT("ib_log", ("After innodb_log_abort_4"));

			if (err != DB_SUCCESS) {
				return(srv_init_abort(err));
			}

			/* Close and free the redo log files, so that
			we can replace them. */
			fil_close_log_files(true);

			DBUG_EXECUTE_IF("innodb_log_abort_5",
					return(srv_init_abort(DB_ERROR)););
			DBUG_PRINT("ib_log", ("After innodb_log_abort_5"));

			ib::info() << "Starting to delete and rewrite log"
				" files.";

			srv_log_file_size = srv_log_file_size_requested;

			err = create_log_files(
				logfilename, dirnamelen, flushed_lsn,
				logfile0);

			if (err == DB_SUCCESS) {
				err = create_log_files_rename(
					logfilename, dirnamelen, flushed_lsn,
					logfile0);
			}

			if (err != DB_SUCCESS) {
				return(srv_init_abort(err));
			}
		}

		/* Validate a few system page types that were left
		uninitialized by older versions of MySQL. */
		if (!high_level_read_only) {
			buf_block_t*	block;
			mtr.start();
			/* Bitmap page types will be reset in
			buf_dblwr_check_block() without redo logging. */
			block = buf_page_get(
				page_id_t(IBUF_SPACE_ID,
					  FSP_IBUF_HEADER_PAGE_NO),
				univ_page_size, RW_X_LATCH, &mtr);
			fil_block_check_type(block, FIL_PAGE_TYPE_SYS, &mtr);
			/* Already MySQL 3.23.53 initialized
			FSP_IBUF_TREE_ROOT_PAGE_NO to
			FIL_PAGE_INDEX. No need to reset that one. */
			block = buf_page_get(
				page_id_t(TRX_SYS_SPACE, TRX_SYS_PAGE_NO),
				univ_page_size, RW_X_LATCH, &mtr);
			fil_block_check_type(block, FIL_PAGE_TYPE_TRX_SYS,
					     &mtr);
			block = buf_page_get(
				page_id_t(TRX_SYS_SPACE,
					  FSP_FIRST_RSEG_PAGE_NO),
				univ_page_size, RW_X_LATCH, &mtr);
			fil_block_check_type(block, FIL_PAGE_TYPE_SYS, &mtr);
			block = buf_page_get(
				page_id_t(TRX_SYS_SPACE, FSP_DICT_HDR_PAGE_NO),
				univ_page_size, RW_X_LATCH, &mtr);
			fil_block_check_type(block, FIL_PAGE_TYPE_SYS, &mtr);
			mtr.commit();
		}

		/* Roll back any recovered data dictionary transactions, so
		that the data dictionary tables will be free of any locks.
		The data dictionary latch should guarantee that there is at
		most one data dictionary transaction active at a time. */
		if (srv_force_recovery < SRV_FORCE_NO_TRX_UNDO) {
			trx_rollback_recovered(false);
		}

		/* Fix-up truncate of tables in the system tablespace
		if server crashed while truncate was active. The non-
		system tables are done after tablespace discovery. Do
		this now because this procedure assumes that no pages
		have changed since redo recovery.  Tablespace discovery
		can do updates to pages in the system tablespace.*/
		err = truncate_t::fixup_tables_in_system_tablespace();

		if (srv_force_recovery < SRV_FORCE_NO_IBUF_MERGE) {
			/* Open or Create SYS_TABLESPACES and SYS_DATAFILES
			so that tablespace names and other metadata can be
			found. */
			err = dict_create_or_check_sys_tablespace();
			if (err != DB_SUCCESS) {
				return(srv_init_abort(err));
			}

			/* The following call is necessary for the insert
			buffer to work with multiple tablespaces. We must
			know the mapping between space id's and .ibd file
			names.

			In a crash recovery, we check that the info in data
			dictionary is consistent with what we already know
			about space id's from the calls to fil_ibd_load().

			In a normal startup, we create the space objects for
			every table in the InnoDB data dictionary that has
			an .ibd file.

			We also determine the maximum tablespace id used.

			The 'validate' flag indicates that when a tablespace
			is opened, we also read the header page and validate
			the contents to the data dictionary. This is time
			consuming, especially for databases with lots of ibd
			files.  So only do it after a crash and not forcing
			recovery.  Open rw transactions at this point is not
			a good reason to validate. */
			bool validate = recv_needed_recovery
				&& srv_force_recovery == 0;

			dict_check_tablespaces_and_store_max_id(validate);
		}

		/* Fix-up truncate of table if server crashed while truncate
		was active. */
		err = truncate_t::fixup_tables_in_non_system_tablespace();

		if (err != DB_SUCCESS) {
			return(srv_init_abort(err));
		}

		recv_recovery_rollback_active();
		srv_startup_is_before_trx_rollback_phase = FALSE;
	}

	ut_ad(err == DB_SUCCESS);
	ut_a(sum_of_new_sizes != ULINT_UNDEFINED);

	/* Create the doublewrite buffer to a new tablespace */
	if (!srv_read_only_mode && srv_force_recovery < SRV_FORCE_NO_TRX_UNDO
	    && !buf_dblwr_create()) {
		return(srv_init_abort(DB_ERROR));
	}

	/* Here the double write buffer has already been created and so
	any new rollback segments will be allocated after the double
	write buffer. The default segment should already exist.
	We create the new segments only if it's a new database or
	the database was shutdown cleanly. */

	/* Note: When creating the extra rollback segments during an upgrade
	we violate the latching order, even if the change buffer is empty.
	We make an exception in sync0sync.cc and check srv_is_being_started
	for that violation. It cannot create a deadlock because we are still
	running in single threaded mode essentially. Only the IO threads
	should be running at this stage. */

	ut_a(srv_undo_logs > 0);
	ut_a(srv_undo_logs <= TRX_SYS_N_RSEGS);

	if (!trx_sys_create_rsegs()) {
		return(srv_init_abort(DB_ERROR));
	}

	srv_startup_is_before_trx_rollback_phase = false;

	if (!srv_read_only_mode) {
		/* Create the thread which watches the timeouts
		for lock waits */
		thread_handles[2 + SRV_MAX_N_IO_THREADS] = os_thread_create(
			lock_wait_timeout_thread,
			NULL, thread_ids + 2 + SRV_MAX_N_IO_THREADS);
		thread_started[2 + SRV_MAX_N_IO_THREADS] = true;
		lock_sys.timeout_thread_active = true;

		/* Create the thread which warns of long semaphore waits */
		srv_error_monitor_active = true;
		thread_handles[3 + SRV_MAX_N_IO_THREADS] = os_thread_create(
			srv_error_monitor_thread,
			NULL, thread_ids + 3 + SRV_MAX_N_IO_THREADS);
		thread_started[3 + SRV_MAX_N_IO_THREADS] = true;

		/* Create the thread which prints InnoDB monitor info */
		srv_monitor_active = true;
		thread_handles[4 + SRV_MAX_N_IO_THREADS] = os_thread_create(
			srv_monitor_thread,
			NULL, thread_ids + 4 + SRV_MAX_N_IO_THREADS);
		thread_started[4 + SRV_MAX_N_IO_THREADS] = true;
		srv_start_state |= SRV_START_STATE_LOCK_SYS
			| SRV_START_STATE_MONITOR;

		ut_ad(srv_force_recovery >= SRV_FORCE_NO_UNDO_LOG_SCAN
		      || trx_purge_state() == PURGE_STATE_INIT);

		if (srv_force_recovery < SRV_FORCE_NO_BACKGROUND) {
			srv_undo_sources = true;
			/* Create the dict stats gathering thread */
			srv_dict_stats_thread_active = true;
			dict_stats_thread_handle = os_thread_create(
				dict_stats_thread, NULL, NULL);

			/* Create the thread that will optimize the
			FULLTEXT search index subsystem. */
			fts_optimize_init();
		}
	}

	/* Create the SYS_FOREIGN and SYS_FOREIGN_COLS system tables */
	err = dict_create_or_check_foreign_constraint_tables();
	if (err == DB_SUCCESS) {
		err = dict_create_or_check_sys_tablespace();
		if (err == DB_SUCCESS) {
			err = dict_create_or_check_sys_virtual();
		}
	}
	switch (err) {
	case DB_SUCCESS:
		break;
	case DB_READ_ONLY:
		if (srv_force_recovery >= SRV_FORCE_NO_TRX_UNDO) {
			break;
		}
		ib::error() << "Cannot create system tables in read-only mode";
		/* fall through */
	default:
		return(srv_init_abort(err));
	}

	if (!srv_read_only_mode && srv_operation == SRV_OPERATION_NORMAL) {
		/* Initialize the innodb_temporary tablespace and keep
		it open until shutdown. */
		err = srv_open_tmp_tablespace(create_new_db);

		if (err != DB_SUCCESS) {
			return(srv_init_abort(err));
		}

		trx_temp_rseg_create();

<<<<<<< HEAD
=======
	if (!srv_read_only_mode
	    && srv_force_recovery < SRV_FORCE_NO_BACKGROUND) {
>>>>>>> fe95cb2e
		thread_handles[1 + SRV_MAX_N_IO_THREADS] = os_thread_create(
			srv_master_thread,
			NULL, thread_ids + (1 + SRV_MAX_N_IO_THREADS));
		thread_started[1 + SRV_MAX_N_IO_THREADS] = true;
		srv_start_state_set(SRV_START_STATE_MASTER);
	}

	if (!srv_read_only_mode && srv_operation == SRV_OPERATION_NORMAL
	    && srv_force_recovery < SRV_FORCE_NO_BACKGROUND) {

		thread_handles[5 + SRV_MAX_N_IO_THREADS] = os_thread_create(
			srv_purge_coordinator_thread,
			NULL, thread_ids + 5 + SRV_MAX_N_IO_THREADS);

		thread_started[5 + SRV_MAX_N_IO_THREADS] = true;

		ut_a(UT_ARR_SIZE(thread_ids)
		     > 5 + srv_n_purge_threads + SRV_MAX_N_IO_THREADS);

		/* We've already created the purge coordinator thread above. */
		for (i = 1; i < srv_n_purge_threads; ++i) {
			thread_handles[5 + i + SRV_MAX_N_IO_THREADS] = os_thread_create(
				srv_worker_thread, NULL,
				thread_ids + 5 + i + SRV_MAX_N_IO_THREADS);
			thread_started[5 + i + SRV_MAX_N_IO_THREADS] = true;
		}

		srv_start_wait_for_purge_to_start();

		srv_start_state_set(SRV_START_STATE_PURGE);
	} else {
		purge_sys.state = PURGE_STATE_DISABLED;
	}

	srv_is_being_started = false;

	if (!srv_read_only_mode) {
		/* wake main loop of page cleaner up */
		os_event_set(buf_flush_event);
	}

	if (srv_print_verbose_log) {
		ib::info() << INNODB_VERSION_STR
			   << " started; log sequence number "
			   << srv_start_lsn
			   << "; transaction id " << trx_sys.get_max_trx_id();
	}

	if (srv_force_recovery > 0) {
		ib::info() << "!!! innodb_force_recovery is set to "
			<< srv_force_recovery << " !!!";
	}

	if (srv_force_recovery == 0) {
		/* In the insert buffer we may have even bigger tablespace
		id's, because we may have dropped those tablespaces, but
		insert buffer merge has not had time to clean the records from
		the ibuf tree. */

		ibuf_update_max_tablespace_id();
	}

	if (!srv_read_only_mode) {
		if (create_new_db) {
			srv_buffer_pool_load_at_startup = FALSE;
		}

#ifdef WITH_WSREP
		/*
		  Create the dump/load thread only when not running with
		  --wsrep-recover.
		*/
		if (!wsrep_recovery) {
#endif /* WITH_WSREP */

		/* Create the buffer pool dump/load thread */
		srv_buf_dump_thread_active = true;
		buf_dump_thread_handle=
			os_thread_create(buf_dump_thread, NULL, NULL);

#ifdef WITH_WSREP
		} else {
			ib::warn() <<
				"Skipping buffer pool dump/restore during "
				"wsrep recovery.";
		}
#endif /* WITH_WSREP */

		/* Create thread(s) that handles key rotation. This is
		needed already here as log_preflush_pool_modified_pages
		will flush dirty pages and that might need e.g.
		fil_crypt_threads_event. */
		fil_system_enter();
		btr_scrub_init();
		fil_crypt_threads_init();
		fil_system_exit();

		/* Initialize online defragmentation. */
		btr_defragment_init();
		btr_defragment_thread_active = true;
		os_thread_create(btr_defragment_thread, NULL, NULL);

		srv_start_state |= SRV_START_STATE_REDO;
	}

	/* Create the buffer pool resize thread */
	srv_buf_resize_thread_active = true;
	os_thread_create(buf_resize_thread, NULL, NULL);

	return(DB_SUCCESS);
}

#if 0
/********************************************************************
Sync all FTS cache before shutdown */
static
void
srv_fts_close(void)
/*===============*/
{
	dict_table_t*	table;

	for (table = UT_LIST_GET_FIRST(dict_sys->table_LRU);
	     table; table = UT_LIST_GET_NEXT(table_LRU, table)) {
		fts_t*          fts = table->fts;

		if (fts != NULL) {
			fts_sync_table(table);
		}
	}

	for (table = UT_LIST_GET_FIRST(dict_sys->table_non_LRU);
	     table; table = UT_LIST_GET_NEXT(table_LRU, table)) {
		fts_t*          fts = table->fts;

		if (fts != NULL) {
			fts_sync_table(table);
		}
	}
}
#endif

/** Shut down background threads that can generate undo log. */
void srv_shutdown_bg_undo_sources()
{
	if (srv_undo_sources) {
		ut_ad(!srv_read_only_mode);
		fts_optimize_shutdown();
		dict_stats_shutdown();
		while (row_get_background_drop_list_len_low()) {
			srv_wake_master_thread();
			os_thread_yield();
		}
		srv_undo_sources = false;
	}
}

/** Shut down InnoDB. */
void innodb_shutdown()
{
	ut_ad(!my_atomic_loadptr_explicit(reinterpret_cast<void**>
					  (&srv_running),
					  MY_MEMORY_ORDER_RELAXED));
	ut_ad(!srv_undo_sources);

	switch (srv_operation) {
	case SRV_OPERATION_BACKUP:
	case SRV_OPERATION_RESTORE:
	case SRV_OPERATION_RESTORE_DELTA:
	case SRV_OPERATION_RESTORE_EXPORT:
		fil_close_all_files();
		break;
	case SRV_OPERATION_NORMAL:
		/* Shut down the persistent files. */
		logs_empty_and_mark_files_at_shutdown();

		if (ulint n_threads = srv_conc_get_active_threads()) {
			ib::warn() << "Query counter shows "
				   << n_threads << " queries still"
				" inside InnoDB at shutdown";
		}
	}

	/* Exit any remaining threads. */
	srv_shutdown_all_bg_threads();

	if (srv_monitor_file) {
		fclose(srv_monitor_file);
		srv_monitor_file = 0;
		if (srv_monitor_file_name) {
			unlink(srv_monitor_file_name);
			ut_free(srv_monitor_file_name);
		}
	}

	if (srv_misc_tmpfile) {
		fclose(srv_misc_tmpfile);
		srv_misc_tmpfile = 0;
	}

	ut_ad(dict_stats_event || !srv_was_started || srv_read_only_mode);
	ut_ad(dict_sys || !srv_was_started);
	ut_ad(trx_sys.is_initialised() || !srv_was_started);
	ut_ad(buf_dblwr || !srv_was_started || srv_read_only_mode
	      || srv_force_recovery >= SRV_FORCE_NO_TRX_UNDO);
	ut_ad(lock_sys.is_initialised() || !srv_was_started);
	ut_ad(log_sys.is_initialised() || !srv_was_started);
#ifdef BTR_CUR_HASH_ADAPT
	ut_ad(btr_search_sys || !srv_was_started);
#endif /* BTR_CUR_HASH_ADAPT */
	ut_ad(ibuf || !srv_was_started);

	if (dict_stats_event) {
		dict_stats_thread_deinit();
	}

	if (srv_start_state_is_set(SRV_START_STATE_REDO)) {
		ut_ad(!srv_read_only_mode);
		/* srv_shutdown_bg_undo_sources() already invoked
		fts_optimize_shutdown(); dict_stats_shutdown(); */

		fil_crypt_threads_cleanup();
		btr_scrub_cleanup();
		btr_defragment_shutdown();
	}

	/* This must be disabled before closing the buffer pool
	and closing the data dictionary.  */

#ifdef BTR_CUR_HASH_ADAPT
	if (dict_sys) {
		btr_search_disable(true);
	}
#endif /* BTR_CUR_HASH_ADAPT */
	if (ibuf) {
		ibuf_close();
	}
	log_sys.close();
	purge_sys.close();
	trx_sys.close();
	if (buf_dblwr) {
		buf_dblwr_free();
	}
	lock_sys.close();
	trx_pool_close();

	if (!srv_read_only_mode) {
		mutex_free(&srv_monitor_file_mutex);
		mutex_free(&srv_misc_tmpfile_mutex);
	}

	dict_close();
	btr_search_sys_free();

	/* 3. Free all InnoDB's own mutexes and the os_fast_mutexes inside
	them */
	os_aio_free();
	row_mysql_close();
	srv_free();
	fil_system.close();

	/* 4. Free all allocated memory */

	pars_lexer_close();
	recv_sys_close();

	ut_ad(buf_pool_ptr || !srv_was_started);
	if (buf_pool_ptr) {
		buf_pool_free(srv_buf_pool_instances);
	}

	sync_check_close();

	if (srv_was_started && srv_print_verbose_log) {
		ib::info() << "Shutdown completed; log sequence number "
			   << srv_shutdown_lsn
			   << "; transaction id " << trx_sys.get_max_trx_id();
	}

	srv_start_state = SRV_START_STATE_NONE;
	srv_was_started = false;
	srv_start_has_been_called = false;
}

/** Get the meta-data filename from the table name for a
single-table tablespace.
@param[in]	table		table object
@param[out]	filename	filename
@param[in]	max_len		filename max length */
void
srv_get_meta_data_filename(
	dict_table_t*	table,
	char*		filename,
	ulint		max_len)
{
	ulint		len;
	char*		path;

	/* Make sure the data_dir_path is set. */
	dict_get_and_save_data_dir_path(table, false);

	if (DICT_TF_HAS_DATA_DIR(table->flags)) {
		ut_a(table->data_dir_path);

		path = fil_make_filepath(
			table->data_dir_path, table->name.m_name, CFG, true);
	} else {
		path = fil_make_filepath(NULL, table->name.m_name, CFG, false);
	}

	ut_a(path);
	len = ut_strlen(path);
	ut_a(max_len >= len);

	strcpy(filename, path);

	ut_free(path);
}<|MERGE_RESOLUTION|>--- conflicted
+++ resolved
@@ -2464,16 +2464,14 @@
 
 		trx_temp_rseg_create();
 
-<<<<<<< HEAD
-=======
-	if (!srv_read_only_mode
-	    && srv_force_recovery < SRV_FORCE_NO_BACKGROUND) {
->>>>>>> fe95cb2e
-		thread_handles[1 + SRV_MAX_N_IO_THREADS] = os_thread_create(
-			srv_master_thread,
-			NULL, thread_ids + (1 + SRV_MAX_N_IO_THREADS));
-		thread_started[1 + SRV_MAX_N_IO_THREADS] = true;
-		srv_start_state_set(SRV_START_STATE_MASTER);
+		if (srv_force_recovery < SRV_FORCE_NO_BACKGROUND) {
+			thread_handles[1 + SRV_MAX_N_IO_THREADS]
+				= os_thread_create(srv_master_thread, NULL,
+						   (1 + SRV_MAX_N_IO_THREADS)
+						   + thread_ids);
+			thread_started[1 + SRV_MAX_N_IO_THREADS] = true;
+			srv_start_state_set(SRV_START_STATE_MASTER);
+		}
 	}
 
 	if (!srv_read_only_mode && srv_operation == SRV_OPERATION_NORMAL
