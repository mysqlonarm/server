/*****************************************************************************

Copyright (c) 1997, 2016, Oracle and/or its affiliates. All Rights Reserved.
Copyright (c) 2016, 2019, MariaDB Corporation.

This program is free software; you can redistribute it and/or modify it under
the terms of the GNU General Public License as published by the Free Software
Foundation; version 2 of the License.

This program is distributed in the hope that it will be useful, but WITHOUT
ANY WARRANTY; without even the implied warranty of MERCHANTABILITY or FITNESS
FOR A PARTICULAR PURPOSE. See the GNU General Public License for more details.

You should have received a copy of the GNU General Public License along with
this program; if not, write to the Free Software Foundation, Inc.,
51 Franklin Street, Fifth Floor, Boston, MA 02110-1335 USA

*****************************************************************************/

/**************************************************//**
@file ibuf/ibuf0ibuf.cc
Insert buffer

Created 7/19/1997 Heikki Tuuri
*******************************************************/

#include "ibuf0ibuf.h"
#include "sync0sync.h"
#include "btr0sea.h"

#if defined UNIV_DEBUG || defined UNIV_IBUF_DEBUG
my_bool	srv_ibuf_disable_background_merge;
#endif /* UNIV_DEBUG || UNIV_IBUF_DEBUG */

/** Number of bits describing a single page */
#define IBUF_BITS_PER_PAGE	4
/** The start address for an insert buffer bitmap page bitmap */
#define IBUF_BITMAP		PAGE_DATA

#include "buf0buf.h"
#include "buf0rea.h"
#include "fsp0fsp.h"
#include "trx0sys.h"
#include "fil0fil.h"
#include "rem0rec.h"
#include "btr0cur.h"
#include "btr0pcur.h"
#include "btr0btr.h"
#include "row0upd.h"
#include "dict0boot.h"
#include "fut0lst.h"
#include "lock0lock.h"
#include "log0recv.h"
#include "que0que.h"
#include "srv0start.h" /* srv_shutdown_state */
#include "rem0cmp.h"

/*	STRUCTURE OF AN INSERT BUFFER RECORD

In versions < 4.1.x:

1. The first field is the page number.
2. The second field is an array which stores type info for each subsequent
   field. We store the information which affects the ordering of records, and
   also the physical storage size of an SQL NULL value. E.g., for CHAR(10) it
   is 10 bytes.
3. Next we have the fields of the actual index record.

In versions >= 4.1.x:

Note that contary to what we planned in the 1990's, there will only be one
insert buffer tree, and that is in the system tablespace of InnoDB.

1. The first field is the space id.
2. The second field is a one-byte marker (0) which differentiates records from
   the < 4.1.x storage format.
3. The third field is the page number.
4. The fourth field contains the type info, where we have also added 2 bytes to
   store the charset. In the compressed table format of 5.0.x we must add more
   information here so that we can build a dummy 'index' struct which 5.0.x
   can use in the binary search on the index page in the ibuf merge phase.
5. The rest of the fields contain the fields of the actual index record.

In versions >= 5.0.3:

The first byte of the fourth field is an additional marker (0) if the record
is in the compact format.  The presence of this marker can be detected by
looking at the length of the field modulo DATA_NEW_ORDER_NULL_TYPE_BUF_SIZE.

The high-order bit of the character set field in the type info is the
"nullable" flag for the field.

In versions >= 5.5:

The optional marker byte at the start of the fourth field is replaced by
mandatory 3 fields, totaling 4 bytes:

 1. 2 bytes: Counter field, used to sort records within a (space id, page
    no) in the order they were added. This is needed so that for example the
    sequence of operations "INSERT x, DEL MARK x, INSERT x" is handled
    correctly.

 2. 1 byte: Operation type (see ibuf_op_t).

 3. 1 byte: Flags. Currently only one flag exists, IBUF_REC_COMPACT.

To ensure older records, which do not have counters to enforce correct
sorting, are merged before any new records, ibuf_insert checks if we're
trying to insert to a position that contains old-style records, and if so,
refuses the insert. Thus, ibuf pages are gradually converted to the new
format as their corresponding buffer pool pages are read into memory.
*/


/*	PREVENTING DEADLOCKS IN THE INSERT BUFFER SYSTEM

If an OS thread performs any operation that brings in disk pages from
non-system tablespaces into the buffer pool, or creates such a page there,
then the operation may have as a side effect an insert buffer index tree
compression. Thus, the tree latch of the insert buffer tree may be acquired
in the x-mode, and also the file space latch of the system tablespace may
be acquired in the x-mode.

Also, an insert to an index in a non-system tablespace can have the same
effect. How do we know this cannot lead to a deadlock of OS threads? There
is a problem with the i\o-handler threads: they break the latching order
because they own x-latches to pages which are on a lower level than the
insert buffer tree latch, its page latches, and the tablespace latch an
insert buffer operation can reserve.

The solution is the following: Let all the tree and page latches connected
with the insert buffer be later in the latching order than the fsp latch and
fsp page latches.

Insert buffer pages must be such that the insert buffer is never invoked
when these pages are accessed as this would result in a recursion violating
the latching order. We let a special i/o-handler thread take care of i/o to
the insert buffer pages and the ibuf bitmap pages, as well as the fsp bitmap
pages and the first inode page, which contains the inode of the ibuf tree: let
us call all these ibuf pages. To prevent deadlocks, we do not let a read-ahead
access both non-ibuf and ibuf pages.

Then an i/o-handler for the insert buffer never needs to access recursively the
insert buffer tree and thus obeys the latching order. On the other hand, other
i/o-handlers for other tablespaces may require access to the insert buffer,
but because all kinds of latches they need to access there are later in the
latching order, no violation of the latching order occurs in this case,
either.

A problem is how to grow and contract an insert buffer tree. As it is later
in the latching order than the fsp management, we have to reserve the fsp
latch first, before adding or removing pages from the insert buffer tree.
We let the insert buffer tree have its own file space management: a free
list of pages linked to the tree root. To prevent recursive using of the
insert buffer when adding pages to the tree, we must first load these pages
to memory, obtaining a latch on them, and only after that add them to the
free list of the insert buffer tree. More difficult is removing of pages
from the free list. If there is an excess of pages in the free list of the
ibuf tree, they might be needed if some thread reserves the fsp latch,
intending to allocate more file space. So we do the following: if a thread
reserves the fsp latch, we check the writer count field of the latch. If
this field has value 1, it means that the thread did not own the latch
before entering the fsp system, and the mtr of the thread contains no
modifications to the fsp pages. Now we are free to reserve the ibuf latch,
and check if there is an excess of pages in the free list. We can then, in a
separate mini-transaction, take them out of the free list and free them to
the fsp system.

To avoid deadlocks in the ibuf system, we divide file pages into three levels:

(1) non-ibuf pages,
(2) ibuf tree pages and the pages in the ibuf tree free list, and
(3) ibuf bitmap pages.

No OS thread is allowed to access higher level pages if it has latches to
lower level pages; even if the thread owns a B-tree latch it must not access
the B-tree non-leaf pages if it has latches on lower level pages. Read-ahead
is only allowed for level 1 and 2 pages. Dedicated i/o-handler threads handle
exclusively level 1 i/o. A dedicated i/o handler thread handles exclusively
level 2 i/o. However, if an OS thread does the i/o handling for itself, i.e.,
it uses synchronous aio, it can access any pages, as long as it obeys the
access order rules. */

/** Operations that can currently be buffered. */
ulong	innodb_change_buffering;

#if defined UNIV_DEBUG || defined UNIV_IBUF_DEBUG
/** Dump the change buffer at startup */
my_bool	ibuf_dump;
/** Flag to control insert buffer debugging. */
uint	ibuf_debug;
#endif /* UNIV_DEBUG || UNIV_IBUF_DEBUG */

/** The insert buffer control structure */
ibuf_t*	ibuf			= NULL;

/** @name Offsets to the per-page bits in the insert buffer bitmap */
/* @{ */
#define	IBUF_BITMAP_FREE	0	/*!< Bits indicating the
					amount of free space */
#define IBUF_BITMAP_BUFFERED	2	/*!< TRUE if there are buffered
					changes for the page */
#define IBUF_BITMAP_IBUF	3	/*!< TRUE if page is a part of
					the ibuf tree, excluding the
					root page, or is in the free
					list of the ibuf */
/* @} */

#define IBUF_REC_FIELD_SPACE	0	/*!< in the pre-4.1 format,
					the page number. later, the space_id */
#define IBUF_REC_FIELD_MARKER	1	/*!< starting with 4.1, a marker
					consisting of 1 byte that is 0 */
#define IBUF_REC_FIELD_PAGE	2	/*!< starting with 4.1, the
					page number */
#define IBUF_REC_FIELD_METADATA	3	/* the metadata field */
#define IBUF_REC_FIELD_USER	4	/* first user field */

/* Various constants for checking the type of an ibuf record and extracting
data from it. For details, see the description of the record format at the
top of this file. */

/** @name Format of the IBUF_REC_FIELD_METADATA of an insert buffer record
The fourth column in the MySQL 5.5 format contains an operation
type, counter, and some flags. */
/* @{ */
#define IBUF_REC_INFO_SIZE	4	/*!< Combined size of info fields at
					the beginning of the fourth field */

/* Offsets for the fields at the beginning of the fourth field */
#define IBUF_REC_OFFSET_COUNTER	0	/*!< Operation counter */
#define IBUF_REC_OFFSET_TYPE	2	/*!< Type of operation */
#define IBUF_REC_OFFSET_FLAGS	3	/*!< Additional flags */

/* Record flag masks */
#define IBUF_REC_COMPACT	0x1	/*!< Set in
					IBUF_REC_OFFSET_FLAGS if the
					user index is in COMPACT
					format or later */


/** The mutex used to block pessimistic inserts to ibuf trees */
static ib_mutex_t	ibuf_pessimistic_insert_mutex;

/** The mutex protecting the insert buffer structs */
static ib_mutex_t	ibuf_mutex;

/** The mutex protecting the insert buffer bitmaps */
static ib_mutex_t	ibuf_bitmap_mutex;

/** The area in pages from which contract looks for page numbers for merge */
const ulint		IBUF_MERGE_AREA = 8;

/** Inside the merge area, pages which have at most 1 per this number less
buffered entries compared to maximum volume that can buffered for a single
page are merged along with the page whose buffer became full */
const ulint		IBUF_MERGE_THRESHOLD = 4;

/** In ibuf_contract at most this number of pages is read to memory in one
batch, in order to merge the entries for them in the insert buffer */
const ulint		IBUF_MAX_N_PAGES_MERGED = IBUF_MERGE_AREA;

/** If the combined size of the ibuf trees exceeds ibuf->max_size by this
many pages, we start to contract it in connection to inserts there, using
non-synchronous contract */
const ulint		IBUF_CONTRACT_ON_INSERT_NON_SYNC = 0;

/** If the combined size of the ibuf trees exceeds ibuf->max_size by this
many pages, we start to contract it in connection to inserts there, using
synchronous contract */
const ulint		IBUF_CONTRACT_ON_INSERT_SYNC = 5;

/** If the combined size of the ibuf trees exceeds ibuf->max_size by
this many pages, we start to contract it synchronous contract, but do
not insert */
const ulint		IBUF_CONTRACT_DO_NOT_INSERT = 10;

/* TODO: how to cope with drop table if there are records in the insert
buffer for the indexes of the table? Is there actually any problem,
because ibuf merge is done to a page when it is read in, and it is
still physically like the index page even if the index would have been
dropped! So, there seems to be no problem. */

/******************************************************************//**
Sets the flag in the current mini-transaction record indicating we're
inside an insert buffer routine. */
UNIV_INLINE
void
ibuf_enter(
/*=======*/
	mtr_t*	mtr)	/*!< in/out: mini-transaction */
{
	ut_ad(!mtr->is_inside_ibuf());
	mtr->enter_ibuf();
}

/******************************************************************//**
Sets the flag in the current mini-transaction record indicating we're
exiting an insert buffer routine. */
UNIV_INLINE
void
ibuf_exit(
/*======*/
	mtr_t*	mtr)	/*!< in/out: mini-transaction */
{
	ut_ad(mtr->is_inside_ibuf());
	mtr->exit_ibuf();
}

/**************************************************************//**
Commits an insert buffer mini-transaction and sets the persistent
cursor latch mode to BTR_NO_LATCHES, that is, detaches the cursor. */
UNIV_INLINE
void
ibuf_btr_pcur_commit_specify_mtr(
/*=============================*/
	btr_pcur_t*	pcur,	/*!< in/out: persistent cursor */
	mtr_t*		mtr)	/*!< in/out: mini-transaction */
{
	ut_d(ibuf_exit(mtr));
	btr_pcur_commit_specify_mtr(pcur, mtr);
}

/******************************************************************//**
Gets the ibuf header page and x-latches it.
@return insert buffer header page */
static
page_t*
ibuf_header_page_get(
/*=================*/
	mtr_t*	mtr)	/*!< in/out: mini-transaction */
{
	buf_block_t*	block;

	ut_ad(!ibuf_inside(mtr));
	page_t* page = NULL;

	block = buf_page_get(
		page_id_t(IBUF_SPACE_ID, FSP_IBUF_HEADER_PAGE_NO),
		univ_page_size, RW_X_LATCH, mtr);

	if (block) {
		buf_block_dbg_add_level(block, SYNC_IBUF_HEADER);
		page = buf_block_get_frame(block);
	}

	return page;
}

/******************************************************************//**
Gets the root page and sx-latches it.
@return insert buffer tree root page */
static
page_t*
ibuf_tree_root_get(
/*===============*/
	mtr_t*		mtr)	/*!< in: mtr */
{
	buf_block_t*	block;
	page_t*		root;

	ut_ad(ibuf_inside(mtr));
	ut_ad(mutex_own(&ibuf_mutex));

	mtr_sx_lock_index(ibuf->index, mtr);

	/* only segment list access is exclusive each other */
	block = buf_page_get(
		page_id_t(IBUF_SPACE_ID, FSP_IBUF_TREE_ROOT_PAGE_NO),
		univ_page_size, RW_SX_LATCH, mtr);

	buf_block_dbg_add_level(block, SYNC_IBUF_TREE_NODE_NEW);

	root = buf_block_get_frame(block);

	ut_ad(page_get_space_id(root) == IBUF_SPACE_ID);
	ut_ad(page_get_page_no(root) == FSP_IBUF_TREE_ROOT_PAGE_NO);
	ut_ad(ibuf->empty == page_is_empty(root));

	return(root);
}

/******************************************************************//**
Closes insert buffer and frees the data structures. */
void
ibuf_close(void)
/*============*/
{
	if (ibuf == NULL) {
		return;
	}

	mutex_free(&ibuf_pessimistic_insert_mutex);

	mutex_free(&ibuf_mutex);

	mutex_free(&ibuf_bitmap_mutex);

	dict_table_t*	ibuf_table = ibuf->index->table;
	rw_lock_free(&ibuf->index->lock);
	dict_mem_index_free(ibuf->index);
	dict_mem_table_free(ibuf_table);

	ut_free(ibuf);
	ibuf = NULL;
}

/******************************************************************//**
Updates the size information of the ibuf, assuming the segment size has not
changed. */
static
void
ibuf_size_update(
/*=============*/
	const page_t*	root)	/*!< in: ibuf tree root */
{
	ut_ad(mutex_own(&ibuf_mutex));

	ibuf->free_list_len = flst_get_len(root + PAGE_HEADER
					   + PAGE_BTR_IBUF_FREE_LIST);

	ibuf->height = 1 + btr_page_get_level(root);

	/* the '1 +' is the ibuf header page */
	ibuf->size = ibuf->seg_size - (1 + ibuf->free_list_len);
}

/******************************************************************//**
Creates the insert buffer data structure at a database startup and initializes
the data structures for the insert buffer.
@return DB_SUCCESS or failure */
dberr_t
ibuf_init_at_db_start(void)
/*=======================*/
{
	page_t*		root;
	mtr_t		mtr;
	ulint		n_used;
	page_t*		header_page;
	dberr_t		error= DB_SUCCESS;

	ibuf = static_cast<ibuf_t*>(ut_zalloc_nokey(sizeof(ibuf_t)));

	/* At startup we intialize ibuf to have a maximum of
	CHANGE_BUFFER_DEFAULT_SIZE in terms of percentage of the
	buffer pool size. Once ibuf struct is initialized this
	value is updated with the user supplied size by calling
	ibuf_max_size_update(). */
	ibuf->max_size = ((buf_pool_get_curr_size() >> srv_page_size_shift)
			  * CHANGE_BUFFER_DEFAULT_SIZE) / 100;

	mutex_create(LATCH_ID_IBUF, &ibuf_mutex);

	mutex_create(LATCH_ID_IBUF_BITMAP, &ibuf_bitmap_mutex);

	mutex_create(LATCH_ID_IBUF_PESSIMISTIC_INSERT,
		     &ibuf_pessimistic_insert_mutex);

	mtr_start(&mtr);

	compile_time_assert(IBUF_SPACE_ID == TRX_SYS_SPACE);
	compile_time_assert(IBUF_SPACE_ID == 0);
	mtr_x_lock_space(fil_system.sys_space, &mtr);

	mutex_enter(&ibuf_mutex);

	header_page = ibuf_header_page_get(&mtr);

	if (!header_page) {
		return (DB_DECRYPTION_FAILED);
	}

	fseg_n_reserved_pages(header_page + IBUF_HEADER + IBUF_TREE_SEG_HEADER,
			      &n_used, &mtr);

	ut_ad(n_used >= 2);

	ibuf->seg_size = n_used;

	{
		buf_block_t*	block;

		block = buf_page_get(
			page_id_t(IBUF_SPACE_ID, FSP_IBUF_TREE_ROOT_PAGE_NO),
			univ_page_size, RW_X_LATCH, &mtr);

		buf_block_dbg_add_level(block, SYNC_IBUF_TREE_NODE);

		root = buf_block_get_frame(block);
	}

	ibuf_size_update(root);
	mutex_exit(&ibuf_mutex);

	ibuf->empty = page_is_empty(root);
	mtr.commit();

	ibuf->index = dict_mem_index_create(
		dict_mem_table_create("innodb_change_buffer",
				      fil_system.sys_space, 1, 0, 0, 0),
		"CLUST_IND",
		DICT_CLUSTERED | DICT_IBUF, 1);
	ibuf->index->id = DICT_IBUF_ID_MIN + IBUF_SPACE_ID;
	ibuf->index->n_uniq = REC_MAX_N_FIELDS;
	rw_lock_create(index_tree_rw_lock_key, &ibuf->index->lock,
		       SYNC_IBUF_INDEX_TREE);
#ifdef BTR_CUR_ADAPT
	ibuf->index->search_info = btr_search_info_create(ibuf->index->heap);
#endif /* BTR_CUR_ADAPT */
	ibuf->index->page = FSP_IBUF_TREE_ROOT_PAGE_NO;
	ut_d(ibuf->index->cached = TRUE);

#if defined UNIV_DEBUG || defined UNIV_IBUF_DEBUG
	if (!ibuf_dump) {
		return error;
	}
	ib::info() << "Dumping the change buffer";
	ibuf_mtr_start(&mtr);
	btr_pcur_t pcur;
	if (DB_SUCCESS == btr_pcur_open_at_index_side(
		    true, ibuf->index, BTR_SEARCH_LEAF, &pcur,
		    true, 0, &mtr)) {
		while (btr_pcur_move_to_next_user_rec(&pcur, &mtr)) {
			rec_print_old(stderr, btr_pcur_get_rec(&pcur));
		}
	}
	ibuf_mtr_commit(&mtr);
	ib::info() << "Dumped the change buffer";
#endif

	return (error);
}

/*********************************************************************//**
Updates the max_size value for ibuf. */
void
ibuf_max_size_update(
/*=================*/
	ulint	new_val)	/*!< in: new value in terms of
				percentage of the buffer pool size */
{
	ulint	new_size = ((buf_pool_get_curr_size() >> srv_page_size_shift)
			    * new_val) / 100;
	mutex_enter(&ibuf_mutex);
	ibuf->max_size = new_size;
	mutex_exit(&ibuf_mutex);
}


/*********************************************************************//**
Initializes an ibuf bitmap page. */
void
ibuf_bitmap_page_init(
/*==================*/
	buf_block_t*	block,	/*!< in: bitmap page */
	mtr_t*		mtr)	/*!< in: mtr */
{
	page_t*	page;
	ulint	byte_offset;

	page = buf_block_get_frame(block);
	fil_page_set_type(page, FIL_PAGE_IBUF_BITMAP);

	/* Write all zeros to the bitmap */
	compile_time_assert(!(IBUF_BITS_PER_PAGE % 2));

	byte_offset = UT_BITS_IN_BYTES(block->page.size.physical()
				       * IBUF_BITS_PER_PAGE);

	memset(page + IBUF_BITMAP, 0, byte_offset);

	/* The remaining area (up to the page trailer) is uninitialized. */
	mlog_write_initial_log_record(page, MLOG_IBUF_BITMAP_INIT, mtr);
}

/*********************************************************************//**
Parses a redo log record of an ibuf bitmap page init.
@return end of log record or NULL */
byte*
ibuf_parse_bitmap_init(
/*===================*/
	byte*		ptr,	/*!< in: buffer */
	byte*		end_ptr MY_ATTRIBUTE((unused)), /*!< in: buffer end */
	buf_block_t*	block,	/*!< in: block or NULL */
	mtr_t*		mtr)	/*!< in: mtr or NULL */
{
	ut_ad(ptr != NULL);
	ut_ad(end_ptr != NULL);

	if (block) {
		ibuf_bitmap_page_init(block, mtr);
	}

	return(ptr);
}

# ifdef UNIV_DEBUG
/** Gets the desired bits for a given page from a bitmap page.
@param[in]	page		bitmap page
@param[in]	page_id		page id whose bits to get
@param[in]	page_size	page id whose bits to get
@param[in]	bit		IBUF_BITMAP_FREE, IBUF_BITMAP_BUFFERED, ...
@param[in,out]	mtr		mini-transaction holding an x-latch on the
bitmap page
@return value of bits */
#  define ibuf_bitmap_page_get_bits(page, page_id, page_size, bit, mtr)	\
	ibuf_bitmap_page_get_bits_low(page, page_id, page_size,		\
				      MTR_MEMO_PAGE_X_FIX, mtr, bit)
# else /* UNIV_DEBUG */
/** Gets the desired bits for a given page from a bitmap page.
@param[in]	page		bitmap page
@param[in]	page_id		page id whose bits to get
@param[in]	page_size	page id whose bits to get
@param[in]	bit		IBUF_BITMAP_FREE, IBUF_BITMAP_BUFFERED, ...
@param[in,out]	mtr		mini-transaction holding an x-latch on the
bitmap page
@return value of bits */
#  define ibuf_bitmap_page_get_bits(page, page_id, page_size, bit, mtr)	\
	ibuf_bitmap_page_get_bits_low(page, page_id, page_size, bit)
# endif /* UNIV_DEBUG */

/** Gets the desired bits for a given page from a bitmap page.
@param[in]	page		bitmap page
@param[in]	page_id		page id whose bits to get
@param[in]	page_size	page size
@param[in]	latch_type	MTR_MEMO_PAGE_X_FIX, MTR_MEMO_BUF_FIX, ...
@param[in,out]	mtr		mini-transaction holding latch_type on the
bitmap page
@param[in]	bit		IBUF_BITMAP_FREE, IBUF_BITMAP_BUFFERED, ...
@return value of bits */
UNIV_INLINE
ulint
ibuf_bitmap_page_get_bits_low(
	const page_t*		page,
	const page_id_t		page_id,
	const page_size_t&	page_size,
#ifdef UNIV_DEBUG
	ulint			latch_type,
	mtr_t*			mtr,
#endif /* UNIV_DEBUG */
	ulint			bit)
{
	ulint	byte_offset;
	ulint	bit_offset;
	ulint	map_byte;
	ulint	value;

	ut_ad(bit < IBUF_BITS_PER_PAGE);
	compile_time_assert(!(IBUF_BITS_PER_PAGE % 2));
	ut_ad(mtr_memo_contains_page(mtr, page, latch_type));

	bit_offset = (page_id.page_no() % page_size.physical())
		* IBUF_BITS_PER_PAGE + bit;

	byte_offset = bit_offset / 8;
	bit_offset = bit_offset % 8;

	ut_ad(byte_offset + IBUF_BITMAP < srv_page_size);

	map_byte = mach_read_from_1(page + IBUF_BITMAP + byte_offset);

	value = ut_bit_get_nth(map_byte, bit_offset);

	if (bit == IBUF_BITMAP_FREE) {
		ut_ad(bit_offset + 1 < 8);

		value = value * 2 + ut_bit_get_nth(map_byte, bit_offset + 1);
	}

	return(value);
}

/** Sets the desired bit for a given page in a bitmap page.
@param[in,out]	page		bitmap page
@param[in]	page_id		page id whose bits to set
@param[in]	page_size	page size
@param[in]	bit		IBUF_BITMAP_FREE, IBUF_BITMAP_BUFFERED, ...
@param[in]	val		value to set
@param[in,out]	mtr		mtr containing an x-latch to the bitmap page */
static
void
ibuf_bitmap_page_set_bits(
	page_t*			page,
	const page_id_t		page_id,
	const page_size_t&	page_size,
	ulint			bit,
	ulint			val,
	mtr_t*			mtr)
{
	ulint	byte_offset;
	ulint	bit_offset;
	ulint	map_byte;

	ut_ad(bit < IBUF_BITS_PER_PAGE);
	compile_time_assert(!(IBUF_BITS_PER_PAGE % 2));
	ut_ad(mtr_memo_contains_page(mtr, page, MTR_MEMO_PAGE_X_FIX));
	ut_ad(mtr->is_named_space(page_id.space()));

	bit_offset = (page_id.page_no() % page_size.physical())
		* IBUF_BITS_PER_PAGE + bit;

	byte_offset = bit_offset / 8;
	bit_offset = bit_offset % 8;

	ut_ad(byte_offset + IBUF_BITMAP < srv_page_size);

	map_byte = mach_read_from_1(page + IBUF_BITMAP + byte_offset);

	if (bit == IBUF_BITMAP_FREE) {
		ut_ad(bit_offset + 1 < 8);
		ut_ad(val <= 3);

		map_byte = ut_bit_set_nth(map_byte, bit_offset, val / 2);
		map_byte = ut_bit_set_nth(map_byte, bit_offset + 1, val % 2);
	} else {
		ut_ad(val <= 1);
		map_byte = ut_bit_set_nth(map_byte, bit_offset, val);
	}

	mlog_write_ulint(page + IBUF_BITMAP + byte_offset, map_byte,
			 MLOG_1BYTE, mtr);
}

/** Calculates the bitmap page number for a given page number.
@param[in]	page_id		page id
@param[in]	page_size	page size
@return the bitmap page id where the file page is mapped */
UNIV_INLINE
const page_id_t
ibuf_bitmap_page_no_calc(
	const page_id_t		page_id,
	const page_size_t&	page_size)
{
	ulint	bitmap_page_no;

	bitmap_page_no = FSP_IBUF_BITMAP_OFFSET
		+ (page_id.page_no() & ~(page_size.physical() - 1));

	return(page_id_t(page_id.space(), bitmap_page_no));
}

/** Gets the ibuf bitmap page where the bits describing a given file page are
stored.
@param[in]	page_id		page id of the file page
@param[in]	page_size	page size of the file page
@param[in]	file		file name
@param[in]	line		line where called
@param[in,out]	mtr		mini-transaction
@return bitmap page where the file page is mapped, that is, the bitmap
page containing the descriptor bits for the file page; the bitmap page
is x-latched */
static
page_t*
ibuf_bitmap_get_map_page_func(
	const page_id_t		page_id,
	const page_size_t&	page_size,
	const char*		file,
	unsigned		line,
	mtr_t*			mtr)
{
	buf_block_t*	block = NULL;
	dberr_t		err = DB_SUCCESS;

	block = buf_page_get_gen(ibuf_bitmap_page_no_calc(page_id, page_size),
				 page_size, RW_X_LATCH, NULL, BUF_GET,
				 file, line, mtr, &err);

	if (err != DB_SUCCESS) {
		return NULL;
	}


	buf_block_dbg_add_level(block, SYNC_IBUF_BITMAP);

	return(buf_block_get_frame(block));
}

/** Gets the ibuf bitmap page where the bits describing a given file page are
stored.
@param[in]	page_id		page id of the file page
@param[in]	page_size	page size of the file page
@param[in,out]	mtr		mini-transaction
@return bitmap page where the file page is mapped, that is, the bitmap
page containing the descriptor bits for the file page; the bitmap page
is x-latched */
#define ibuf_bitmap_get_map_page(page_id, page_size, mtr)	\
	ibuf_bitmap_get_map_page_func(page_id, page_size, \
				      __FILE__, __LINE__, mtr)

/************************************************************************//**
Sets the free bits of the page in the ibuf bitmap. This is done in a separate
mini-transaction, hence this operation does not restrict further work to only
ibuf bitmap operations, which would result if the latch to the bitmap page
were kept. */
UNIV_INLINE
void
ibuf_set_free_bits_low(
/*===================*/
	const buf_block_t*	block,	/*!< in: index page; free bits are set if
					the index is non-clustered and page
					level is 0 */
	ulint			val,	/*!< in: value to set: < 4 */
	mtr_t*			mtr)	/*!< in/out: mtr */
{
	page_t*	bitmap_page;
	buf_frame_t* frame;

	ut_ad(mtr->is_named_space(block->page.id.space()));

	if (!block) {
		return;
	}

	frame = buf_block_get_frame(block);

	if (!frame || !page_is_leaf(frame)) {
		return;
	}

	bitmap_page = ibuf_bitmap_get_map_page(block->page.id,
					       block->page.size, mtr);

#ifdef UNIV_IBUF_DEBUG
	ut_a(val <= ibuf_index_page_calc_free(block));
#endif /* UNIV_IBUF_DEBUG */

	ibuf_bitmap_page_set_bits(
		bitmap_page, block->page.id, block->page.size,
		IBUF_BITMAP_FREE, val, mtr);
}

/************************************************************************//**
Sets the free bit of the page in the ibuf bitmap. This is done in a separate
mini-transaction, hence this operation does not restrict further work to only
ibuf bitmap operations, which would result if the latch to the bitmap page
were kept. */
void
ibuf_set_free_bits_func(
/*====================*/
	buf_block_t*	block,	/*!< in: index page of a non-clustered index;
				free bit is reset if page level is 0 */
#ifdef UNIV_IBUF_DEBUG
	ulint		max_val,/*!< in: ULINT_UNDEFINED or a maximum
				value which the bits must have before
				setting; this is for debugging */
#endif /* UNIV_IBUF_DEBUG */
	ulint		val)	/*!< in: value to set: < 4 */
{
	mtr_t	mtr;
	page_t*	page;
	page_t*	bitmap_page;

	page = buf_block_get_frame(block);

	if (!page_is_leaf(page)) {

		return;
	}

	mtr_start(&mtr);
	const fil_space_t* space = mtr.set_named_space_id(
		block->page.id.space());

	bitmap_page = ibuf_bitmap_get_map_page(block->page.id,
					       block->page.size, &mtr);

	switch (space->purpose) {
	case FIL_TYPE_LOG:
		ut_ad(0);
		break;
	case FIL_TYPE_TABLESPACE:
		/* Avoid logging while fixing up truncate of table. */
		if (!srv_is_tablespace_truncated(block->page.id.space())) {
			break;
		}
		/* fall through */
	case FIL_TYPE_TEMPORARY:
	case FIL_TYPE_IMPORT:
		mtr_set_log_mode(&mtr, MTR_LOG_NO_REDO);
	}

#ifdef UNIV_IBUF_DEBUG
	if (max_val != ULINT_UNDEFINED) {
		ulint	old_val;

		old_val = ibuf_bitmap_page_get_bits(
			bitmap_page, block->page.id,
			IBUF_BITMAP_FREE, &mtr);
# if 0
		if (old_val != max_val) {
			fprintf(stderr,
				"Ibuf: page %lu old val %lu max val %lu\n",
				page_get_page_no(page),
				old_val, max_val);
		}
# endif

		ut_a(old_val <= max_val);
	}
# if 0
	fprintf(stderr, "Setting page no %lu free bits to %lu should be %lu\n",
		page_get_page_no(page), val,
		ibuf_index_page_calc_free(block));
# endif

	ut_a(val <= ibuf_index_page_calc_free(block));
#endif /* UNIV_IBUF_DEBUG */

	ibuf_bitmap_page_set_bits(
		bitmap_page, block->page.id, block->page.size,
		IBUF_BITMAP_FREE, val, &mtr);

	mtr_commit(&mtr);
}

/************************************************************************//**
Resets the free bits of the page in the ibuf bitmap. This is done in a
separate mini-transaction, hence this operation does not restrict
further work to only ibuf bitmap operations, which would result if the
latch to the bitmap page were kept.  NOTE: The free bits in the insert
buffer bitmap must never exceed the free space on a page.  It is safe
to decrement or reset the bits in the bitmap in a mini-transaction
that is committed before the mini-transaction that affects the free
space. */
void
ibuf_reset_free_bits(
/*=================*/
	buf_block_t*	block)	/*!< in: index page; free bits are set to 0
				if the index is a non-clustered
				non-unique, and page level is 0 */
{
	ibuf_set_free_bits(block, 0, ULINT_UNDEFINED);
}

/**********************************************************************//**
Updates the free bits for an uncompressed page to reflect the present
state.  Does this in the mtr given, which means that the latching
order rules virtually prevent any further operations for this OS
thread until mtr is committed.  NOTE: The free bits in the insert
buffer bitmap must never exceed the free space on a page.  It is safe
to set the free bits in the same mini-transaction that updated the
page. */
void
ibuf_update_free_bits_low(
/*======================*/
	const buf_block_t*	block,		/*!< in: index page */
	ulint			max_ins_size,	/*!< in: value of
						maximum insert size
						with reorganize before
						the latest operation
						performed to the page */
	mtr_t*			mtr)		/*!< in/out: mtr */
{
	ulint	before;
	ulint	after;

	ut_a(!buf_block_get_page_zip(block));
	ut_ad(mtr->is_named_space(block->page.id.space()));

	before = ibuf_index_page_calc_free_bits(block->page.size.logical(),
						max_ins_size);

	after = ibuf_index_page_calc_free(block);

	/* This approach cannot be used on compressed pages, since the
	computed value of "before" often does not match the current
	state of the bitmap.  This is because the free space may
	increase or decrease when a compressed page is reorganized. */
	if (before != after) {
		ibuf_set_free_bits_low(block, after, mtr);
	}
}

/**********************************************************************//**
Updates the free bits for a compressed page to reflect the present
state.  Does this in the mtr given, which means that the latching
order rules virtually prevent any further operations for this OS
thread until mtr is committed.  NOTE: The free bits in the insert
buffer bitmap must never exceed the free space on a page.  It is safe
to set the free bits in the same mini-transaction that updated the
page. */
void
ibuf_update_free_bits_zip(
/*======================*/
	buf_block_t*	block,	/*!< in/out: index page */
	mtr_t*		mtr)	/*!< in/out: mtr */
{
	page_t*	bitmap_page;
	ulint	after;

	ut_a(block);
	buf_frame_t* frame = buf_block_get_frame(block);
	ut_a(frame);
	ut_a(page_is_leaf(frame));
	ut_a(block->page.size.is_compressed());

	bitmap_page = ibuf_bitmap_get_map_page(block->page.id,
					       block->page.size, mtr);

	after = ibuf_index_page_calc_free_zip(block);

	if (after == 0) {
		/* We move the page to the front of the buffer pool LRU list:
		the purpose of this is to prevent those pages to which we
		cannot make inserts using the insert buffer from slipping
		out of the buffer pool */

		buf_page_make_young(&block->page);
	}

	ibuf_bitmap_page_set_bits(
		bitmap_page, block->page.id, block->page.size,
		IBUF_BITMAP_FREE, after, mtr);
}

/**********************************************************************//**
Updates the free bits for the two pages to reflect the present state.
Does this in the mtr given, which means that the latching order rules
virtually prevent any further operations until mtr is committed.
NOTE: The free bits in the insert buffer bitmap must never exceed the
free space on a page.  It is safe to set the free bits in the same
mini-transaction that updated the pages. */
void
ibuf_update_free_bits_for_two_pages_low(
/*====================================*/
	buf_block_t*	block1,	/*!< in: index page */
	buf_block_t*	block2,	/*!< in: index page */
	mtr_t*		mtr)	/*!< in: mtr */
{
	ulint	state;

	ut_ad(mtr->is_named_space(block1->page.id.space()));
	ut_ad(block1->page.id.space() == block2->page.id.space());

	/* As we have to x-latch two random bitmap pages, we have to acquire
	the bitmap mutex to prevent a deadlock with a similar operation
	performed by another OS thread. */

	mutex_enter(&ibuf_bitmap_mutex);

	state = ibuf_index_page_calc_free(block1);

	ibuf_set_free_bits_low(block1, state, mtr);

	state = ibuf_index_page_calc_free(block2);

	ibuf_set_free_bits_low(block2, state, mtr);

	mutex_exit(&ibuf_bitmap_mutex);
}

/** Returns TRUE if the page is one of the fixed address ibuf pages.
@param[in]	page_id		page id
@param[in]	page_size	page size
@return TRUE if a fixed address ibuf i/o page */
UNIV_INLINE
ibool
ibuf_fixed_addr_page(
	const page_id_t		page_id,
	const page_size_t&	page_size)
{
	return((page_id.space() == IBUF_SPACE_ID
		&& page_id.page_no() == IBUF_TREE_ROOT_PAGE_NO)
	       || ibuf_bitmap_page(page_id, page_size));
}

/** Checks if a page is a level 2 or 3 page in the ibuf hierarchy of pages.
Must not be called when recv_no_ibuf_operations==true.
@param[in]	page_id		page id
@param[in]	page_size	page size
@param[in]	x_latch		FALSE if relaxed check (avoid latching the
bitmap page)
@param[in]	file		file name
@param[in]	line		line where called
@param[in,out]	mtr		mtr which will contain an x-latch to the
bitmap page if the page is not one of the fixed address ibuf pages, or NULL,
in which case a new transaction is created.
@return TRUE if level 2 or level 3 page */
ibool
ibuf_page_low(
	const page_id_t		page_id,
	const page_size_t&	page_size,
#ifdef UNIV_DEBUG
	ibool			x_latch,
#endif /* UNIV_DEBUG */
	const char*		file,
	unsigned		line,
	mtr_t*			mtr)
{
	ibool	ret;
	mtr_t	local_mtr;
	page_t*	bitmap_page;

	ut_ad(!recv_no_ibuf_operations);
	ut_ad(x_latch || mtr == NULL);

	if (ibuf_fixed_addr_page(page_id, page_size)) {

		return(TRUE);
	} else if (page_id.space() != IBUF_SPACE_ID) {

		return(FALSE);
	}

	compile_time_assert(IBUF_SPACE_ID == 0);
	ut_ad(fil_system.sys_space->purpose == FIL_TYPE_TABLESPACE);

#ifdef UNIV_DEBUG
	if (!x_latch) {
		mtr_start(&local_mtr);

		/* Get the bitmap page without a page latch, so that
		we will not be violating the latching order when
		another bitmap page has already been latched by this
		thread. The page will be buffer-fixed, and thus it
		cannot be removed or relocated while we are looking at
		it. The contents of the page could change, but the
		IBUF_BITMAP_IBUF bit that we are interested in should
		not be modified by any other thread. Nobody should be
		calling ibuf_add_free_page() or ibuf_remove_free_page()
		while the page is linked to the insert buffer b-tree. */
		dberr_t err = DB_SUCCESS;

		buf_block_t* block = buf_page_get_gen(
				ibuf_bitmap_page_no_calc(page_id, page_size),
				page_size, RW_NO_LATCH, NULL, BUF_GET_NO_LATCH,
				file, line, &local_mtr, &err);

		bitmap_page = buf_block_get_frame(block);

		ret = ibuf_bitmap_page_get_bits_low(
			bitmap_page, page_id, page_size,
			MTR_MEMO_BUF_FIX, &local_mtr, IBUF_BITMAP_IBUF);

		mtr_commit(&local_mtr);
		return(ret);
	}
#endif /* UNIV_DEBUG */

	if (mtr == NULL) {
		mtr = &local_mtr;
		mtr_start(mtr);
	}

	bitmap_page = ibuf_bitmap_get_map_page_func(page_id, page_size,
						    file, line, mtr);

	ret = ibuf_bitmap_page_get_bits(bitmap_page, page_id, page_size,
					IBUF_BITMAP_IBUF, mtr);

	if (mtr == &local_mtr) {
		mtr_commit(mtr);
	}

	return(ret);
}

#ifdef UNIV_DEBUG
# define ibuf_rec_get_page_no(mtr,rec) ibuf_rec_get_page_no_func(mtr,rec)
#else /* UNIV_DEBUG */
# define ibuf_rec_get_page_no(mtr,rec) ibuf_rec_get_page_no_func(rec)
#endif /* UNIV_DEBUG */

/********************************************************************//**
Returns the page number field of an ibuf record.
@return page number */
static
ulint
ibuf_rec_get_page_no_func(
/*======================*/
#ifdef UNIV_DEBUG
	mtr_t*		mtr,	/*!< in: mini-transaction owning rec */
#endif /* UNIV_DEBUG */
	const rec_t*	rec)	/*!< in: ibuf record */
{
	const byte*	field;
	ulint		len;

	ut_ad(mtr_memo_contains_page_flagged(mtr, rec,
					     MTR_MEMO_PAGE_X_FIX
					     | MTR_MEMO_PAGE_S_FIX));
	ut_ad(ibuf_inside(mtr));
	ut_ad(rec_get_n_fields_old(rec) > 2);

	field = rec_get_nth_field_old(rec, IBUF_REC_FIELD_MARKER, &len);

	ut_a(len == 1);

	field = rec_get_nth_field_old(rec, IBUF_REC_FIELD_PAGE, &len);

	ut_a(len == 4);

	return(mach_read_from_4(field));
}

#ifdef UNIV_DEBUG
# define ibuf_rec_get_space(mtr,rec) ibuf_rec_get_space_func(mtr,rec)
#else /* UNIV_DEBUG */
# define ibuf_rec_get_space(mtr,rec) ibuf_rec_get_space_func(rec)
#endif /* UNIV_DEBUG */

/********************************************************************//**
Returns the space id field of an ibuf record. For < 4.1.x format records
returns 0.
@return space id */
static
ulint
ibuf_rec_get_space_func(
/*====================*/
#ifdef UNIV_DEBUG
	mtr_t*		mtr,	/*!< in: mini-transaction owning rec */
#endif /* UNIV_DEBUG */
	const rec_t*	rec)	/*!< in: ibuf record */
{
	const byte*	field;
	ulint		len;

	ut_ad(mtr_memo_contains_page_flagged(mtr, rec, MTR_MEMO_PAGE_X_FIX
					     | MTR_MEMO_PAGE_S_FIX));
	ut_ad(ibuf_inside(mtr));
	ut_ad(rec_get_n_fields_old(rec) > 2);

	field = rec_get_nth_field_old(rec, IBUF_REC_FIELD_MARKER, &len);

	ut_a(len == 1);

	field = rec_get_nth_field_old(rec, IBUF_REC_FIELD_SPACE, &len);

	ut_a(len == 4);

	return(mach_read_from_4(field));
}

#ifdef UNIV_DEBUG
# define ibuf_rec_get_info(mtr,rec,op,comp,info_len,counter)	\
	ibuf_rec_get_info_func(mtr,rec,op,comp,info_len,counter)
#else /* UNIV_DEBUG */
# define ibuf_rec_get_info(mtr,rec,op,comp,info_len,counter)	\
	ibuf_rec_get_info_func(rec,op,comp,info_len,counter)
#endif
/****************************************************************//**
Get various information about an ibuf record in >= 4.1.x format. */
static
void
ibuf_rec_get_info_func(
/*===================*/
#ifdef UNIV_DEBUG
	mtr_t*		mtr,	/*!< in: mini-transaction owning rec */
#endif /* UNIV_DEBUG */
	const rec_t*	rec,		/*!< in: ibuf record */
	ibuf_op_t*	op,		/*!< out: operation type, or NULL */
	ibool*		comp,		/*!< out: compact flag, or NULL */
	ulint*		info_len,	/*!< out: length of info fields at the
					start of the fourth field, or
					NULL */
	ulint*		counter)	/*!< in: counter value, or NULL */
{
	const byte*	types;
	ulint		fields;
	ulint		len;

	/* Local variables to shadow arguments. */
	ibuf_op_t	op_local;
	ibool		comp_local;
	ulint		info_len_local;
	ulint		counter_local;

	ut_ad(mtr_memo_contains_page_flagged(mtr, rec, MTR_MEMO_PAGE_X_FIX
					     | MTR_MEMO_PAGE_S_FIX));
	ut_ad(ibuf_inside(mtr));
	fields = rec_get_n_fields_old(rec);
	ut_a(fields > IBUF_REC_FIELD_USER);

	types = rec_get_nth_field_old(rec, IBUF_REC_FIELD_METADATA, &len);

	info_len_local = len % DATA_NEW_ORDER_NULL_TYPE_BUF_SIZE;
	compile_time_assert(IBUF_REC_INFO_SIZE
			    < DATA_NEW_ORDER_NULL_TYPE_BUF_SIZE);

	switch (info_len_local) {
	case 0:
	case 1:
		op_local = IBUF_OP_INSERT;
		comp_local = info_len_local;
		ut_ad(!counter);
		counter_local = ULINT_UNDEFINED;
		break;

	case IBUF_REC_INFO_SIZE:
		op_local = (ibuf_op_t) types[IBUF_REC_OFFSET_TYPE];
		comp_local = types[IBUF_REC_OFFSET_FLAGS] & IBUF_REC_COMPACT;
		counter_local = mach_read_from_2(
			types + IBUF_REC_OFFSET_COUNTER);
		break;

	default:
		ut_error;
	}

	ut_a(op_local < IBUF_OP_COUNT);
	ut_a((len - info_len_local) ==
	     (fields - IBUF_REC_FIELD_USER)
	     * DATA_NEW_ORDER_NULL_TYPE_BUF_SIZE);

	if (op) {
		*op = op_local;
	}

	if (comp) {
		*comp = comp_local;
	}

	if (info_len) {
		*info_len = info_len_local;
	}

	if (counter) {
		*counter = counter_local;
	}
}

#ifdef UNIV_DEBUG
# define ibuf_rec_get_op_type(mtr,rec) ibuf_rec_get_op_type_func(mtr,rec)
#else /* UNIV_DEBUG */
# define ibuf_rec_get_op_type(mtr,rec) ibuf_rec_get_op_type_func(rec)
#endif

/****************************************************************//**
Returns the operation type field of an ibuf record.
@return operation type */
static
ibuf_op_t
ibuf_rec_get_op_type_func(
/*======================*/
#ifdef UNIV_DEBUG
	mtr_t*		mtr,	/*!< in: mini-transaction owning rec */
#endif /* UNIV_DEBUG */
	const rec_t*	rec)	/*!< in: ibuf record */
{
	ulint		len;

	ut_ad(mtr_memo_contains_page_flagged(mtr, rec, MTR_MEMO_PAGE_X_FIX
					     | MTR_MEMO_PAGE_S_FIX));
	ut_ad(ibuf_inside(mtr));
	ut_ad(rec_get_n_fields_old(rec) > 2);

	(void) rec_get_nth_field_old(rec, IBUF_REC_FIELD_MARKER, &len);

	if (len > 1) {
		/* This is a < 4.1.x format record */

		return(IBUF_OP_INSERT);
	} else {
		ibuf_op_t	op;

		ibuf_rec_get_info(mtr, rec, &op, NULL, NULL, NULL);

		return(op);
	}
}

/****************************************************************//**
Read the first two bytes from a record's fourth field (counter field in new
records; something else in older records).
@return "counter" field, or ULINT_UNDEFINED if for some reason it
can't be read */
ulint
ibuf_rec_get_counter(
/*=================*/
	const rec_t*	rec)	/*!< in: ibuf record */
{
	const byte*	ptr;
	ulint		len;

	if (rec_get_n_fields_old(rec) <= IBUF_REC_FIELD_METADATA) {

		return(ULINT_UNDEFINED);
	}

	ptr = rec_get_nth_field_old(rec, IBUF_REC_FIELD_METADATA, &len);

	if (len >= 2) {

		return(mach_read_from_2(ptr));
	} else {

		return(ULINT_UNDEFINED);
	}
}

/****************************************************************//**
Add accumulated operation counts to a permanent array. Both arrays must be
of size IBUF_OP_COUNT. */
static
void
ibuf_add_ops(
/*=========*/
	ulint*		arr,	/*!< in/out: array to modify */
	const ulint*	ops)	/*!< in: operation counts */

{
	ulint	i;

	for (i = 0; i < IBUF_OP_COUNT; i++) {
		my_atomic_addlint(&arr[i], ops[i]);
	}
}

/****************************************************************//**
Print operation counts. The array must be of size IBUF_OP_COUNT. */
static
void
ibuf_print_ops(
/*===========*/
	const ulint*	ops,	/*!< in: operation counts */
	FILE*		file)	/*!< in: file where to print */
{
	static const char* op_names[] = {
		"insert",
		"delete mark",
		"delete"
	};
	ulint	i;

	ut_a(UT_ARR_SIZE(op_names) == IBUF_OP_COUNT);

	for (i = 0; i < IBUF_OP_COUNT; i++) {
		fprintf(file, "%s " ULINTPF "%s", op_names[i],
			ops[i], (i < (IBUF_OP_COUNT - 1)) ? ", " : "");
	}

	putc('\n', file);
}

/********************************************************************//**
Creates a dummy index for inserting a record to a non-clustered index.
@return dummy index */
static
dict_index_t*
ibuf_dummy_index_create(
/*====================*/
	ulint		n,	/*!< in: number of fields */
	ibool		comp)	/*!< in: TRUE=use compact record format */
{
	dict_table_t*	table;
	dict_index_t*	index;

	table = dict_mem_table_create("IBUF_DUMMY", NULL, n, 0,
				      comp ? DICT_TF_COMPACT : 0, 0);

	index = dict_mem_index_create(table, "IBUF_DUMMY", 0, n);

	/* avoid ut_ad(index->cached) in dict_index_get_n_unique_in_tree */
	index->cached = TRUE;
	ut_d(index->is_dummy = true);

	return(index);
}
/********************************************************************//**
Add a column to the dummy index */
static
void
ibuf_dummy_index_add_col(
/*=====================*/
	dict_index_t*	index,	/*!< in: dummy index */
	const dtype_t*	type,	/*!< in: the data type of the column */
	ulint		len)	/*!< in: length of the column */
{
	ulint	i	= index->table->n_def;
	dict_mem_table_add_col(index->table, NULL, NULL,
			       dtype_get_mtype(type),
			       dtype_get_prtype(type),
			       dtype_get_len(type));
	dict_index_add_col(index, index->table,
			   dict_table_get_nth_col(index->table, i), len);
}
/********************************************************************//**
Deallocates a dummy index for inserting a record to a non-clustered index. */
static
void
ibuf_dummy_index_free(
/*==================*/
	dict_index_t*	index)	/*!< in, own: dummy index */
{
	dict_table_t*	table = index->table;

	dict_mem_index_free(index);
	dict_mem_table_free(table);
}

#ifdef UNIV_DEBUG
# define ibuf_build_entry_from_ibuf_rec(mtr,ibuf_rec,heap,pindex)	\
	ibuf_build_entry_from_ibuf_rec_func(mtr,ibuf_rec,heap,pindex)
#else /* UNIV_DEBUG */
# define ibuf_build_entry_from_ibuf_rec(mtr,ibuf_rec,heap,pindex)	\
	ibuf_build_entry_from_ibuf_rec_func(ibuf_rec,heap,pindex)
#endif

/*********************************************************************//**
Builds the entry used to

1) IBUF_OP_INSERT: insert into a non-clustered index

2) IBUF_OP_DELETE_MARK: find the record whose delete-mark flag we need to
   activate

3) IBUF_OP_DELETE: find the record we need to delete

when we have the corresponding record in an ibuf index.

NOTE that as we copy pointers to fields in ibuf_rec, the caller must
hold a latch to the ibuf_rec page as long as the entry is used!

@return own: entry to insert to a non-clustered index */
static
dtuple_t*
ibuf_build_entry_from_ibuf_rec_func(
/*================================*/
#ifdef UNIV_DEBUG
	mtr_t*		mtr,	/*!< in: mini-transaction owning rec */
#endif /* UNIV_DEBUG */
	const rec_t*	ibuf_rec,	/*!< in: record in an insert buffer */
	mem_heap_t*	heap,		/*!< in: heap where built */
	dict_index_t**	pindex)		/*!< out, own: dummy index that
					describes the entry */
{
	dtuple_t*	tuple;
	dfield_t*	field;
	ulint		n_fields;
	const byte*	types;
	const byte*	data;
	ulint		len;
	ulint		info_len;
	ulint		i;
	ulint		comp;
	dict_index_t*	index;

	ut_ad(mtr_memo_contains_page_flagged(mtr, ibuf_rec, MTR_MEMO_PAGE_X_FIX
					     | MTR_MEMO_PAGE_S_FIX));
	ut_ad(ibuf_inside(mtr));

	data = rec_get_nth_field_old(ibuf_rec, IBUF_REC_FIELD_MARKER, &len);

	ut_a(len == 1);
	ut_a(*data == 0);
	ut_a(rec_get_n_fields_old(ibuf_rec) > IBUF_REC_FIELD_USER);

	n_fields = rec_get_n_fields_old(ibuf_rec) - IBUF_REC_FIELD_USER;

	tuple = dtuple_create(heap, n_fields);

	types = rec_get_nth_field_old(ibuf_rec, IBUF_REC_FIELD_METADATA, &len);

	ibuf_rec_get_info(mtr, ibuf_rec, NULL, &comp, &info_len, NULL);

	index = ibuf_dummy_index_create(n_fields, comp);

	len -= info_len;
	types += info_len;

	ut_a(len == n_fields * DATA_NEW_ORDER_NULL_TYPE_BUF_SIZE);

	for (i = 0; i < n_fields; i++) {
		field = dtuple_get_nth_field(tuple, i);

		data = rec_get_nth_field_old(
			ibuf_rec, i + IBUF_REC_FIELD_USER, &len);

		dfield_set_data(field, data, len);

		dtype_new_read_for_order_and_null_size(
			dfield_get_type(field),
			types + i * DATA_NEW_ORDER_NULL_TYPE_BUF_SIZE);

		ibuf_dummy_index_add_col(index, dfield_get_type(field), len);
	}

	index->n_core_null_bytes
		= UT_BITS_IN_BYTES(unsigned(index->n_nullable));

	/* Prevent an ut_ad() failure in page_zip_write_rec() by
	adding system columns to the dummy table pointed to by the
	dummy secondary index.  The insert buffer is only used for
	secondary indexes, whose records never contain any system
	columns, such as DB_TRX_ID. */
	ut_d(dict_table_add_system_columns(index->table, index->table->heap));

	*pindex = index;

	return(tuple);
}

/******************************************************************//**
Get the data size.
@return size of fields */
UNIV_INLINE
ulint
ibuf_rec_get_size(
/*==============*/
	const rec_t*	rec,			/*!< in: ibuf record */
	const byte*	types,			/*!< in: fields */
	ulint		n_fields,		/*!< in: number of fields */
	ulint		comp)			/*!< in: 0=ROW_FORMAT=REDUNDANT,
						nonzero=ROW_FORMAT=COMPACT */
{
	ulint	i;
	ulint	field_offset;
	ulint	types_offset;
	ulint	size = 0;

	field_offset = IBUF_REC_FIELD_USER;
	types_offset = DATA_NEW_ORDER_NULL_TYPE_BUF_SIZE;

	for (i = 0; i < n_fields; i++) {
		ulint		len;
		dtype_t		dtype;

		rec_get_nth_field_offs_old(rec, i + field_offset, &len);

		if (len != UNIV_SQL_NULL) {
			size += len;
		} else {
			dtype_new_read_for_order_and_null_size(&dtype, types);

			size += dtype_get_sql_null_size(&dtype, comp);
		}

		types += types_offset;
	}

	return(size);
}

#ifdef UNIV_DEBUG
# define ibuf_rec_get_volume(mtr,rec) ibuf_rec_get_volume_func(mtr,rec)
#else /* UNIV_DEBUG */
# define ibuf_rec_get_volume(mtr,rec) ibuf_rec_get_volume_func(rec)
#endif

/********************************************************************//**
Returns the space taken by a stored non-clustered index entry if converted to
an index record.
@return size of index record in bytes + an upper limit of the space
taken in the page directory */
static
ulint
ibuf_rec_get_volume_func(
/*=====================*/
#ifdef UNIV_DEBUG
	mtr_t*		mtr,	/*!< in: mini-transaction owning rec */
#endif /* UNIV_DEBUG */
	const rec_t*	ibuf_rec)/*!< in: ibuf record */
{
	ulint		len;
	const byte*	data;
	const byte*	types;
	ulint		n_fields;
	ulint		data_size;
	ulint		comp;
	ibuf_op_t	op;
	ulint		info_len;

	ut_ad(mtr_memo_contains_page_flagged(mtr, ibuf_rec, MTR_MEMO_PAGE_X_FIX
					     | MTR_MEMO_PAGE_S_FIX));
	ut_ad(ibuf_inside(mtr));
	ut_ad(rec_get_n_fields_old(ibuf_rec) > 2);

	data = rec_get_nth_field_old(ibuf_rec, IBUF_REC_FIELD_MARKER, &len);
	ut_a(len == 1);
	ut_a(*data == 0);

	types = rec_get_nth_field_old(
		ibuf_rec, IBUF_REC_FIELD_METADATA, &len);

	ibuf_rec_get_info(mtr, ibuf_rec, &op, &comp, &info_len, NULL);

	if (op == IBUF_OP_DELETE_MARK || op == IBUF_OP_DELETE) {
		/* Delete-marking a record doesn't take any
		additional space, and while deleting a record
		actually frees up space, we have to play it safe and
		pretend it takes no additional space (the record
		might not exist, etc.).  */

		return(0);
	} else if (comp) {
		dtuple_t*	entry;
		ulint		volume;
		dict_index_t*	dummy_index;
		mem_heap_t*	heap = mem_heap_create(500);

		entry = ibuf_build_entry_from_ibuf_rec(mtr, ibuf_rec,
			heap, &dummy_index);

		volume = rec_get_converted_size(dummy_index, entry, 0);

		ibuf_dummy_index_free(dummy_index);
		mem_heap_free(heap);

		return(volume + page_dir_calc_reserved_space(1));
	}

	types += info_len;
	n_fields = rec_get_n_fields_old(ibuf_rec)
		- IBUF_REC_FIELD_USER;

	data_size = ibuf_rec_get_size(ibuf_rec, types, n_fields, comp);

	return(data_size + rec_get_converted_extra_size(data_size, n_fields, 0)
	       + page_dir_calc_reserved_space(1));
}

/*********************************************************************//**
Builds the tuple to insert to an ibuf tree when we have an entry for a
non-clustered index.

NOTE that the original entry must be kept because we copy pointers to
its fields.

@return own: entry to insert into an ibuf index tree */
static
dtuple_t*
ibuf_entry_build(
/*=============*/
	ibuf_op_t	op,	/*!< in: operation type */
	dict_index_t*	index,	/*!< in: non-clustered index */
	const dtuple_t*	entry,	/*!< in: entry for a non-clustered index */
	ulint		space,	/*!< in: space id */
	ulint		page_no,/*!< in: index page number where entry should
				be inserted */
	ulint		counter,/*!< in: counter value;
				ULINT_UNDEFINED=not used */
	mem_heap_t*	heap)	/*!< in: heap into which to build */
{
	dtuple_t*	tuple;
	dfield_t*	field;
	const dfield_t*	entry_field;
	ulint		n_fields;
	byte*		buf;
	byte*		ti;
	byte*		type_info;
	ulint		i;

	ut_ad(counter != ULINT_UNDEFINED || op == IBUF_OP_INSERT);
	ut_ad(counter == ULINT_UNDEFINED || counter <= 0xFFFF);
	ut_ad(op < IBUF_OP_COUNT);

	/* We have to build a tuple with the following fields:

	1-4) These are described at the top of this file.

	5) The rest of the fields are copied from the entry.

	All fields in the tuple are ordered like the type binary in our
	insert buffer tree. */

	n_fields = dtuple_get_n_fields(entry);

	tuple = dtuple_create(heap, n_fields + IBUF_REC_FIELD_USER);

	/* 1) Space Id */

	field = dtuple_get_nth_field(tuple, IBUF_REC_FIELD_SPACE);

	buf = static_cast<byte*>(mem_heap_alloc(heap, 4));

	mach_write_to_4(buf, space);

	dfield_set_data(field, buf, 4);

	/* 2) Marker byte */

	field = dtuple_get_nth_field(tuple, IBUF_REC_FIELD_MARKER);

	buf = static_cast<byte*>(mem_heap_alloc(heap, 1));

	/* We set the marker byte zero */

	mach_write_to_1(buf, 0);

	dfield_set_data(field, buf, 1);

	/* 3) Page number */

	field = dtuple_get_nth_field(tuple, IBUF_REC_FIELD_PAGE);

	buf = static_cast<byte*>(mem_heap_alloc(heap, 4));

	mach_write_to_4(buf, page_no);

	dfield_set_data(field, buf, 4);

	/* 4) Type info, part #1 */

	if (counter == ULINT_UNDEFINED) {
		i = dict_table_is_comp(index->table) ? 1 : 0;
	} else {
		ut_ad(counter <= 0xFFFF);
		i = IBUF_REC_INFO_SIZE;
	}

	ti = type_info = static_cast<byte*>(
		mem_heap_alloc(
			heap,
			i + n_fields * DATA_NEW_ORDER_NULL_TYPE_BUF_SIZE));

	switch (i) {
	default:
		ut_error;
		break;
	case 1:
		/* set the flag for ROW_FORMAT=COMPACT */
		*ti++ = 0;
		/* fall through */
	case 0:
		/* the old format does not allow delete buffering */
		ut_ad(op == IBUF_OP_INSERT);
		break;
	case IBUF_REC_INFO_SIZE:
		mach_write_to_2(ti + IBUF_REC_OFFSET_COUNTER, counter);

		ti[IBUF_REC_OFFSET_TYPE] = (byte) op;
		ti[IBUF_REC_OFFSET_FLAGS] = dict_table_is_comp(index->table)
			? IBUF_REC_COMPACT : 0;
		ti += IBUF_REC_INFO_SIZE;
		break;
	}

	/* 5+) Fields from the entry */

	for (i = 0; i < n_fields; i++) {
		ulint			fixed_len;
		const dict_field_t*	ifield;

		field = dtuple_get_nth_field(tuple, i + IBUF_REC_FIELD_USER);
		entry_field = dtuple_get_nth_field(entry, i);
		dfield_copy(field, entry_field);

		ifield = dict_index_get_nth_field(index, i);
		/* Prefix index columns of fixed-length columns are of
		fixed length.  However, in the function call below,
		dfield_get_type(entry_field) contains the fixed length
		of the column in the clustered index.  Replace it with
		the fixed length of the secondary index column. */
		fixed_len = ifield->fixed_len;

#ifdef UNIV_DEBUG
		if (fixed_len) {
			/* dict_index_add_col() should guarantee these */
			ut_ad(fixed_len <= (ulint)
			      dfield_get_type(entry_field)->len);
			if (ifield->prefix_len) {
				ut_ad(ifield->prefix_len == fixed_len);
			} else {
				ut_ad(fixed_len == (ulint)
				      dfield_get_type(entry_field)->len);
			}
		}
#endif /* UNIV_DEBUG */

		dtype_new_store_for_order_and_null_size(
			ti, dfield_get_type(entry_field), fixed_len);
		ti += DATA_NEW_ORDER_NULL_TYPE_BUF_SIZE;
	}

	/* 4) Type info, part #2 */

	field = dtuple_get_nth_field(tuple, IBUF_REC_FIELD_METADATA);

	dfield_set_data(field, type_info, ulint(ti - type_info));

	/* Set all the types in the new tuple binary */

	dtuple_set_types_binary(tuple, n_fields + IBUF_REC_FIELD_USER);

	return(tuple);
}

/*********************************************************************//**
Builds a search tuple used to search buffered inserts for an index page.
This is for >= 4.1.x format records.
@return own: search tuple */
static
dtuple_t*
ibuf_search_tuple_build(
/*====================*/
	ulint		space,	/*!< in: space id */
	ulint		page_no,/*!< in: index page number */
	mem_heap_t*	heap)	/*!< in: heap into which to build */
{
	dtuple_t*	tuple;
	dfield_t*	field;
	byte*		buf;

	tuple = dtuple_create(heap, IBUF_REC_FIELD_METADATA);

	/* Store the space id in tuple */

	field = dtuple_get_nth_field(tuple, IBUF_REC_FIELD_SPACE);

	buf = static_cast<byte*>(mem_heap_alloc(heap, 4));

	mach_write_to_4(buf, space);

	dfield_set_data(field, buf, 4);

	/* Store the new format record marker byte */

	field = dtuple_get_nth_field(tuple, IBUF_REC_FIELD_MARKER);

	buf = static_cast<byte*>(mem_heap_alloc(heap, 1));

	mach_write_to_1(buf, 0);

	dfield_set_data(field, buf, 1);

	/* Store the page number in tuple */

	field = dtuple_get_nth_field(tuple, IBUF_REC_FIELD_PAGE);

	buf = static_cast<byte*>(mem_heap_alloc(heap, 4));

	mach_write_to_4(buf, page_no);

	dfield_set_data(field, buf, 4);

	dtuple_set_types_binary(tuple, IBUF_REC_FIELD_METADATA);

	return(tuple);
}

/*********************************************************************//**
Checks if there are enough pages in the free list of the ibuf tree that we
dare to start a pessimistic insert to the insert buffer.
@return whether enough free pages in list */
static inline bool ibuf_data_enough_free_for_insert()
{
	ut_ad(mutex_own(&ibuf_mutex));

	/* We want a big margin of free pages, because a B-tree can sometimes
	grow in size also if records are deleted from it, as the node pointers
	can change, and we must make sure that we are able to delete the
	inserts buffered for pages that we read to the buffer pool, without
	any risk of running out of free space in the insert buffer. */

	return(ibuf->free_list_len >= (ibuf->size / 2) + 3 * ibuf->height);
}

/*********************************************************************//**
Checks if there are enough pages in the free list of the ibuf tree that we
should remove them and free to the file space management.
@return TRUE if enough free pages in list */
UNIV_INLINE
ibool
ibuf_data_too_much_free(void)
/*=========================*/
{
	ut_ad(mutex_own(&ibuf_mutex));

	return(ibuf->free_list_len >= 3 + (ibuf->size / 2) + 3 * ibuf->height);
}

/*********************************************************************//**
Allocates a new page from the ibuf file segment and adds it to the free
list.
@return TRUE on success, FALSE if no space left */
static
ibool
ibuf_add_free_page(void)
/*====================*/
{
	mtr_t		mtr;
	page_t*		header_page;
	buf_block_t*	block;
	page_t*		page;
	page_t*		root;
	page_t*		bitmap_page;

	mtr_start(&mtr);
	/* Acquire the fsp latch before the ibuf header, obeying the latching
	order */
	mtr_x_lock_space(fil_system.sys_space, &mtr);
	header_page = ibuf_header_page_get(&mtr);

	/* Allocate a new page: NOTE that if the page has been a part of a
	non-clustered index which has subsequently been dropped, then the
	page may have buffered inserts in the insert buffer, and these
	should be deleted from there. These get deleted when the page
	allocation creates the page in buffer. Thus the call below may end
	up calling the insert buffer routines and, as we yet have no latches
	to insert buffer tree pages, these routines can run without a risk
	of a deadlock. This is the reason why we created a special ibuf
	header page apart from the ibuf tree. */

	block = fseg_alloc_free_page(
		header_page + IBUF_HEADER + IBUF_TREE_SEG_HEADER, 0, FSP_UP,
		&mtr);

	if (block == NULL) {
		mtr_commit(&mtr);

		return(FALSE);
	}

	ut_ad(rw_lock_get_x_lock_count(&block->lock) == 1);
	ibuf_enter(&mtr);
	mutex_enter(&ibuf_mutex);
	root = ibuf_tree_root_get(&mtr);

	buf_block_dbg_add_level(block, SYNC_IBUF_TREE_NODE_NEW);
	page = buf_block_get_frame(block);

	mlog_write_ulint(page + FIL_PAGE_TYPE, FIL_PAGE_IBUF_FREE_LIST,
			 MLOG_2BYTES, &mtr);

	/* Add the page to the free list and update the ibuf size data */

	flst_add_last(root + PAGE_HEADER + PAGE_BTR_IBUF_FREE_LIST,
		      page + PAGE_HEADER + PAGE_BTR_IBUF_FREE_LIST_NODE, &mtr);

	ibuf->seg_size++;
	ibuf->free_list_len++;

	/* Set the bit indicating that this page is now an ibuf tree page
	(level 2 page) */

	const page_id_t		page_id(IBUF_SPACE_ID, block->page.id.page_no());
	bitmap_page = ibuf_bitmap_get_map_page(page_id, univ_page_size, &mtr);

	mutex_exit(&ibuf_mutex);

	ibuf_bitmap_page_set_bits(bitmap_page, page_id, univ_page_size,
				  IBUF_BITMAP_IBUF, TRUE, &mtr);

	ibuf_mtr_commit(&mtr);

	return(TRUE);
}

/*********************************************************************//**
Removes a page from the free list and frees it to the fsp system. */
static
void
ibuf_remove_free_page(void)
/*=======================*/
{
	mtr_t	mtr;
	mtr_t	mtr2;
	page_t*	header_page;
	ulint	page_no;
	page_t*	page;
	page_t*	root;
	page_t*	bitmap_page;

	log_free_check();

	mtr_start(&mtr);
	/* Acquire the fsp latch before the ibuf header, obeying the latching
	order */

	mtr_x_lock_space(fil_system.sys_space, &mtr);
	header_page = ibuf_header_page_get(&mtr);

	/* Prevent pessimistic inserts to insert buffer trees for a while */
	ibuf_enter(&mtr);
	mutex_enter(&ibuf_pessimistic_insert_mutex);
	mutex_enter(&ibuf_mutex);

	if (!ibuf_data_too_much_free()) {

		mutex_exit(&ibuf_mutex);
		mutex_exit(&ibuf_pessimistic_insert_mutex);

		ibuf_mtr_commit(&mtr);

		return;
	}

	ibuf_mtr_start(&mtr2);

	root = ibuf_tree_root_get(&mtr2);

	mutex_exit(&ibuf_mutex);

	page_no = flst_get_last(root + PAGE_HEADER + PAGE_BTR_IBUF_FREE_LIST,
				&mtr2).page;

	/* NOTE that we must release the latch on the ibuf tree root
	because in fseg_free_page we access level 1 pages, and the root
	is a level 2 page. */

	ibuf_mtr_commit(&mtr2);
	ibuf_exit(&mtr);

	/* Since pessimistic inserts were prevented, we know that the
	page is still in the free list. NOTE that also deletes may take
	pages from the free list, but they take them from the start, and
	the free list was so long that they cannot have taken the last
	page from it. */

	compile_time_assert(IBUF_SPACE_ID == 0);
	fseg_free_page(header_page + IBUF_HEADER + IBUF_TREE_SEG_HEADER,
		       fil_system.sys_space, page_no, false, &mtr);

	const page_id_t	page_id(IBUF_SPACE_ID, page_no);

	ut_d(buf_page_reset_file_page_was_freed(page_id));

	ibuf_enter(&mtr);

	mutex_enter(&ibuf_mutex);

	root = ibuf_tree_root_get(&mtr);

	ut_ad(page_no == flst_get_last(root + PAGE_HEADER
				       + PAGE_BTR_IBUF_FREE_LIST, &mtr).page);

	{
		buf_block_t*	block;

		block = buf_page_get(page_id, univ_page_size, RW_X_LATCH, &mtr);

		buf_block_dbg_add_level(block, SYNC_IBUF_TREE_NODE);

		page = buf_block_get_frame(block);
	}

	/* Remove the page from the free list and update the ibuf size data */

	flst_remove(root + PAGE_HEADER + PAGE_BTR_IBUF_FREE_LIST,
		    page + PAGE_HEADER + PAGE_BTR_IBUF_FREE_LIST_NODE, &mtr);

	mutex_exit(&ibuf_pessimistic_insert_mutex);

	ibuf->seg_size--;
	ibuf->free_list_len--;

	/* Set the bit indicating that this page is no more an ibuf tree page
	(level 2 page) */

	bitmap_page = ibuf_bitmap_get_map_page(page_id, univ_page_size, &mtr);

	mutex_exit(&ibuf_mutex);

	ibuf_bitmap_page_set_bits(
		bitmap_page, page_id, univ_page_size, IBUF_BITMAP_IBUF, FALSE,
		&mtr);

	ut_d(buf_page_set_file_page_was_freed(page_id));

	ibuf_mtr_commit(&mtr);
}

/***********************************************************************//**
Frees excess pages from the ibuf free list. This function is called when an OS
thread calls fsp services to allocate a new file segment, or a new page to a
file segment, and the thread did not own the fsp latch before this call. */
void
ibuf_free_excess_pages(void)
/*========================*/
{
	if (srv_force_recovery >= SRV_FORCE_NO_IBUF_MERGE) {
		return;
	}

	/* Free at most a few pages at a time, so that we do not delay the
	requested service too much */

	for (ulint i = 0; i < 4; i++) {

		ibool	too_much_free;

		mutex_enter(&ibuf_mutex);
		too_much_free = ibuf_data_too_much_free();
		mutex_exit(&ibuf_mutex);

		if (!too_much_free) {
			return;
		}

		ibuf_remove_free_page();
	}
}

#ifdef UNIV_DEBUG
# define ibuf_get_merge_page_nos(contract,rec,mtr,ids,pages,n_stored) \
	ibuf_get_merge_page_nos_func(contract,rec,mtr,ids,pages,n_stored)
#else /* UNIV_DEBUG */
# define ibuf_get_merge_page_nos(contract,rec,mtr,ids,pages,n_stored) \
	ibuf_get_merge_page_nos_func(contract,rec,ids,pages,n_stored)
#endif /* UNIV_DEBUG */

/*********************************************************************//**
Reads page numbers from a leaf in an ibuf tree.
@return a lower limit for the combined volume of records which will be
merged */
static
ulint
ibuf_get_merge_page_nos_func(
/*=========================*/
	ibool		contract,/*!< in: TRUE if this function is called to
				contract the tree, FALSE if this is called
				when a single page becomes full and we look
				if it pays to read also nearby pages */
	const rec_t*	rec,	/*!< in: insert buffer record */
#ifdef UNIV_DEBUG
	mtr_t*		mtr,	/*!< in: mini-transaction holding rec */
#endif /* UNIV_DEBUG */
	ulint*		space_ids,/*!< in/out: space id's of the pages */
	ulint*		page_nos,/*!< in/out: buffer for at least
				IBUF_MAX_N_PAGES_MERGED many page numbers;
				the page numbers are in an ascending order */
	ulint*		n_stored)/*!< out: number of page numbers stored to
				page_nos in this function */
{
	ulint	prev_page_no;
	ulint	prev_space_id;
	ulint	first_page_no;
	ulint	first_space_id;
	ulint	rec_page_no;
	ulint	rec_space_id;
	ulint	sum_volumes;
	ulint	volume_for_page;
	ulint	rec_volume;
	ulint	limit;
	ulint	n_pages;

	ut_ad(mtr_memo_contains_page_flagged(mtr, rec, MTR_MEMO_PAGE_X_FIX
					     | MTR_MEMO_PAGE_S_FIX));
	ut_ad(ibuf_inside(mtr));

	*n_stored = 0;

	limit = ut_min(IBUF_MAX_N_PAGES_MERGED,
		       buf_pool_get_curr_size() / 4);

	if (page_rec_is_supremum(rec)) {

		rec = page_rec_get_prev_const(rec);
	}

	if (page_rec_is_infimum(rec)) {

		rec = page_rec_get_next_const(rec);
	}

	if (page_rec_is_supremum(rec)) {

		return(0);
	}

	first_page_no = ibuf_rec_get_page_no(mtr, rec);
	first_space_id = ibuf_rec_get_space(mtr, rec);
	n_pages = 0;
	prev_page_no = 0;
	prev_space_id = 0;

	/* Go backwards from the first rec until we reach the border of the
	'merge area', or the page start or the limit of storeable pages is
	reached */

	while (!page_rec_is_infimum(rec) && UNIV_LIKELY(n_pages < limit)) {

		rec_page_no = ibuf_rec_get_page_no(mtr, rec);
		rec_space_id = ibuf_rec_get_space(mtr, rec);

		if (rec_space_id != first_space_id
		    || (rec_page_no / IBUF_MERGE_AREA)
		    != (first_page_no / IBUF_MERGE_AREA)) {

			break;
		}

		if (rec_page_no != prev_page_no
		    || rec_space_id != prev_space_id) {
			n_pages++;
		}

		prev_page_no = rec_page_no;
		prev_space_id = rec_space_id;

		rec = page_rec_get_prev_const(rec);
	}

	rec = page_rec_get_next_const(rec);

	/* At the loop start there is no prev page; we mark this with a pair
	of space id, page no (0, 0) for which there can never be entries in
	the insert buffer */

	prev_page_no = 0;
	prev_space_id = 0;
	sum_volumes = 0;
	volume_for_page = 0;

	while (*n_stored < limit) {
		if (page_rec_is_supremum(rec)) {
			/* When no more records available, mark this with
			another 'impossible' pair of space id, page no */
			rec_page_no = 1;
			rec_space_id = 0;
		} else {
			rec_page_no = ibuf_rec_get_page_no(mtr, rec);
			rec_space_id = ibuf_rec_get_space(mtr, rec);
			/* In the system tablespace the smallest
			possible secondary index leaf page number is
			bigger than FSP_DICT_HDR_PAGE_NO (7).
			In all tablespaces, pages 0 and 1 are reserved
			for the allocation bitmap and the change
			buffer bitmap. In file-per-table tablespaces,
			a file segment inode page will be created at
			page 2 and the clustered index tree is created
			at page 3.  So for file-per-table tablespaces,
			page 4 is the smallest possible secondary
			index leaf page. CREATE TABLESPACE also initially
			uses pages 2 and 3 for the first created table,
			but that table may be dropped, allowing page 2
			to be reused for a secondary index leaf page.
			To keep this assertion simple, just
			make sure the page is >= 2. */
			ut_ad(rec_page_no >= FSP_FIRST_INODE_PAGE_NO);
		}

#ifdef UNIV_IBUF_DEBUG
		ut_a(*n_stored < IBUF_MAX_N_PAGES_MERGED);
#endif
		if ((rec_space_id != prev_space_id
		     || rec_page_no != prev_page_no)
		    && (prev_space_id != 0 || prev_page_no != 0)) {

			if (contract
			    || (prev_page_no == first_page_no
				&& prev_space_id == first_space_id)
			    || (volume_for_page
				> ((IBUF_MERGE_THRESHOLD - 1)
				   * 4U << srv_page_size_shift
				   / IBUF_PAGE_SIZE_PER_FREE_SPACE)
				/ IBUF_MERGE_THRESHOLD)) {

				space_ids[*n_stored] = prev_space_id;
				page_nos[*n_stored] = prev_page_no;

				(*n_stored)++;

				sum_volumes += volume_for_page;
			}

			if (rec_space_id != first_space_id
			    || rec_page_no / IBUF_MERGE_AREA
			    != first_page_no / IBUF_MERGE_AREA) {

				break;
			}

			volume_for_page = 0;
		}

		if (rec_page_no == 1 && rec_space_id == 0) {
			/* Supremum record */

			break;
		}

		rec_volume = ibuf_rec_get_volume(mtr, rec);

		volume_for_page += rec_volume;

		prev_page_no = rec_page_no;
		prev_space_id = rec_space_id;

		rec = page_rec_get_next_const(rec);
	}

#ifdef UNIV_IBUF_DEBUG
	ut_a(*n_stored <= IBUF_MAX_N_PAGES_MERGED);
#endif
#if 0
	fprintf(stderr, "Ibuf merge batch %lu pages %lu volume\n",
		*n_stored, sum_volumes);
#endif
	return(sum_volumes);
}

/*******************************************************************//**
Get the matching records for space id.
@return current rec or NULL */
static	MY_ATTRIBUTE((nonnull, warn_unused_result))
const rec_t*
ibuf_get_user_rec(
/*===============*/
	btr_pcur_t*	pcur,		/*!< in: the current cursor */
	mtr_t*		mtr)		/*!< in: mini transaction */
{
	do {
		const rec_t* rec = btr_pcur_get_rec(pcur);

		if (page_rec_is_user_rec(rec)) {
			return(rec);
		}
	} while (btr_pcur_move_to_next(pcur, mtr));

	return(NULL);
}

/*********************************************************************//**
Reads page numbers for a space id from an ibuf tree.
@return a lower limit for the combined volume of records which will be
merged */
static	MY_ATTRIBUTE((nonnull, warn_unused_result))
ulint
ibuf_get_merge_pages(
/*=================*/
	btr_pcur_t*	pcur,	/*!< in/out: cursor */
	ulint		space,	/*!< in: space for which to merge */
	ulint		limit,	/*!< in: max page numbers to read */
	ulint*		pages,	/*!< out: pages read */
	ulint*		spaces,	/*!< out: spaces read */
	ulint*		n_pages,/*!< out: number of pages read */
	mtr_t*		mtr)	/*!< in: mini transaction */
{
	const rec_t*	rec;
	ulint		volume = 0;

	ut_a(space != ULINT_UNDEFINED);

	*n_pages = 0;

	while ((rec = ibuf_get_user_rec(pcur, mtr)) != 0
	       && ibuf_rec_get_space(mtr, rec) == space
	       && *n_pages < limit) {

		ulint	page_no = ibuf_rec_get_page_no(mtr, rec);

		if (*n_pages == 0 || pages[*n_pages - 1] != page_no) {
			spaces[*n_pages] = space;
			pages[*n_pages] = page_no;
			++*n_pages;
		}

		volume += ibuf_rec_get_volume(mtr, rec);

		btr_pcur_move_to_next(pcur, mtr);
	}

	return(volume);
}

/*********************************************************************//**
Contracts insert buffer trees by reading pages to the buffer pool.
@return a lower limit for the combined size in bytes of entries which
will be merged from ibuf trees to the pages read, 0 if ibuf is
empty */
static
ulint
ibuf_merge_pages(
/*=============*/
	ulint*	n_pages,	/*!< out: number of pages to which merged */
	bool	sync)		/*!< in: true if the caller wants to wait for
				the issued read with the highest tablespace
				address to complete */
{
	mtr_t		mtr;
	btr_pcur_t	pcur;
	ulint		sum_sizes;
	ulint		page_nos[IBUF_MAX_N_PAGES_MERGED];
	ulint		space_ids[IBUF_MAX_N_PAGES_MERGED];

	*n_pages = 0;

	ibuf_mtr_start(&mtr);

	/* Open a cursor to a randomly chosen leaf of the tree, at a random
	position within the leaf */
	bool available;

	available = btr_pcur_open_at_rnd_pos(ibuf->index, BTR_SEARCH_LEAF,
					     &pcur, &mtr);
	/* No one should make this index unavailable when server is running */
	ut_a(available);

	ut_ad(page_validate(btr_pcur_get_page(&pcur), ibuf->index));

	if (page_is_empty(btr_pcur_get_page(&pcur))) {
		/* If a B-tree page is empty, it must be the root page
		and the whole B-tree must be empty. InnoDB does not
		allow empty B-tree pages other than the root. */
		ut_ad(ibuf->empty);
		ut_ad(page_get_space_id(btr_pcur_get_page(&pcur))
		      == IBUF_SPACE_ID);
		ut_ad(page_get_page_no(btr_pcur_get_page(&pcur))
		      == FSP_IBUF_TREE_ROOT_PAGE_NO);

		ibuf_mtr_commit(&mtr);
		btr_pcur_close(&pcur);

		return(0);
	}

	sum_sizes = ibuf_get_merge_page_nos(TRUE,
					    btr_pcur_get_rec(&pcur), &mtr,
					    space_ids,
					    page_nos, n_pages);
#if 0 /* defined UNIV_IBUF_DEBUG */
	fprintf(stderr, "Ibuf contract sync %lu pages %lu volume %lu\n",
		sync, *n_pages, sum_sizes);
#endif
	ibuf_mtr_commit(&mtr);
	btr_pcur_close(&pcur);

	buf_read_ibuf_merge_pages(
		sync, space_ids, page_nos, *n_pages);

	return(sum_sizes + 1);
}

/*********************************************************************//**
Contracts insert buffer trees by reading pages referring to space_id
to the buffer pool.
@returns number of pages merged.*/
ulint
ibuf_merge_space(
/*=============*/
	ulint		space)	/*!< in: tablespace id to merge */
{
	mtr_t		mtr;
	btr_pcur_t	pcur;
	mem_heap_t*	heap = mem_heap_create(512);
	dtuple_t*	tuple = ibuf_search_tuple_build(space, 0, heap);
	ulint		n_pages = 0;

	ut_ad(space < SRV_LOG_SPACE_FIRST_ID);

	ibuf_mtr_start(&mtr);

	/* Position the cursor on the first matching record. */

	btr_pcur_open(
		ibuf->index, tuple, PAGE_CUR_GE, BTR_SEARCH_LEAF, &pcur,
		&mtr);

	mem_heap_free(heap);

	ut_ad(page_validate(btr_pcur_get_page(&pcur), ibuf->index));

	ulint		sum_sizes = 0;
	ulint		pages[IBUF_MAX_N_PAGES_MERGED];
	ulint		spaces[IBUF_MAX_N_PAGES_MERGED];

	if (page_is_empty(btr_pcur_get_page(&pcur))) {
		/* If a B-tree page is empty, it must be the root page
		and the whole B-tree must be empty. InnoDB does not
		allow empty B-tree pages other than the root. */
		ut_ad(ibuf->empty);
		ut_ad(page_get_space_id(btr_pcur_get_page(&pcur))
		      == IBUF_SPACE_ID);
		ut_ad(page_get_page_no(btr_pcur_get_page(&pcur))
		      == FSP_IBUF_TREE_ROOT_PAGE_NO);

	} else {

		sum_sizes = ibuf_get_merge_pages(
			&pcur, space, IBUF_MAX_N_PAGES_MERGED,
			&pages[0], &spaces[0], &n_pages,
			&mtr);
		ib::info() << "Size of pages merged " << sum_sizes;
	}

	ibuf_mtr_commit(&mtr);

	btr_pcur_close(&pcur);

	if (n_pages > 0) {
		ut_ad(n_pages <= UT_ARR_SIZE(pages));

#ifdef UNIV_DEBUG
		for (ulint i = 0; i < n_pages; ++i) {
			ut_ad(spaces[i] == space);
		}
#endif /* UNIV_DEBUG */

		buf_read_ibuf_merge_pages(
			true, spaces, pages, n_pages);
	}

	return(n_pages);
}

/** Contract the change buffer by reading pages to the buffer pool.
@param[out]	n_pages		number of pages merged
@param[in]	sync		whether the caller waits for
the issued reads to complete
@return a lower limit for the combined size in bytes of entries which
will be merged from ibuf trees to the pages read, 0 if ibuf is
empty */
static MY_ATTRIBUTE((warn_unused_result))
ulint
ibuf_merge(
	ulint*		n_pages,
	bool		sync)
{
	*n_pages = 0;

	/* We perform a dirty read of ibuf->empty, without latching
	the insert buffer root page. We trust this dirty read except
	when a slow shutdown is being executed. During a slow
	shutdown, the insert buffer merge must be completed. */

	if (ibuf->empty && !srv_shutdown_state) {
		return(0);
#if defined UNIV_DEBUG || defined UNIV_IBUF_DEBUG
	} else if (ibuf_debug) {
		return(0);
#endif /* UNIV_DEBUG || UNIV_IBUF_DEBUG */
	} else {
		return(ibuf_merge_pages(n_pages, sync));
	}
}

/** Contract the change buffer by reading pages to the buffer pool.
@param[in]	sync	whether the caller waits for
the issued reads to complete
@return a lower limit for the combined size in bytes of entries which
will be merged from ibuf trees to the pages read, 0 if ibuf is empty */
static
ulint
ibuf_contract(
	bool	sync)
{
	ulint	n_pages;

	return(ibuf_merge_pages(&n_pages, sync));
}

/** Contract the change buffer by reading pages to the buffer pool.
@param[in]	full		If true, do a full contraction based
on PCT_IO(100). If false, the size of contract batch is determined
based on the current size of the change buffer.
@return a lower limit for the combined size in bytes of entries which
will be merged from ibuf trees to the pages read, 0 if ibuf is
empty */
ulint
ibuf_merge_in_background(
	bool	full)
{
	ulint	sum_bytes	= 0;
	ulint	sum_pages	= 0;
	ulint	n_pag2;
	ulint	n_pages;

#if defined UNIV_DEBUG || defined UNIV_IBUF_DEBUG
	if (srv_ibuf_disable_background_merge) {
		return(0);
	}
#endif /* UNIV_DEBUG || UNIV_IBUF_DEBUG */

	if (full) {
		/* Caller has requested a full batch */
		n_pages = PCT_IO(100);
	} else {
		/* By default we do a batch of 5% of the io_capacity */
		n_pages = PCT_IO(5);

		mutex_enter(&ibuf_mutex);

		/* If the ibuf->size is more than half the max_size
		then we make more agreesive contraction.
		+1 is to avoid division by zero. */
		if (ibuf->size > ibuf->max_size / 2) {
			ulint diff = ibuf->size - ibuf->max_size / 2;
			n_pages += PCT_IO((diff * 100)
					   / (ibuf->max_size + 1));
		}

		mutex_exit(&ibuf_mutex);
	}

#if defined UNIV_DEBUG || defined UNIV_IBUF_DEBUG
	if (ibuf_debug) {
		return(0);
	}
#endif /* UNIV_DEBUG || UNIV_IBUF_DEBUG */

	while (sum_pages < n_pages) {
		ulint	n_bytes;

		n_bytes = ibuf_merge(&n_pag2, false);

		if (n_bytes == 0) {
			return(sum_bytes);
		}

		sum_bytes += n_bytes;
		sum_pages += n_pag2;
	}

	return(sum_bytes);
}

/*********************************************************************//**
Contract insert buffer trees after insert if they are too big. */
UNIV_INLINE
void
ibuf_contract_after_insert(
/*=======================*/
	ulint	entry_size)	/*!< in: size of a record which was inserted
				into an ibuf tree */
{
	ibool	sync;
	ulint	sum_sizes;
	ulint	size;
	ulint	max_size;

	/* Perform dirty reads of ibuf->size and ibuf->max_size, to
	reduce ibuf_mutex contention. ibuf->max_size remains constant
	after ibuf_init_at_db_start(), but ibuf->size should be
	protected by ibuf_mutex. Given that ibuf->size fits in a
	machine word, this should be OK; at worst we are doing some
	excessive ibuf_contract() or occasionally skipping a
	ibuf_contract(). */
	size = ibuf->size;
	max_size = ibuf->max_size;

	if (size < max_size + IBUF_CONTRACT_ON_INSERT_NON_SYNC) {
		return;
	}

	sync = (size >= max_size + IBUF_CONTRACT_ON_INSERT_SYNC);

	/* Contract at least entry_size many bytes */
	sum_sizes = 0;
	size = 1;

	do {

		size = ibuf_contract(sync);
		sum_sizes += size;
	} while (size > 0 && sum_sizes < entry_size);
}

/*********************************************************************//**
Determine if an insert buffer record has been encountered already.
@return TRUE if a new record, FALSE if possible duplicate */
static
ibool
ibuf_get_volume_buffered_hash(
/*==========================*/
	const rec_t*	rec,	/*!< in: ibuf record in post-4.1 format */
	const byte*	types,	/*!< in: fields */
	const byte*	data,	/*!< in: start of user record data */
	ulint		comp,	/*!< in: 0=ROW_FORMAT=REDUNDANT,
				nonzero=ROW_FORMAT=COMPACT */
	ulint*		hash,	/*!< in/out: hash array */
	ulint		size)	/*!< in: number of elements in hash array */
{
	ulint		len;
	ulint		fold;
	ulint		bitmask;

	len = ibuf_rec_get_size(
		rec, types,
		rec_get_n_fields_old(rec) - IBUF_REC_FIELD_USER, comp);
	fold = ut_fold_binary(data, len);

	hash += (fold / (CHAR_BIT * sizeof *hash)) % size;
	bitmask = static_cast<ulint>(1) << (fold % (CHAR_BIT * sizeof(*hash)));

	if (*hash & bitmask) {

		return(FALSE);
	}

	/* We have not seen this record yet.  Insert it. */
	*hash |= bitmask;

	return(TRUE);
}

#ifdef UNIV_DEBUG
# define ibuf_get_volume_buffered_count(mtr,rec,hash,size,n_recs)	\
	ibuf_get_volume_buffered_count_func(mtr,rec,hash,size,n_recs)
#else /* UNIV_DEBUG */
# define ibuf_get_volume_buffered_count(mtr,rec,hash,size,n_recs)	\
	ibuf_get_volume_buffered_count_func(rec,hash,size,n_recs)
#endif /* UNIV_DEBUG */

/*********************************************************************//**
Update the estimate of the number of records on a page, and
get the space taken by merging the buffered record to the index page.
@return size of index record in bytes + an upper limit of the space
taken in the page directory */
static
ulint
ibuf_get_volume_buffered_count_func(
/*================================*/
#ifdef UNIV_DEBUG
	mtr_t*		mtr,	/*!< in: mini-transaction owning rec */
#endif /* UNIV_DEBUG */
	const rec_t*	rec,	/*!< in: insert buffer record */
	ulint*		hash,	/*!< in/out: hash array */
	ulint		size,	/*!< in: number of elements in hash array */
	lint*		n_recs)	/*!< in/out: estimated number of records
				on the page that rec points to */
{
	ulint		len;
	ibuf_op_t	ibuf_op;
	const byte*	types;
	ulint		n_fields;

	ut_ad(mtr_memo_contains_page_flagged(mtr, rec, MTR_MEMO_PAGE_X_FIX
					     | MTR_MEMO_PAGE_S_FIX));
	ut_ad(ibuf_inside(mtr));

	n_fields = rec_get_n_fields_old(rec);
	ut_ad(n_fields > IBUF_REC_FIELD_USER);
	n_fields -= IBUF_REC_FIELD_USER;

	rec_get_nth_field_offs_old(rec, 1, &len);
	/* This function is only invoked when buffering new
	operations.  All pre-4.1 records should have been merged
	when the database was started up. */
	ut_a(len == 1);

	if (rec_get_deleted_flag(rec, 0)) {
		/* This record has been merged already,
		but apparently the system crashed before
		the change was discarded from the buffer.
		Pretend that the record does not exist. */
		return(0);
	}

	types = rec_get_nth_field_old(rec, IBUF_REC_FIELD_METADATA, &len);

	switch (UNIV_EXPECT(int(len % DATA_NEW_ORDER_NULL_TYPE_BUF_SIZE),
			    IBUF_REC_INFO_SIZE)) {
	default:
		ut_error;
	case 0:
		/* This ROW_TYPE=REDUNDANT record does not include an
		operation counter.  Exclude it from the *n_recs,
		because deletes cannot be buffered if there are
		old-style inserts buffered for the page. */

		len = ibuf_rec_get_size(rec, types, n_fields, 0);

		return(len
		       + rec_get_converted_extra_size(len, n_fields, 0)
		       + page_dir_calc_reserved_space(1));
	case 1:
		/* This ROW_TYPE=COMPACT record does not include an
		operation counter.  Exclude it from the *n_recs,
		because deletes cannot be buffered if there are
		old-style inserts buffered for the page. */
		goto get_volume_comp;

	case IBUF_REC_INFO_SIZE:
		ibuf_op = (ibuf_op_t) types[IBUF_REC_OFFSET_TYPE];
		break;
	}

	switch (ibuf_op) {
	case IBUF_OP_INSERT:
		/* Inserts can be done by updating a delete-marked record.
		Because delete-mark and insert operations can be pointing to
		the same records, we must not count duplicates. */
	case IBUF_OP_DELETE_MARK:
		/* There must be a record to delete-mark.
		See if this record has been already buffered. */
		if (n_recs && ibuf_get_volume_buffered_hash(
			    rec, types + IBUF_REC_INFO_SIZE,
			    types + len,
			    types[IBUF_REC_OFFSET_FLAGS] & IBUF_REC_COMPACT,
			    hash, size)) {
			(*n_recs)++;
		}

		if (ibuf_op == IBUF_OP_DELETE_MARK) {
			/* Setting the delete-mark flag does not
			affect the available space on the page. */
			return(0);
		}
		break;
	case IBUF_OP_DELETE:
		/* A record will be removed from the page. */
		if (n_recs) {
			(*n_recs)--;
		}
		/* While deleting a record actually frees up space,
		we have to play it safe and pretend that it takes no
		additional space (the record might not exist, etc.). */
		return(0);
	default:
		ut_error;
	}

	ut_ad(ibuf_op == IBUF_OP_INSERT);

get_volume_comp:
	{
		dtuple_t*	entry;
		ulint		volume;
		dict_index_t*	dummy_index;
		mem_heap_t*	heap = mem_heap_create(500);

		entry = ibuf_build_entry_from_ibuf_rec(
			mtr, rec, heap, &dummy_index);

		volume = rec_get_converted_size(dummy_index, entry, 0);

		ibuf_dummy_index_free(dummy_index);
		mem_heap_free(heap);

		return(volume + page_dir_calc_reserved_space(1));
	}
}

/*********************************************************************//**
Gets an upper limit for the combined size of entries buffered in the insert
buffer for a given page.
@return upper limit for the volume of buffered inserts for the index
page, in bytes; srv_page_size, if the entries for the index page span
several pages in the insert buffer */
static
ulint
ibuf_get_volume_buffered(
/*=====================*/
	const btr_pcur_t*pcur,	/*!< in: pcur positioned at a place in an
				insert buffer tree where we would insert an
				entry for the index page whose number is
				page_no, latch mode has to be BTR_MODIFY_PREV
				or BTR_MODIFY_TREE */
	ulint		space,	/*!< in: space id */
	ulint		page_no,/*!< in: page number of an index page */
	lint*		n_recs,	/*!< in/out: minimum number of records on the
				page after the buffered changes have been
				applied, or NULL to disable the counting */
	mtr_t*		mtr)	/*!< in: mini-transaction of pcur */
{
	ulint		volume;
	const rec_t*	rec;
	const page_t*	page;
	ulint		prev_page_no;
	const page_t*	prev_page;
	ulint		next_page_no;
	const page_t*	next_page;
	/* bitmap of buffered recs */
	ulint		hash_bitmap[128 / sizeof(ulint)];

	ut_ad((pcur->latch_mode == BTR_MODIFY_PREV)
	      || (pcur->latch_mode == BTR_MODIFY_TREE));

	/* Count the volume of inserts earlier in the alphabetical order than
	pcur */

	volume = 0;

	if (n_recs) {
		memset(hash_bitmap, 0, sizeof hash_bitmap);
	}

	rec = btr_pcur_get_rec(pcur);
	page = page_align(rec);
	ut_ad(page_validate(page, ibuf->index));

	if (page_rec_is_supremum(rec)) {
		rec = page_rec_get_prev_const(rec);
	}

	for (; !page_rec_is_infimum(rec);
	     rec = page_rec_get_prev_const(rec)) {
		ut_ad(page_align(rec) == page);

		if (page_no != ibuf_rec_get_page_no(mtr, rec)
		    || space != ibuf_rec_get_space(mtr, rec)) {

			goto count_later;
		}

		volume += ibuf_get_volume_buffered_count(
			mtr, rec,
			hash_bitmap, UT_ARR_SIZE(hash_bitmap), n_recs);
	}

	/* Look at the previous page */

	prev_page_no = btr_page_get_prev(page);

	if (prev_page_no == FIL_NULL) {

		goto count_later;
	}

	{
		buf_block_t*	block;

		block = buf_page_get(
			page_id_t(IBUF_SPACE_ID, prev_page_no),
			univ_page_size, RW_X_LATCH, mtr);

		buf_block_dbg_add_level(block, SYNC_IBUF_TREE_NODE);

		prev_page = buf_block_get_frame(block);
		ut_ad(page_validate(prev_page, ibuf->index));
	}

#ifdef UNIV_BTR_DEBUG
	ut_a(!memcmp(prev_page + FIL_PAGE_NEXT, page + FIL_PAGE_OFFSET, 4));
#endif /* UNIV_BTR_DEBUG */

	rec = page_get_supremum_rec(prev_page);
	rec = page_rec_get_prev_const(rec);

	for (;; rec = page_rec_get_prev_const(rec)) {
		ut_ad(page_align(rec) == prev_page);

		if (page_rec_is_infimum(rec)) {

			/* We cannot go to yet a previous page, because we
			do not have the x-latch on it, and cannot acquire one
			because of the latching order: we have to give up */

			return(srv_page_size);
		}

		if (page_no != ibuf_rec_get_page_no(mtr, rec)
		    || space != ibuf_rec_get_space(mtr, rec)) {

			goto count_later;
		}

		volume += ibuf_get_volume_buffered_count(
			mtr, rec,
			hash_bitmap, UT_ARR_SIZE(hash_bitmap), n_recs);
	}

count_later:
	rec = btr_pcur_get_rec(pcur);

	if (!page_rec_is_supremum(rec)) {
		rec = page_rec_get_next_const(rec);
	}

	for (; !page_rec_is_supremum(rec);
	     rec = page_rec_get_next_const(rec)) {
		if (page_no != ibuf_rec_get_page_no(mtr, rec)
		    || space != ibuf_rec_get_space(mtr, rec)) {

			return(volume);
		}

		volume += ibuf_get_volume_buffered_count(
			mtr, rec,
			hash_bitmap, UT_ARR_SIZE(hash_bitmap), n_recs);
	}

	/* Look at the next page */

	next_page_no = btr_page_get_next(page);

	if (next_page_no == FIL_NULL) {

		return(volume);
	}

	{
		buf_block_t*	block;

		block = buf_page_get(
			page_id_t(IBUF_SPACE_ID, next_page_no),
			univ_page_size, RW_X_LATCH, mtr);

		buf_block_dbg_add_level(block, SYNC_IBUF_TREE_NODE);

		next_page = buf_block_get_frame(block);
		ut_ad(page_validate(next_page, ibuf->index));
	}

#ifdef UNIV_BTR_DEBUG
	ut_a(!memcmp(next_page + FIL_PAGE_PREV, page + FIL_PAGE_OFFSET, 4));
#endif /* UNIV_BTR_DEBUG */

	rec = page_get_infimum_rec(next_page);
	rec = page_rec_get_next_const(rec);

	for (;; rec = page_rec_get_next_const(rec)) {
		ut_ad(page_align(rec) == next_page);

		if (page_rec_is_supremum(rec)) {

			/* We give up */

			return(srv_page_size);
		}

		if (page_no != ibuf_rec_get_page_no(mtr, rec)
		    || space != ibuf_rec_get_space(mtr, rec)) {

			return(volume);
		}

		volume += ibuf_get_volume_buffered_count(
			mtr, rec,
			hash_bitmap, UT_ARR_SIZE(hash_bitmap), n_recs);
	}
}

/*********************************************************************//**
Reads the biggest tablespace id from the high end of the insert buffer
tree and updates the counter in fil_system. */
void
ibuf_update_max_tablespace_id(void)
/*===============================*/
{
	ulint		max_space_id;
	const rec_t*	rec;
	const byte*	field;
	ulint		len;
	btr_pcur_t	pcur;
	mtr_t		mtr;

	ut_a(!dict_table_is_comp(ibuf->index->table));

	ibuf_mtr_start(&mtr);

	btr_pcur_open_at_index_side(
		false, ibuf->index, BTR_SEARCH_LEAF, &pcur, true, 0, &mtr);

	ut_ad(page_validate(btr_pcur_get_page(&pcur), ibuf->index));

	btr_pcur_move_to_prev(&pcur, &mtr);

	if (btr_pcur_is_before_first_on_page(&pcur)) {
		/* The tree is empty */

		max_space_id = 0;
	} else {
		rec = btr_pcur_get_rec(&pcur);

		field = rec_get_nth_field_old(rec, IBUF_REC_FIELD_SPACE, &len);

		ut_a(len == 4);

		max_space_id = mach_read_from_4(field);
	}

	ibuf_mtr_commit(&mtr);

	/* printf("Maximum space id in insert buffer %lu\n", max_space_id); */

	fil_set_max_space_id_if_bigger(max_space_id);
}

#ifdef UNIV_DEBUG
# define ibuf_get_entry_counter_low(mtr,rec,space,page_no)	\
	ibuf_get_entry_counter_low_func(mtr,rec,space,page_no)
#else /* UNIV_DEBUG */
# define ibuf_get_entry_counter_low(mtr,rec,space,page_no)	\
	ibuf_get_entry_counter_low_func(rec,space,page_no)
#endif
/****************************************************************//**
Helper function for ibuf_get_entry_counter_func. Checks if rec is for
(space, page_no), and if so, reads counter value from it and returns
that + 1.
@retval ULINT_UNDEFINED if the record does not contain any counter
@retval 0 if the record is not for (space, page_no)
@retval 1 + previous counter value, otherwise */
static
ulint
ibuf_get_entry_counter_low_func(
/*============================*/
#ifdef UNIV_DEBUG
	mtr_t*		mtr,		/*!< in: mini-transaction of rec */
#endif /* UNIV_DEBUG */
	const rec_t*	rec,		/*!< in: insert buffer record */
	ulint		space,		/*!< in: space id */
	ulint		page_no)	/*!< in: page number */
{
	ulint		counter;
	const byte*	field;
	ulint		len;

	ut_ad(ibuf_inside(mtr));
	ut_ad(mtr_memo_contains_page_flagged(mtr, rec, MTR_MEMO_PAGE_X_FIX
					     | MTR_MEMO_PAGE_S_FIX));
	ut_ad(rec_get_n_fields_old(rec) > 2);

	field = rec_get_nth_field_old(rec, IBUF_REC_FIELD_MARKER, &len);

	ut_a(len == 1);

	/* Check the tablespace identifier. */
	field = rec_get_nth_field_old(rec, IBUF_REC_FIELD_SPACE, &len);

	ut_a(len == 4);

	if (mach_read_from_4(field) != space) {

		return(0);
	}

	/* Check the page offset. */
	field = rec_get_nth_field_old(rec, IBUF_REC_FIELD_PAGE, &len);
	ut_a(len == 4);

	if (mach_read_from_4(field) != page_no) {

		return(0);
	}

	/* Check if the record contains a counter field. */
	field = rec_get_nth_field_old(rec, IBUF_REC_FIELD_METADATA, &len);

	switch (len % DATA_NEW_ORDER_NULL_TYPE_BUF_SIZE) {
	default:
		ut_error;
	case 0: /* ROW_FORMAT=REDUNDANT */
	case 1: /* ROW_FORMAT=COMPACT */
		return(ULINT_UNDEFINED);

	case IBUF_REC_INFO_SIZE:
		counter = mach_read_from_2(field + IBUF_REC_OFFSET_COUNTER);
		ut_a(counter < 0xFFFF);
		return(counter + 1);
	}
}

#ifdef UNIV_DEBUG
# define ibuf_get_entry_counter(space,page_no,rec,mtr,exact_leaf) \
	ibuf_get_entry_counter_func(space,page_no,rec,mtr,exact_leaf)
#else /* UNIV_DEBUG */
# define ibuf_get_entry_counter(space,page_no,rec,mtr,exact_leaf) \
	ibuf_get_entry_counter_func(space,page_no,rec,exact_leaf)
#endif /* UNIV_DEBUG */

/****************************************************************//**
Calculate the counter field for an entry based on the current
last record in ibuf for (space, page_no).
@return the counter field, or ULINT_UNDEFINED
if we should abort this insertion to ibuf */
static
ulint
ibuf_get_entry_counter_func(
/*========================*/
	ulint		space,		/*!< in: space id of entry */
	ulint		page_no,	/*!< in: page number of entry */
	const rec_t*	rec,		/*!< in: the record preceding the
					insertion point */
#ifdef UNIV_DEBUG
	mtr_t*		mtr,		/*!< in: mini-transaction */
#endif /* UNIV_DEBUG */
	ibool		only_leaf)	/*!< in: TRUE if this is the only
					leaf page that can contain entries
					for (space,page_no), that is, there
					was no exact match for (space,page_no)
					in the node pointer */
{
	ut_ad(ibuf_inside(mtr));
	ut_ad(mtr_memo_contains_page(mtr, rec, MTR_MEMO_PAGE_X_FIX));
	ut_ad(page_validate(page_align(rec), ibuf->index));

	if (page_rec_is_supremum(rec)) {
		/* This is just for safety. The record should be a
		page infimum or a user record. */
		ut_ad(0);
		return(ULINT_UNDEFINED);
	} else if (!page_rec_is_infimum(rec)) {
		return(ibuf_get_entry_counter_low(mtr, rec, space, page_no));
	} else if (only_leaf || !page_has_prev(page_align(rec))) {
		/* The parent node pointer did not contain the
		searched for (space, page_no), which means that the
		search ended on the correct page regardless of the
		counter value, and since we're at the infimum record,
		there are no existing records. */
		return(0);
	} else {
		/* We used to read the previous page here. It would
		break the latching order, because the caller has
		buffer-fixed an insert buffer bitmap page. */
		return(ULINT_UNDEFINED);
	}
}

/** Buffer an operation in the insert/delete buffer, instead of doing it
directly to the disk page, if this is possible.
@param[in]	mode		BTR_MODIFY_PREV or BTR_MODIFY_TREE
@param[in]	op		operation type
@param[in]	no_counter	TRUE=use 5.0.3 format; FALSE=allow delete
buffering
@param[in]	entry		index entry to insert
@param[in]	entry_size	rec_get_converted_size(index, entry)
@param[in,out]	index		index where to insert; must not be unique
or clustered
@param[in]	page_id		page id where to insert
@param[in]	page_size	page size
@param[in,out]	thr		query thread
@return DB_SUCCESS, DB_STRONG_FAIL or other error */
static MY_ATTRIBUTE((warn_unused_result))
dberr_t
ibuf_insert_low(
	ulint			mode,
	ibuf_op_t		op,
	ibool			no_counter,
	const dtuple_t*		entry,
	ulint			entry_size,
	dict_index_t*		index,
	const page_id_t		page_id,
	const page_size_t&	page_size,
	que_thr_t*		thr)
{
	big_rec_t*	dummy_big_rec;
	btr_pcur_t	pcur;
	btr_cur_t*	cursor;
	dtuple_t*	ibuf_entry;
	mem_heap_t*	offsets_heap	= NULL;
	mem_heap_t*	heap;
	ulint*		offsets		= NULL;
	ulint		buffered;
	lint		min_n_recs;
	rec_t*		ins_rec;
	ibool		old_bit_value;
	page_t*		bitmap_page;
	buf_block_t*	block;
	page_t*		root;
	dberr_t		err;
	ibool		do_merge;
	ulint		space_ids[IBUF_MAX_N_PAGES_MERGED];
	ulint		page_nos[IBUF_MAX_N_PAGES_MERGED];
	ulint		n_stored;
	mtr_t		mtr;
	mtr_t		bitmap_mtr;

	ut_a(!dict_index_is_clust(index));
	ut_ad(!dict_index_is_spatial(index));
	ut_ad(dtuple_check_typed(entry));
	ut_ad(!no_counter || op == IBUF_OP_INSERT);
	ut_ad(page_id.space() == index->table->space_id);
	ut_a(op < IBUF_OP_COUNT);

	do_merge = FALSE;

	/* Perform dirty reads of ibuf->size and ibuf->max_size, to
	reduce ibuf_mutex contention. Given that ibuf->max_size and
	ibuf->size fit in a machine word, this should be OK; at worst
	we are doing some excessive ibuf_contract() or occasionally
	skipping an ibuf_contract(). */
	if (ibuf->max_size == 0) {
		return(DB_STRONG_FAIL);
	}

	if (ibuf->size >= ibuf->max_size + IBUF_CONTRACT_DO_NOT_INSERT) {
		/* Insert buffer is now too big, contract it but do not try
		to insert */


#ifdef UNIV_IBUF_DEBUG
		fputs("Ibuf too big\n", stderr);
#endif
		ibuf_contract(true);

		return(DB_STRONG_FAIL);
	}

	heap = mem_heap_create(1024);

	/* Build the entry which contains the space id and the page number
	as the first fields and the type information for other fields, and
	which will be inserted to the insert buffer. Using a counter value
	of 0xFFFF we find the last record for (space, page_no), from which
	we can then read the counter value N and use N + 1 in the record we
	insert. (We patch the ibuf_entry's counter field to the correct
	value just before actually inserting the entry.) */

	ibuf_entry = ibuf_entry_build(
		op, index, entry, page_id.space(), page_id.page_no(),
		no_counter ? ULINT_UNDEFINED : 0xFFFF, heap);

	/* Open a cursor to the insert buffer tree to calculate if we can add
	the new entry to it without exceeding the free space limit for the
	page. */

	if (BTR_LATCH_MODE_WITHOUT_INTENTION(mode) == BTR_MODIFY_TREE) {
		for (;;) {
			mutex_enter(&ibuf_pessimistic_insert_mutex);
			mutex_enter(&ibuf_mutex);

			if (UNIV_LIKELY(ibuf_data_enough_free_for_insert())) {

				break;
			}

			mutex_exit(&ibuf_mutex);
			mutex_exit(&ibuf_pessimistic_insert_mutex);

			if (!ibuf_add_free_page()) {

				mem_heap_free(heap);
				return(DB_STRONG_FAIL);
			}
		}
	}

	ibuf_mtr_start(&mtr);

	btr_pcur_open(ibuf->index, ibuf_entry, PAGE_CUR_LE, mode, &pcur, &mtr);
	ut_ad(page_validate(btr_pcur_get_page(&pcur), ibuf->index));

	/* Find out the volume of already buffered inserts for the same index
	page */
	min_n_recs = 0;
	buffered = ibuf_get_volume_buffered(&pcur,
					    page_id.space(),
					    page_id.page_no(),
					    op == IBUF_OP_DELETE
					    ? &min_n_recs
					    : NULL, &mtr);

	if (op == IBUF_OP_DELETE
	    && (min_n_recs < 2 || buf_pool_watch_occurred(page_id))) {
		/* The page could become empty after the record is
		deleted, or the page has been read in to the buffer
		pool.  Refuse to buffer the operation. */

		/* The buffer pool watch is needed for IBUF_OP_DELETE
		because of latching order considerations.  We can
		check buf_pool_watch_occurred() only after latching
		the insert buffer B-tree pages that contain buffered
		changes for the page.  We never buffer IBUF_OP_DELETE,
		unless some IBUF_OP_INSERT or IBUF_OP_DELETE_MARK have
		been previously buffered for the page.  Because there
		are buffered operations for the page, the insert
		buffer B-tree page latches held by mtr will guarantee
		that no changes for the user page will be merged
		before mtr_commit(&mtr).  We must not mtr_commit(&mtr)
		until after the IBUF_OP_DELETE has been buffered. */

fail_exit:
		if (BTR_LATCH_MODE_WITHOUT_INTENTION(mode) == BTR_MODIFY_TREE) {
			mutex_exit(&ibuf_mutex);
			mutex_exit(&ibuf_pessimistic_insert_mutex);
		}

		err = DB_STRONG_FAIL;
		goto func_exit;
	}

	/* After this point, the page could still be loaded to the
	buffer pool, but we do not have to care about it, since we are
	holding a latch on the insert buffer leaf page that contains
	buffered changes for (space, page_no).  If the page enters the
	buffer pool, buf_page_io_complete() for (space, page_no) will
	have to acquire a latch on the same insert buffer leaf page,
	which it cannot do until we have buffered the IBUF_OP_DELETE
	and done mtr_commit(&mtr) to release the latch. */

	ibuf_mtr_start(&bitmap_mtr);
	index->set_modified(bitmap_mtr);

	bitmap_page = ibuf_bitmap_get_map_page(page_id, page_size,
					       &bitmap_mtr);

	/* We check if the index page is suitable for buffered entries */

	if (buf_page_peek(page_id)
	    || lock_rec_expl_exist_on_page(page_id.space(),
					   page_id.page_no())) {

		ibuf_mtr_commit(&bitmap_mtr);
		goto fail_exit;
	}

	if (op == IBUF_OP_INSERT) {
		ulint	bits = ibuf_bitmap_page_get_bits(
			bitmap_page, page_id, page_size, IBUF_BITMAP_FREE,
			&bitmap_mtr);

		if (buffered + entry_size + page_dir_calc_reserved_space(1)
		    > ibuf_index_page_calc_free_from_bits(page_size, bits)) {
			/* Release the bitmap page latch early. */
			ibuf_mtr_commit(&bitmap_mtr);

			/* It may not fit */
			do_merge = TRUE;

			ibuf_get_merge_page_nos(FALSE,
						btr_pcur_get_rec(&pcur), &mtr,
						space_ids,
						page_nos, &n_stored);

			goto fail_exit;
		}
	}

	if (!no_counter) {
		/* Patch correct counter value to the entry to
		insert. This can change the insert position, which can
		result in the need to abort in some cases. */
		ulint		counter = ibuf_get_entry_counter(
			page_id.space(), page_id.page_no(),
			btr_pcur_get_rec(&pcur), &mtr,
			btr_pcur_get_btr_cur(&pcur)->low_match
			< IBUF_REC_FIELD_METADATA);
		dfield_t*	field;

		if (counter == ULINT_UNDEFINED) {
			ibuf_mtr_commit(&bitmap_mtr);
			goto fail_exit;
		}

		field = dtuple_get_nth_field(
			ibuf_entry, IBUF_REC_FIELD_METADATA);
		mach_write_to_2(
			(byte*) dfield_get_data(field)
			+ IBUF_REC_OFFSET_COUNTER, counter);
	}

	/* Set the bitmap bit denoting that the insert buffer contains
	buffered entries for this index page, if the bit is not set yet */

	old_bit_value = ibuf_bitmap_page_get_bits(
		bitmap_page, page_id, page_size,
		IBUF_BITMAP_BUFFERED, &bitmap_mtr);

	if (!old_bit_value) {
		ibuf_bitmap_page_set_bits(bitmap_page, page_id, page_size,
					  IBUF_BITMAP_BUFFERED, TRUE,
					  &bitmap_mtr);
	}

	ibuf_mtr_commit(&bitmap_mtr);

	cursor = btr_pcur_get_btr_cur(&pcur);

	if (mode == BTR_MODIFY_PREV) {
		err = btr_cur_optimistic_insert(
			BTR_NO_LOCKING_FLAG | BTR_NO_UNDO_LOG_FLAG,
			cursor, &offsets, &offsets_heap,
			ibuf_entry, &ins_rec,
			&dummy_big_rec, 0, thr, &mtr);
		block = btr_cur_get_block(cursor);
		ut_ad(block->page.id.space() == IBUF_SPACE_ID);

		/* If this is the root page, update ibuf->empty. */
		if (block->page.id.page_no() == FSP_IBUF_TREE_ROOT_PAGE_NO) {
			const page_t*	root = buf_block_get_frame(block);

			ut_ad(page_get_space_id(root) == IBUF_SPACE_ID);
			ut_ad(page_get_page_no(root)
			      == FSP_IBUF_TREE_ROOT_PAGE_NO);

			ibuf->empty = page_is_empty(root);
		}
	} else {
		ut_ad(BTR_LATCH_MODE_WITHOUT_INTENTION(mode)
		      == BTR_MODIFY_TREE);

		/* We acquire an sx-latch to the root page before the insert,
		because a pessimistic insert releases the tree x-latch,
		which would cause the sx-latching of the root after that to
		break the latching order. */

		root = ibuf_tree_root_get(&mtr);

		err = btr_cur_optimistic_insert(
			BTR_NO_LOCKING_FLAG | BTR_NO_UNDO_LOG_FLAG,
			cursor, &offsets, &offsets_heap,
			ibuf_entry, &ins_rec,
			&dummy_big_rec, 0, thr, &mtr);

		if (err == DB_FAIL) {
			err = btr_cur_pessimistic_insert(
				BTR_NO_LOCKING_FLAG | BTR_NO_UNDO_LOG_FLAG,
				cursor, &offsets, &offsets_heap,
				ibuf_entry, &ins_rec,
				&dummy_big_rec, 0, thr, &mtr);
		}

		mutex_exit(&ibuf_pessimistic_insert_mutex);
		ibuf_size_update(root);
		mutex_exit(&ibuf_mutex);
		ibuf->empty = page_is_empty(root);

		block = btr_cur_get_block(cursor);
		ut_ad(block->page.id.space() == IBUF_SPACE_ID);
	}

	if (offsets_heap) {
		mem_heap_free(offsets_heap);
	}

	if (err == DB_SUCCESS && op != IBUF_OP_DELETE) {
		/* Update the page max trx id field */
		page_update_max_trx_id(block, NULL,
				       thr_get_trx(thr)->id, &mtr);
	}

func_exit:
	ibuf_mtr_commit(&mtr);
	btr_pcur_close(&pcur);

	mem_heap_free(heap);

	if (err == DB_SUCCESS
	    && BTR_LATCH_MODE_WITHOUT_INTENTION(mode) == BTR_MODIFY_TREE) {
		ibuf_contract_after_insert(entry_size);
	}

	if (do_merge) {
#ifdef UNIV_IBUF_DEBUG
		ut_a(n_stored <= IBUF_MAX_N_PAGES_MERGED);
#endif
		buf_read_ibuf_merge_pages(false, space_ids,
					  page_nos, n_stored);
	}

	return(err);
}

/** Buffer an operation in the insert/delete buffer, instead of doing it
directly to the disk page, if this is possible. Does not do it if the index
is clustered or unique.
@param[in]	op		operation type
@param[in]	entry		index entry to insert
@param[in,out]	index		index where to insert
@param[in]	page_id		page id where to insert
@param[in]	page_size	page size
@param[in,out]	thr		query thread
@return TRUE if success */
ibool
ibuf_insert(
	ibuf_op_t		op,
	const dtuple_t*		entry,
	dict_index_t*		index,
	const page_id_t		page_id,
	const page_size_t&	page_size,
	que_thr_t*		thr)
{
	dberr_t		err;
	ulint		entry_size;
	ibool		no_counter;
	/* Read the settable global variable only once in
	this function, so that we will have a consistent view of it. */
	ibuf_use_t	use		= ibuf_use_t(innodb_change_buffering);
	DBUG_ENTER("ibuf_insert");

	DBUG_PRINT("ibuf", ("op: %d, space: " UINT32PF ", page_no: " UINT32PF,
			    op, page_id.space(), page_id.page_no()));

	ut_ad(dtuple_check_typed(entry));
	ut_ad(page_id.space() != SRV_TMP_SPACE_ID);

	ut_a(!dict_index_is_clust(index));
	ut_ad(!index->table->is_temporary());

	no_counter = use <= IBUF_USE_INSERT;

	switch (op) {
	case IBUF_OP_INSERT:
		switch (use) {
		case IBUF_USE_NONE:
		case IBUF_USE_DELETE:
		case IBUF_USE_DELETE_MARK:
			DBUG_RETURN(FALSE);
		case IBUF_USE_INSERT:
		case IBUF_USE_INSERT_DELETE_MARK:
		case IBUF_USE_ALL:
			goto check_watch;
		}
		break;
	case IBUF_OP_DELETE_MARK:
		switch (use) {
		case IBUF_USE_NONE:
		case IBUF_USE_INSERT:
			DBUG_RETURN(FALSE);
		case IBUF_USE_DELETE_MARK:
		case IBUF_USE_DELETE:
		case IBUF_USE_INSERT_DELETE_MARK:
		case IBUF_USE_ALL:
			ut_ad(!no_counter);
			goto check_watch;
		}
		break;
	case IBUF_OP_DELETE:
		switch (use) {
		case IBUF_USE_NONE:
		case IBUF_USE_INSERT:
		case IBUF_USE_INSERT_DELETE_MARK:
			DBUG_RETURN(FALSE);
		case IBUF_USE_DELETE_MARK:
		case IBUF_USE_DELETE:
		case IBUF_USE_ALL:
			ut_ad(!no_counter);
			goto skip_watch;
		}
		break;
	case IBUF_OP_COUNT:
		break;
	}

	/* unknown op or use */
	ut_error;

check_watch:
	/* If a thread attempts to buffer an insert on a page while a
	purge is in progress on the same page, the purge must not be
	buffered, because it could remove a record that was
	re-inserted later.  For simplicity, we block the buffering of
	all operations on a page that has a purge pending.

	We do not check this in the IBUF_OP_DELETE case, because that
	would always trigger the buffer pool watch during purge and
	thus prevent the buffering of delete operations.  We assume
	that the issuer of IBUF_OP_DELETE has called
	buf_pool_watch_set(space, page_no). */

	{
		buf_pool_t*	buf_pool = buf_pool_get(page_id);
		buf_page_t*	bpage
			= buf_page_get_also_watch(buf_pool, page_id);

		if (bpage != NULL) {
			/* A buffer pool watch has been set or the
			page has been read into the buffer pool.
			Do not buffer the request.  If a purge operation
			is being buffered, have this request executed
			directly on the page in the buffer pool after the
			buffered entries for this page have been merged. */
			DBUG_RETURN(FALSE);
		}
	}

skip_watch:
	entry_size = rec_get_converted_size(index, entry, 0);

	if (entry_size
	    >= page_get_free_space_of_empty(dict_table_is_comp(index->table))
	    / 2) {

		DBUG_RETURN(FALSE);
	}

	err = ibuf_insert_low(BTR_MODIFY_PREV, op, no_counter,
			      entry, entry_size,
			      index, page_id, page_size, thr);
	if (err == DB_FAIL) {
		err = ibuf_insert_low(BTR_MODIFY_TREE | BTR_LATCH_FOR_INSERT,
				      op, no_counter, entry, entry_size,
				      index, page_id, page_size, thr);
	}

	if (err == DB_SUCCESS) {
#ifdef UNIV_IBUF_DEBUG
		/* fprintf(stderr, "Ibuf insert for page no %lu of index %s\n",
		page_no, index->name); */
#endif
		DBUG_RETURN(TRUE);

	} else {
		ut_a(err == DB_STRONG_FAIL || err == DB_TOO_BIG_RECORD);

		DBUG_RETURN(FALSE);
	}
}

/********************************************************************//**
During merge, inserts to an index page a secondary index entry extracted
from the insert buffer.
@return	newly inserted record */
static MY_ATTRIBUTE((nonnull))
rec_t*
ibuf_insert_to_index_page_low(
/*==========================*/
	const dtuple_t*	entry,	/*!< in: buffered entry to insert */
	buf_block_t*	block,	/*!< in/out: index page where the buffered
				entry should be placed */
	dict_index_t*	index,	/*!< in: record descriptor */
	ulint**		offsets,/*!< out: offsets on *rec */
	mem_heap_t*	heap,	/*!< in/out: memory heap */
	mtr_t*		mtr,	/*!< in/out: mtr */
	page_cur_t*	page_cur)/*!< in/out: cursor positioned on the record
				after which to insert the buffered entry */
{
	const page_t*	page;
	const page_t*	bitmap_page;
	ulint		old_bits;
	rec_t*		rec;
	DBUG_ENTER("ibuf_insert_to_index_page_low");

	rec = page_cur_tuple_insert(page_cur, entry, index,
				    offsets, &heap, 0, mtr);
	if (rec != NULL) {
		DBUG_RETURN(rec);
	}

	/* Page reorganization or recompression should already have
	been attempted by page_cur_tuple_insert(). Besides, per
	ibuf_index_page_calc_free_zip() the page should not have been
	recompressed or reorganized. */
	ut_ad(!buf_block_get_page_zip(block));

	/* If the record did not fit, reorganize */

	btr_page_reorganize(page_cur, index, mtr);

	/* This time the record must fit */

	rec = page_cur_tuple_insert(page_cur, entry, index,
				    offsets, &heap, 0, mtr);
	if (rec != NULL) {
		DBUG_RETURN(rec);
	}

	page = buf_block_get_frame(block);

	ib::error() << "Insert buffer insert fails; page free "
		<< page_get_max_insert_size(page, 1) << ", dtuple size "
		<< rec_get_converted_size(index, entry, 0);

	fputs("InnoDB: Cannot insert index record ", stderr);
	dtuple_print(stderr, entry);
	fputs("\nInnoDB: The table where this index record belongs\n"
	      "InnoDB: is now probably corrupt. Please run CHECK TABLE on\n"
	      "InnoDB: that table.\n", stderr);

	bitmap_page = ibuf_bitmap_get_map_page(block->page.id,
					       block->page.size, mtr);
	old_bits = ibuf_bitmap_page_get_bits(
		bitmap_page, block->page.id, block->page.size,
		IBUF_BITMAP_FREE, mtr);

	ib::error() << "page " << block->page.id << ", size "
		<< block->page.size.physical() << ", bitmap bits " << old_bits;

	ib::error() << BUG_REPORT_MSG;

	ut_ad(0);
	DBUG_RETURN(NULL);
}

/************************************************************************
During merge, inserts to an index page a secondary index entry extracted
from the insert buffer. */
static
void
ibuf_insert_to_index_page(
/*======================*/
	const dtuple_t*	entry,	/*!< in: buffered entry to insert */
	buf_block_t*	block,	/*!< in/out: index page where the buffered entry
				should be placed */
	dict_index_t*	index,	/*!< in: record descriptor */
	mtr_t*		mtr)	/*!< in: mtr */
{
	page_cur_t	page_cur;
	ulint		low_match;
	page_t*		page		= buf_block_get_frame(block);
	rec_t*		rec;
	ulint*		offsets;
	mem_heap_t*	heap;

	DBUG_ENTER("ibuf_insert_to_index_page");

	DBUG_PRINT("ibuf", ("page " UINT32PF ":" UINT32PF,
			    block->page.id.space(),
			    block->page.id.page_no()));

	ut_ad(!dict_index_is_online_ddl(index));// this is an ibuf_dummy index
	ut_ad(ibuf_inside(mtr));
	ut_ad(dtuple_check_typed(entry));
#ifdef BTR_CUR_HASH_ADAPT
	/* A change buffer merge must occur before users are granted
	any access to the page. No adaptive hash index entries may
	point to a freshly read page. */
	ut_ad(!block->index);
	assert_block_ahi_empty(block);
#endif /* BTR_CUR_HASH_ADAPT */
	ut_ad(mtr->is_named_space(block->page.id.space()));

	if (UNIV_UNLIKELY(dict_table_is_comp(index->table)
			  != (ibool)!!page_is_comp(page))) {
		ib::warn() << "Trying to insert a record from the insert"
			" buffer to an index page but the 'compact' flag does"
			" not match!";
		goto dump;
	}

	rec = page_rec_get_next(page_get_infimum_rec(page));

	if (page_rec_is_supremum(rec)) {
		ib::warn() << "Trying to insert a record from the insert"
			" buffer to an index page but the index page"
			" is empty!";
		goto dump;
	}

	if (!rec_n_fields_is_sane(index, rec, entry)) {
		ib::warn() << "Trying to insert a record from the insert"
			" buffer to an index page but the number of fields"
			" does not match!";
		rec_print(stderr, rec, index);
dump:
		dtuple_print(stderr, entry);
		ut_ad(0);

		ib::warn() << "The table where this index record belongs"
			" is now probably corrupt. Please run CHECK TABLE on"
			" your tables. " << BUG_REPORT_MSG;

		DBUG_VOID_RETURN;
	}

	low_match = page_cur_search(block, index, entry, &page_cur);

	heap = mem_heap_create(
		sizeof(upd_t)
		+ REC_OFFS_HEADER_SIZE * sizeof(*offsets)
		+ dtuple_get_n_fields(entry)
		* (sizeof(upd_field_t) + sizeof *offsets));

	if (UNIV_UNLIKELY(low_match == dtuple_get_n_fields(entry))) {
		upd_t*		update;
		page_zip_des_t*	page_zip;

		rec = page_cur_get_rec(&page_cur);

		/* This is based on
		row_ins_sec_index_entry_by_modify(BTR_MODIFY_LEAF). */
		ut_ad(rec_get_deleted_flag(rec, page_is_comp(page)));

		offsets = rec_get_offsets(rec, index, NULL, true,
					  ULINT_UNDEFINED, &heap);
		update = row_upd_build_sec_rec_difference_binary(
			rec, index, offsets, entry, heap);

		page_zip = buf_block_get_page_zip(block);

		if (update->n_fields == 0) {
			/* The records only differ in the delete-mark.
			Clear the delete-mark, like we did before
			Bug #56680 was fixed. */
			btr_cur_set_deleted_flag_for_ibuf(
				rec, page_zip, FALSE, mtr);
			goto updated_in_place;
		}

		/* Copy the info bits. Clear the delete-mark. */
		update->info_bits = rec_get_info_bits(rec, page_is_comp(page));
		update->info_bits &= ~REC_INFO_DELETED_FLAG;

		/* We cannot invoke btr_cur_optimistic_update() here,
		because we do not have a btr_cur_t or que_thr_t,
		as the insert buffer merge occurs at a very low level. */
		if (!row_upd_changes_field_size_or_external(index, offsets,
							    update)
		    && (!page_zip || btr_cur_update_alloc_zip(
				page_zip, &page_cur, index, offsets,
				rec_offs_size(offsets), false, mtr))) {
			/* This is the easy case. Do something similar
			to btr_cur_update_in_place(). */
			rec = page_cur_get_rec(&page_cur);
			row_upd_rec_in_place(rec, index, offsets,
					     update, page_zip);

			/* Log the update in place operation. During recovery
			MLOG_COMP_REC_UPDATE_IN_PLACE/MLOG_REC_UPDATE_IN_PLACE
			expects trx_id, roll_ptr for secondary indexes. So we
			just write dummy trx_id(0), roll_ptr(0) */
			btr_cur_update_in_place_log(BTR_KEEP_SYS_FLAG, rec,
						    index, update, 0, 0, mtr);

			DBUG_EXECUTE_IF(
				"crash_after_log_ibuf_upd_inplace",
				log_buffer_flush_to_disk();
				ib::info() << "Wrote log record for ibuf"
					" update in place operation";
				DBUG_SUICIDE();
			);

			goto updated_in_place;
		}

		/* btr_cur_update_alloc_zip() may have changed this */
		rec = page_cur_get_rec(&page_cur);

		/* A collation may identify values that differ in
		storage length.
		Some examples (1 or 2 bytes):
		utf8_turkish_ci: I = U+0131 LATIN SMALL LETTER DOTLESS I
		utf8_general_ci: S = U+00DF LATIN SMALL LETTER SHARP S
		utf8_general_ci: A = U+00E4 LATIN SMALL LETTER A WITH DIAERESIS

		latin1_german2_ci: SS = U+00DF LATIN SMALL LETTER SHARP S

		Examples of a character (3-byte UTF-8 sequence)
		identified with 2 or 4 characters (1-byte UTF-8 sequences):

		utf8_unicode_ci: 'II' = U+2171 SMALL ROMAN NUMERAL TWO
		utf8_unicode_ci: '(10)' = U+247D PARENTHESIZED NUMBER TEN
		*/

		/* Delete the different-length record, and insert the
		buffered one. */

		lock_rec_store_on_page_infimum(block, rec);
		page_cur_delete_rec(&page_cur, index, offsets, mtr);
		page_cur_move_to_prev(&page_cur);
		rec = ibuf_insert_to_index_page_low(entry, block, index,
				      		    &offsets, heap, mtr,
						    &page_cur);

		ut_ad(!cmp_dtuple_rec(entry, rec, offsets));
		lock_rec_restore_from_page_infimum(block, rec, block);
	} else {
		offsets = NULL;
		ibuf_insert_to_index_page_low(entry, block, index,
					      &offsets, heap, mtr,
					      &page_cur);
	}
updated_in_place:
	mem_heap_free(heap);

	DBUG_VOID_RETURN;
}

/****************************************************************//**
During merge, sets the delete mark on a record for a secondary index
entry. */
static
void
ibuf_set_del_mark(
/*==============*/
	const dtuple_t*		entry,	/*!< in: entry */
	buf_block_t*		block,	/*!< in/out: block */
	const dict_index_t*	index,	/*!< in: record descriptor */
	mtr_t*			mtr)	/*!< in: mtr */
{
	page_cur_t	page_cur;
	ulint		low_match;

	ut_ad(ibuf_inside(mtr));
	ut_ad(dtuple_check_typed(entry));

	low_match = page_cur_search(block, index, entry, &page_cur);

	if (low_match == dtuple_get_n_fields(entry)) {
		rec_t*		rec;
		page_zip_des_t*	page_zip;

		rec = page_cur_get_rec(&page_cur);
		page_zip = page_cur_get_page_zip(&page_cur);

		/* Delete mark the old index record. According to a
		comment in row_upd_sec_index_entry(), it can already
		have been delete marked if a lock wait occurred in
		row_ins_sec_index_entry() in a previous invocation of
		row_upd_sec_index_entry(). */

		if (UNIV_LIKELY
		    (!rec_get_deleted_flag(
			    rec, dict_table_is_comp(index->table)))) {
			btr_cur_set_deleted_flag_for_ibuf(rec, page_zip,
							  TRUE, mtr);
		}
	} else {
		const page_t*		page
			= page_cur_get_page(&page_cur);
		const buf_block_t*	block
			= page_cur_get_block(&page_cur);

		ib::error() << "Unable to find a record to delete-mark";
		fputs("InnoDB: tuple ", stderr);
		dtuple_print(stderr, entry);
		fputs("\n"
		      "InnoDB: record ", stderr);
		rec_print(stderr, page_cur_get_rec(&page_cur), index);

		ib::error() << "page " << block->page.id << " ("
			<< page_get_n_recs(page) << " records, index id "
			<< btr_page_get_index_id(page) << ").";

		ib::error() << BUG_REPORT_MSG;
		ut_ad(0);
	}
}

/****************************************************************//**
During merge, delete a record for a secondary index entry. */
static
void
ibuf_delete(
/*========*/
	const dtuple_t*	entry,	/*!< in: entry */
	buf_block_t*	block,	/*!< in/out: block */
	dict_index_t*	index,	/*!< in: record descriptor */
	mtr_t*		mtr)	/*!< in/out: mtr; must be committed
				before latching any further pages */
{
	page_cur_t	page_cur;
	ulint		low_match;

	ut_ad(ibuf_inside(mtr));
	ut_ad(dtuple_check_typed(entry));
	ut_ad(!dict_index_is_spatial(index));

	low_match = page_cur_search(block, index, entry, &page_cur);

	if (low_match == dtuple_get_n_fields(entry)) {
		page_zip_des_t*	page_zip= buf_block_get_page_zip(block);
		page_t*		page	= buf_block_get_frame(block);
		rec_t*		rec	= page_cur_get_rec(&page_cur);

		/* TODO: the below should probably be a separate function,
		it's a bastardized version of btr_cur_optimistic_delete. */

		ulint		offsets_[REC_OFFS_NORMAL_SIZE];
		ulint*		offsets	= offsets_;
		mem_heap_t*	heap = NULL;
		ulint		max_ins_size = 0;

		rec_offs_init(offsets_);

		offsets = rec_get_offsets(
			rec, index, offsets, true, ULINT_UNDEFINED, &heap);

		if (page_get_n_recs(page) <= 1
		    || !(REC_INFO_DELETED_FLAG
			 & rec_get_info_bits(rec, page_is_comp(page)))) {
			/* Refuse to purge the last record or a
			record that has not been marked for deletion. */
			ib::error() << "Unable to purge a record";
			fputs("InnoDB: tuple ", stderr);
			dtuple_print(stderr, entry);
			fputs("\n"
			      "InnoDB: record ", stderr);
			rec_print_new(stderr, rec, offsets);
			fprintf(stderr, "\nspace " UINT32PF " offset " UINT32PF
				" (%u records, index id %llu)\n"
				"InnoDB: Submit a detailed bug report"
				" to https://jira.mariadb.org/\n",
				block->page.id.space(),
				block->page.id.page_no(),
				(unsigned) page_get_n_recs(page),
				(ulonglong) btr_page_get_index_id(page));

			ut_ad(0);
			return;
		}

		lock_update_delete(block, rec);

		if (!page_zip) {
			max_ins_size
				= page_get_max_insert_size_after_reorganize(
					page, 1);
		}
#ifdef UNIV_ZIP_DEBUG
		ut_a(!page_zip || page_zip_validate(page_zip, page, index));
#endif /* UNIV_ZIP_DEBUG */
		page_cur_delete_rec(&page_cur, index, offsets, mtr);
#ifdef UNIV_ZIP_DEBUG
		ut_a(!page_zip || page_zip_validate(page_zip, page, index));
#endif /* UNIV_ZIP_DEBUG */

		if (page_zip) {
			ibuf_update_free_bits_zip(block, mtr);
		} else {
			ibuf_update_free_bits_low(block, max_ins_size, mtr);
		}

		if (UNIV_LIKELY_NULL(heap)) {
			mem_heap_free(heap);
		}
	} else {
		/* The record must have been purged already. */
	}
}

/*********************************************************************//**
Restores insert buffer tree cursor position
@return TRUE if the position was restored; FALSE if not */
static MY_ATTRIBUTE((nonnull))
ibool
ibuf_restore_pos(
/*=============*/
	ulint		space,	/*!< in: space id */
	ulint		page_no,/*!< in: index page number where the record
				should belong */
	const dtuple_t*	search_tuple,
				/*!< in: search tuple for entries of page_no */
	ulint		mode,	/*!< in: BTR_MODIFY_LEAF or BTR_MODIFY_TREE */
	btr_pcur_t*	pcur,	/*!< in/out: persistent cursor whose
				position is to be restored */
	mtr_t*		mtr)	/*!< in/out: mini-transaction */
{
	ut_ad(mode == BTR_MODIFY_LEAF
	      || BTR_LATCH_MODE_WITHOUT_INTENTION(mode) == BTR_MODIFY_TREE);

	if (btr_pcur_restore_position(mode, pcur, mtr)) {

		return(TRUE);
	}

	if (fil_space_t* s = fil_space_acquire_silent(space)) {
		ib::error() << "ibuf cursor restoration fails!"
			" ibuf record inserted to page "
			<< space << ":" << page_no
			<< " in file " << s->chain.start->name;
		s->release();

		ib::error() << BUG_REPORT_MSG;

		rec_print_old(stderr, btr_pcur_get_rec(pcur));
		rec_print_old(stderr, pcur->old_rec);
		dtuple_print(stderr, search_tuple);

		rec_print_old(stderr,
			      page_rec_get_next(btr_pcur_get_rec(pcur)));
	}

	ibuf_btr_pcur_commit_specify_mtr(pcur, mtr);
	return(FALSE);
}

/*********************************************************************//**
Deletes from ibuf the record on which pcur is positioned. If we have to
resort to a pessimistic delete, this function commits mtr and closes
the cursor.
@return TRUE if mtr was committed and pcur closed in this operation */
static MY_ATTRIBUTE((warn_unused_result))
ibool
ibuf_delete_rec(
/*============*/
	ulint		space,	/*!< in: space id */
	ulint		page_no,/*!< in: index page number that the record
				should belong to */
	btr_pcur_t*	pcur,	/*!< in: pcur positioned on the record to
				delete, having latch mode BTR_MODIFY_LEAF */
	const dtuple_t*	search_tuple,
				/*!< in: search tuple for entries of page_no */
	mtr_t*		mtr)	/*!< in: mtr */
{
	ibool		success;
	page_t*		root;
	dberr_t		err;

	ut_ad(ibuf_inside(mtr));
	ut_ad(page_rec_is_user_rec(btr_pcur_get_rec(pcur)));
	ut_ad(ibuf_rec_get_page_no(mtr, btr_pcur_get_rec(pcur)) == page_no);
	ut_ad(ibuf_rec_get_space(mtr, btr_pcur_get_rec(pcur)) == space);

	success = btr_cur_optimistic_delete(btr_pcur_get_btr_cur(pcur),
					    0, mtr);

	const page_id_t	page_id(space, page_no);

	if (success) {
		if (page_is_empty(btr_pcur_get_page(pcur))) {
			/* If a B-tree page is empty, it must be the root page
			and the whole B-tree must be empty. InnoDB does not
			allow empty B-tree pages other than the root. */
			root = btr_pcur_get_page(pcur);

			ut_ad(page_get_space_id(root) == IBUF_SPACE_ID);
			ut_ad(page_get_page_no(root)
			      == FSP_IBUF_TREE_ROOT_PAGE_NO);

			/* ibuf->empty is protected by the root page latch.
			Before the deletion, it had to be FALSE. */
			ut_ad(!ibuf->empty);
			ibuf->empty = true;
		}

		return(FALSE);
	}

	ut_ad(page_rec_is_user_rec(btr_pcur_get_rec(pcur)));
	ut_ad(ibuf_rec_get_page_no(mtr, btr_pcur_get_rec(pcur)) == page_no);
	ut_ad(ibuf_rec_get_space(mtr, btr_pcur_get_rec(pcur)) == space);

	/* We have to resort to a pessimistic delete from ibuf.
	Delete-mark the record so that it will not be applied again,
	in case the server crashes before the pessimistic delete is
	made persistent. */
	btr_cur_set_deleted_flag_for_ibuf(
		btr_pcur_get_rec(pcur), NULL, TRUE, mtr);

	btr_pcur_store_position(pcur, mtr);
	ibuf_btr_pcur_commit_specify_mtr(pcur, mtr);

	ibuf_mtr_start(mtr);
	mutex_enter(&ibuf_mutex);

	if (!ibuf_restore_pos(space, page_no, search_tuple,
			      BTR_MODIFY_TREE | BTR_LATCH_FOR_DELETE,
			      pcur, mtr)) {

		mutex_exit(&ibuf_mutex);
		ut_ad(mtr->has_committed());
		goto func_exit;
	}

	root = ibuf_tree_root_get(mtr);

	btr_cur_pessimistic_delete(&err, TRUE, btr_pcur_get_btr_cur(pcur), 0,
				   false, mtr);
	ut_a(err == DB_SUCCESS);

	ibuf_size_update(root);
	mutex_exit(&ibuf_mutex);

	ibuf->empty = page_is_empty(root);
	ibuf_btr_pcur_commit_specify_mtr(pcur, mtr);

func_exit:
	ut_ad(mtr->has_committed());
	btr_pcur_close(pcur);

	return(TRUE);
}

/**
Delete any buffered entries for a page.
This prevents an infinite loop on slow shutdown
in the case where the change buffer bitmap claims that no buffered
changes exist, while entries exist in the change buffer tree.
@param page_id  page number for which there should be no unbuffered changes */
ATTRIBUTE_COLD void ibuf_delete_recs(const page_id_t page_id)
{
	ulint dops[IBUF_OP_COUNT];
	mtr_t mtr;
	btr_pcur_t pcur;
	mem_heap_t* heap = mem_heap_create(512);
	const dtuple_t* tuple = ibuf_search_tuple_build(
		page_id.space(), page_id.page_no(), heap);
	memset(dops, 0, sizeof(dops));

loop:
	ibuf_mtr_start(&mtr);
	btr_pcur_open(ibuf->index, tuple, PAGE_CUR_GE, BTR_MODIFY_LEAF,
		      &pcur, &mtr);

	if (!btr_pcur_is_on_user_rec(&pcur)) {
		ut_ad(btr_pcur_is_after_last_in_tree(&pcur));
		goto func_exit;
	}

	for (;;) {
		ut_ad(btr_pcur_is_on_user_rec(&pcur));

		const rec_t* ibuf_rec = btr_pcur_get_rec(&pcur);

		if (ibuf_rec_get_space(&mtr, ibuf_rec)
		    != page_id.space()
		    || ibuf_rec_get_page_no(&mtr, ibuf_rec)
		    != page_id.page_no()) {
			break;
		}

		dops[ibuf_rec_get_op_type(&mtr, ibuf_rec)]++;

		/* Delete the record from ibuf */
		if (ibuf_delete_rec(page_id.space(), page_id.page_no(),
				    &pcur, tuple, &mtr)) {
			/* Deletion was pessimistic and mtr was committed:
			we start from the beginning again */
			ut_ad(mtr.has_committed());
			goto loop;
		}

		if (btr_pcur_is_after_last_on_page(&pcur)) {
			ibuf_mtr_commit(&mtr);
			btr_pcur_close(&pcur);
			goto loop;
		}
	}

func_exit:
	ibuf_mtr_commit(&mtr);
	btr_pcur_close(&pcur);

	ibuf_add_ops(ibuf->n_discarded_ops, dops);

	mem_heap_free(heap);
}

/** When an index page is read from a disk to the buffer pool, this function
applies any buffered operations to the page and deletes the entries from the
insert buffer. If the page is not read, but created in the buffer pool, this
function deletes its buffered entries from the insert buffer; there can
exist entries for such a page if the page belonged to an index which
subsequently was dropped.
@param[in,out]	block			if page has been read from disk,
pointer to the page x-latched, else NULL
@param[in]	page_id			page id of the index page
@param[in]	update_ibuf_bitmap	normally this is set to TRUE, but
if we have deleted or are deleting the tablespace, then we naturally do not
want to update a non-existent bitmap page */
void
ibuf_merge_or_delete_for_page(
	buf_block_t*		block,
	const page_id_t		page_id,
	const page_size_t*	page_size,
	ibool			update_ibuf_bitmap)
{
	btr_pcur_t	pcur;
#ifdef UNIV_IBUF_DEBUG
	ulint		volume			= 0;
#endif /* UNIV_IBUF_DEBUG */
	page_zip_des_t*	page_zip		= NULL;
	bool		corruption_noticed	= false;
	mtr_t		mtr;

	/* Counts for merged & discarded operations. */
	ulint		mops[IBUF_OP_COUNT];
	ulint		dops[IBUF_OP_COUNT];

	ut_ad(block == NULL || page_id == block->page.id);
	ut_ad(block == NULL || buf_block_get_io_fix(block) == BUF_IO_READ
	      || recv_recovery_is_on());

	if (srv_force_recovery >= SRV_FORCE_NO_IBUF_MERGE
	    || trx_sys_hdr_page(page_id)
	    || fsp_is_system_temporary(page_id.space())) {
		return;
	}

	/* We cannot refer to page_size in the following, because it is passed
	as NULL (it is unknown) when buf_read_ibuf_merge_pages() is merging
	(discarding) changes for a dropped tablespace. When block != NULL or
	update_ibuf_bitmap is specified, then page_size must be known.
	That is why we will repeat the check below, with page_size in
	place of univ_page_size. Passing univ_page_size assumes that the
	uncompressed page size always is a power-of-2 multiple of the
	compressed page size. */

	if (ibuf_fixed_addr_page(page_id, univ_page_size)
	    || fsp_descr_page(page_id, univ_page_size)) {
		return;
	}

	fil_space_t*	space;

	if (update_ibuf_bitmap) {

		ut_ad(page_size != NULL);

		if (ibuf_fixed_addr_page(page_id, *page_size)
		    || fsp_descr_page(page_id, *page_size)) {
			return;
		}

		space = fil_space_acquire_silent(page_id.space());

		if (UNIV_UNLIKELY(!space)) {
			/* Do not try to read the bitmap page from the
			non-existent tablespace, delete the ibuf records */
			block = NULL;
			update_ibuf_bitmap = FALSE;
		} else {
			page_t*	bitmap_page = NULL;
			ulint	bitmap_bits = 0;

			ibuf_mtr_start(&mtr);

			bitmap_page = ibuf_bitmap_get_map_page(
				page_id, *page_size, &mtr);

			if (bitmap_page &&
			    fil_page_get_type(bitmap_page) != FIL_PAGE_TYPE_ALLOCATED) {
				bitmap_bits = ibuf_bitmap_page_get_bits(
				bitmap_page, page_id, *page_size,
					IBUF_BITMAP_BUFFERED, &mtr);
			}

			ibuf_mtr_commit(&mtr);

			if (!bitmap_bits) {
				/* No changes are buffered for this page. */
				space->release();
				if (UNIV_UNLIKELY(srv_shutdown_state)
				    && !srv_fast_shutdown) {
					/* Prevent an infinite loop on slow
					shutdown, in case the bitmap bits are
					wrongly clear even though buffered
					changes exist. */
					ibuf_delete_recs(page_id);
				}
				return;
			}
		}
	} else if (block != NULL
		   && (ibuf_fixed_addr_page(page_id, *page_size)
		       || fsp_descr_page(page_id, *page_size))) {

		return;
	} else {
		space = NULL;
	}

	mem_heap_t* heap = mem_heap_create(512);

	const dtuple_t* search_tuple = ibuf_search_tuple_build(
		page_id.space(), page_id.page_no(), heap);

	if (block != NULL) {
		/* Move the ownership of the x-latch on the page to this OS
		thread, so that we can acquire a second x-latch on it. This
		is needed for the insert operations to the index page to pass
		the debug checks. */

		rw_lock_x_lock_move_ownership(&(block->lock));
		page_zip = buf_block_get_page_zip(block);

		if (!fil_page_index_page_check(block->frame)
		    || !page_is_leaf(block->frame)) {

			corruption_noticed = true;

			ib::error() << "Corruption in the tablespace. Bitmap"
				" shows insert buffer records to page "
				<< page_id << " though the page type is "
				<< fil_page_get_type(block->frame)
				<< ", which is not an index leaf page. We try"
				" to resolve the problem by skipping the"
				" insert buffer merge for this page. Please"
				" run CHECK TABLE on your tables to determine"
				" if they are corrupt after this.";
			ut_ad(0);
		}
	}

	memset(mops, 0, sizeof(mops));
	memset(dops, 0, sizeof(dops));

loop:
	ibuf_mtr_start(&mtr);

	/* Position pcur in the insert buffer at the first entry for this
	index page */
	btr_pcur_open_on_user_rec(
		ibuf->index, search_tuple, PAGE_CUR_GE, BTR_MODIFY_LEAF,
		&pcur, &mtr);

	if (block != NULL) {
		ibool success;

		mtr.set_named_space(space);

		success = buf_page_get_known_nowait(
			RW_X_LATCH, block,
			BUF_KEEP_OLD, __FILE__, __LINE__, &mtr);

		ut_a(success);

		/* This is a user page (secondary index leaf page),
		but we pretend that it is a change buffer page in
		order to obey the latching order. This should be OK,
		because buffered changes are applied immediately while
		the block is io-fixed. Other threads must not try to
		latch an io-fixed block. */
		buf_block_dbg_add_level(block, SYNC_IBUF_TREE_NODE);
	} else if (update_ibuf_bitmap) {
		mtr.set_named_space(space);
	}

	if (!btr_pcur_is_on_user_rec(&pcur)) {
<<<<<<< HEAD
		ut_ad(btr_pcur_is_after_last_in_tree(&pcur));
=======
		ut_ad(btr_pcur_is_after_last_on_page(&pcur));
>>>>>>> c6ed37b8
		goto reset_bit;
	}

	for (;;) {
		rec_t*	rec;

		ut_ad(btr_pcur_is_on_user_rec(&pcur));

		rec = btr_pcur_get_rec(&pcur);

		/* Check if the entry is for this index page */
		if (ibuf_rec_get_page_no(&mtr, rec) != page_id.page_no()
		    || ibuf_rec_get_space(&mtr, rec) != page_id.space()) {

			if (block != NULL) {
				page_header_reset_last_insert(
					block->frame, page_zip, &mtr);
			}

			goto reset_bit;
		}

		if (corruption_noticed) {
			fputs("InnoDB: Discarding record\n ", stderr);
			rec_print_old(stderr, rec);
			fputs("\nInnoDB: from the insert buffer!\n\n", stderr);
		} else if (block != NULL && !rec_get_deleted_flag(rec, 0)) {
			/* Now we have at pcur a record which should be
			applied on the index page; NOTE that the call below
			copies pointers to fields in rec, and we must
			keep the latch to the rec page until the
			insertion is finished! */
			dtuple_t*	entry;
			trx_id_t	max_trx_id;
			dict_index_t*	dummy_index;
			ibuf_op_t	op = ibuf_rec_get_op_type(&mtr, rec);

			max_trx_id = page_get_max_trx_id(page_align(rec));
			page_update_max_trx_id(block, page_zip, max_trx_id,
					       &mtr);

			ut_ad(page_validate(page_align(rec), ibuf->index));

			entry = ibuf_build_entry_from_ibuf_rec(
				&mtr, rec, heap, &dummy_index);
			ut_ad(!dummy_index->table->space);
			dummy_index->table->space = space;
			dummy_index->table->space_id = space->id;

			ut_ad(page_validate(block->frame, dummy_index));

			switch (op) {
				ibool	success;
			case IBUF_OP_INSERT:
#ifdef UNIV_IBUF_DEBUG
				volume += rec_get_converted_size(
					dummy_index, entry, 0);

				volume += page_dir_calc_reserved_space(1);

				ut_a(volume <= (4U << srv_page_size_shift)
				     / IBUF_PAGE_SIZE_PER_FREE_SPACE);
#endif
				ibuf_insert_to_index_page(
					entry, block, dummy_index, &mtr);
				break;

			case IBUF_OP_DELETE_MARK:
				ibuf_set_del_mark(
					entry, block, dummy_index, &mtr);
				break;

			case IBUF_OP_DELETE:
				ibuf_delete(entry, block, dummy_index, &mtr);
				/* Because ibuf_delete() will latch an
				insert buffer bitmap page, commit mtr
				before latching any further pages.
				Store and restore the cursor position. */
				ut_ad(rec == btr_pcur_get_rec(&pcur));
				ut_ad(page_rec_is_user_rec(rec));
				ut_ad(ibuf_rec_get_page_no(&mtr, rec)
				      == page_id.page_no());
				ut_ad(ibuf_rec_get_space(&mtr, rec)
				      == page_id.space());

				/* Mark the change buffer record processed,
				so that it will not be merged again in case
				the server crashes between the following
				mtr_commit() and the subsequent mtr_commit()
				of deleting the change buffer record. */

				btr_cur_set_deleted_flag_for_ibuf(
					btr_pcur_get_rec(&pcur), NULL,
					TRUE, &mtr);

				btr_pcur_store_position(&pcur, &mtr);
				ibuf_btr_pcur_commit_specify_mtr(&pcur, &mtr);

				ibuf_mtr_start(&mtr);
				mtr.set_named_space(space);

				success = buf_page_get_known_nowait(
					RW_X_LATCH, block,
					BUF_KEEP_OLD,
					__FILE__, __LINE__, &mtr);
				ut_a(success);

				/* This is a user page (secondary
				index leaf page), but it should be OK
				to use too low latching order for it,
				as the block is io-fixed. */
				buf_block_dbg_add_level(
					block, SYNC_IBUF_TREE_NODE);

				if (!ibuf_restore_pos(page_id.space(),
						      page_id.page_no(),
						      search_tuple,
						      BTR_MODIFY_LEAF,
						      &pcur, &mtr)) {

					ut_ad(mtr.has_committed());
					mops[op]++;
					ibuf_dummy_index_free(dummy_index);
					goto loop;
				}

				break;
			default:
				ut_error;
			}

			mops[op]++;

			ibuf_dummy_index_free(dummy_index);
		} else {
			dops[ibuf_rec_get_op_type(&mtr, rec)]++;
		}

		/* Delete the record from ibuf */
		if (ibuf_delete_rec(page_id.space(), page_id.page_no(),
				    &pcur, search_tuple, &mtr)) {
			/* Deletion was pessimistic and mtr was committed:
			we start from the beginning again */

			ut_ad(mtr.has_committed());
			goto loop;
		} else if (btr_pcur_is_after_last_on_page(&pcur)) {
			ibuf_mtr_commit(&mtr);
			btr_pcur_close(&pcur);

			goto loop;
		}
	}

reset_bit:
	if (update_ibuf_bitmap) {
		page_t*	bitmap_page;

		bitmap_page = ibuf_bitmap_get_map_page(page_id, *page_size,
						       &mtr);

		ibuf_bitmap_page_set_bits(
			bitmap_page, page_id, *page_size,
			IBUF_BITMAP_BUFFERED, FALSE, &mtr);

		if (block != NULL) {
			ulint old_bits = ibuf_bitmap_page_get_bits(
				bitmap_page, page_id, *page_size,
				IBUF_BITMAP_FREE, &mtr);

			ulint new_bits = ibuf_index_page_calc_free(block);

			if (old_bits != new_bits) {
				ibuf_bitmap_page_set_bits(
					bitmap_page, page_id, *page_size,
					IBUF_BITMAP_FREE, new_bits, &mtr);
			}
		}
	}

	ibuf_mtr_commit(&mtr);

	if (space) {
		space->release();
	}

	btr_pcur_close(&pcur);
	mem_heap_free(heap);

	my_atomic_addlint(&ibuf->n_merges, 1);
	ibuf_add_ops(ibuf->n_merged_ops, mops);
	ibuf_add_ops(ibuf->n_discarded_ops, dops);
}

/*********************************************************************//**
Deletes all entries in the insert buffer for a given space id. This is used
in DISCARD TABLESPACE, IMPORT TABLESPACE, and 5.7 TRUNCATE TABLE recovery.
NOTE: this does not update the page free bitmaps in the space. The space will
become CORRUPT when you call this function! */
void
ibuf_delete_for_discarded_space(
/*============================*/
	ulint	space)	/*!< in: space id */
{
	mem_heap_t*	heap;
	btr_pcur_t	pcur;
	dtuple_t*	search_tuple;
	const rec_t*	ibuf_rec;
	ulint		page_no;
	mtr_t		mtr;

	/* Counts for discarded operations. */
	ulint		dops[IBUF_OP_COUNT];

	heap = mem_heap_create(512);

	/* Use page number 0 to build the search tuple so that we get the
	cursor positioned at the first entry for this space id */

	search_tuple = ibuf_search_tuple_build(space, 0, heap);

	memset(dops, 0, sizeof(dops));
loop:
	ibuf_mtr_start(&mtr);

	/* Position pcur in the insert buffer at the first entry for the
	space */
	btr_pcur_open_on_user_rec(
		ibuf->index, search_tuple, PAGE_CUR_GE, BTR_MODIFY_LEAF,
		&pcur, &mtr);

	if (!btr_pcur_is_on_user_rec(&pcur)) {
<<<<<<< HEAD
		ut_ad(btr_pcur_is_after_last_in_tree(&pcur));
=======
		ut_ad(btr_pcur_is_after_last_on_page(&pcur));
>>>>>>> c6ed37b8
		goto leave_loop;
	}

	for (;;) {
		ut_ad(btr_pcur_is_on_user_rec(&pcur));

		ibuf_rec = btr_pcur_get_rec(&pcur);

		/* Check if the entry is for this space */
		if (ibuf_rec_get_space(&mtr, ibuf_rec) != space) {

			goto leave_loop;
		}

		page_no = ibuf_rec_get_page_no(&mtr, ibuf_rec);

		dops[ibuf_rec_get_op_type(&mtr, ibuf_rec)]++;

		/* Delete the record from ibuf */
		if (ibuf_delete_rec(space, page_no, &pcur, search_tuple,
				    &mtr)) {
			/* Deletion was pessimistic and mtr was committed:
			we start from the beginning again */

			ut_ad(mtr.has_committed());
			goto loop;
		}

		if (btr_pcur_is_after_last_on_page(&pcur)) {
			ibuf_mtr_commit(&mtr);
			btr_pcur_close(&pcur);

			goto loop;
		}
	}

leave_loop:
	ibuf_mtr_commit(&mtr);
	btr_pcur_close(&pcur);

	ibuf_add_ops(ibuf->n_discarded_ops, dops);

	mem_heap_free(heap);
}

/******************************************************************//**
Looks if the insert buffer is empty.
@return true if empty */
bool
ibuf_is_empty(void)
/*===============*/
{
	bool		is_empty;
	const page_t*	root;
	mtr_t		mtr;

	ibuf_mtr_start(&mtr);

	mutex_enter(&ibuf_mutex);
	root = ibuf_tree_root_get(&mtr);
	mutex_exit(&ibuf_mutex);

	is_empty = page_is_empty(root);
	ut_a(is_empty == ibuf->empty);
	ibuf_mtr_commit(&mtr);

	return(is_empty);
}

/******************************************************************//**
Prints info of ibuf. */
void
ibuf_print(
/*=======*/
	FILE*	file)	/*!< in: file where to print */
{
	mutex_enter(&ibuf_mutex);

	fprintf(file,
		"Ibuf: size " ULINTPF ", free list len " ULINTPF ","
		" seg size " ULINTPF ", " ULINTPF " merges\n",
		ibuf->size,
		ibuf->free_list_len,
		ibuf->seg_size,
		ibuf->n_merges);

	fputs("merged operations:\n ", file);
	ibuf_print_ops(ibuf->n_merged_ops, file);

	fputs("discarded operations:\n ", file);
	ibuf_print_ops(ibuf->n_discarded_ops, file);

	mutex_exit(&ibuf_mutex);
}

/** Check the insert buffer bitmaps on IMPORT TABLESPACE.
@param[in]	trx	transaction
@param[in,out]	space	tablespace being imported
@return DB_SUCCESS or error code */
dberr_t ibuf_check_bitmap_on_import(const trx_t* trx, fil_space_t* space)
{
	ulint	page_no;
	ut_ad(trx->mysql_thd);
	ut_ad(space->purpose == FIL_TYPE_IMPORT);
	const page_size_t	page_size(space->flags);
	/* fil_space_t::size and fil_space_t::free_limit would still be 0
	at this point. So, we will have to read page 0. */
	ut_ad(!space->free_limit);
	ut_ad(!space->size);

	mtr_t	mtr;
	ulint	size;
	mtr.start();
	if (buf_block_t* sp = buf_page_get(page_id_t(space->id, 0), page_size,
					   RW_S_LATCH, &mtr)) {
		size = std::min(
			mach_read_from_4(FSP_HEADER_OFFSET + FSP_FREE_LIMIT
					 + sp->frame),
			mach_read_from_4(FSP_HEADER_OFFSET + FSP_SIZE
					 + sp->frame));
	} else {
		size = 0;
	}
	mtr.commit();

	if (size == 0) {
		return(DB_TABLE_NOT_FOUND);
	}

	mutex_enter(&ibuf_mutex);

	/* The two bitmap pages (allocation bitmap and ibuf bitmap) repeat
	every page_size pages. For example if page_size is 16 KiB, then the
	two bitmap pages repeat every 16 KiB * 16384 = 256 MiB. In the loop
	below page_no is measured in number of pages since the beginning of
	the space, as usual. */

	for (page_no = 0; page_no < size; page_no += page_size.physical()) {
		page_t*	bitmap_page;
		ulint	i;

		if (trx_is_interrupted(trx)) {
			mutex_exit(&ibuf_mutex);
			return(DB_INTERRUPTED);
		}

		mtr_start(&mtr);

		mtr_set_log_mode(&mtr, MTR_LOG_NO_REDO);

		ibuf_enter(&mtr);

		bitmap_page = ibuf_bitmap_get_map_page(
			page_id_t(space->id, page_no), page_size, &mtr);

		if (buf_page_is_zeroes(bitmap_page, page_size.physical())) {
			/* This means we got all-zero page instead of
			ibuf bitmap page. The subsequent page should be
			all-zero pages. */
#ifdef UNIV_DEBUG
			for (ulint curr_page = page_no + 1;
			     curr_page < page_size.physical(); curr_page++) {

				buf_block_t* block = buf_page_get(
					page_id_t(space->id, curr_page),
					page_size, RW_S_LATCH, &mtr);
	                        page_t*	page = buf_block_get_frame(block);
				ut_ad(buf_page_is_zeroes(
					page, page_size.physical()));
			}
#endif /* UNIV_DEBUG */
			ibuf_exit(&mtr);
			mtr_commit(&mtr);
			continue;
		}

		if (!bitmap_page) {
			mutex_exit(&ibuf_mutex);
			return DB_CORRUPTION;
		}

		for (i = FSP_IBUF_BITMAP_OFFSET + 1;
		     i < page_size.physical();
		     i++) {

			const ulint	offset = page_no + i;

			const page_id_t	cur_page_id(space->id, offset);

			if (ibuf_bitmap_page_get_bits(
					bitmap_page, cur_page_id, page_size,
					IBUF_BITMAP_IBUF, &mtr)) {

				mutex_exit(&ibuf_mutex);
				ibuf_exit(&mtr);
				mtr_commit(&mtr);

				ib_errf(trx->mysql_thd,
					IB_LOG_LEVEL_ERROR,
					 ER_INNODB_INDEX_CORRUPT,
					 "File %s page " ULINTPF
					 " is wrongly flagged to belong to the"
					 " insert buffer",
					space->chain.start->name, offset);
				return(DB_CORRUPTION);
			}

			if (ibuf_bitmap_page_get_bits(
				    bitmap_page, cur_page_id, page_size,
				    IBUF_BITMAP_BUFFERED, &mtr)) {

				ib_errf(trx->mysql_thd,
					IB_LOG_LEVEL_WARN,
					ER_INNODB_INDEX_CORRUPT,
					"Buffered changes"
					" for file %s page " ULINTPF
					" are lost",
					space->chain.start->name, offset);

				/* Tolerate this error, so that
				slightly corrupted tables can be
				imported and dumped.  Clear the bit. */
				ibuf_bitmap_page_set_bits(
					bitmap_page, cur_page_id, page_size,
					IBUF_BITMAP_BUFFERED, FALSE, &mtr);
			}
		}

		ibuf_exit(&mtr);
		mtr_commit(&mtr);
	}

	mutex_exit(&ibuf_mutex);
	return(DB_SUCCESS);
}

/** Updates free bits and buffered bits for bulk loaded page.
@param[in]	block	index page
@param[in]	reset	flag if reset free val */
void
ibuf_set_bitmap_for_bulk_load(
	buf_block_t*	block,
	bool		reset)
{
	page_t*	bitmap_page;
	mtr_t	mtr;
	ulint	free_val;

	ut_a(page_is_leaf(buf_block_get_frame(block)));

	free_val = ibuf_index_page_calc_free(block);

	mtr_start(&mtr);
	mtr.set_named_space_id(block->page.id.space());

	bitmap_page = ibuf_bitmap_get_map_page(block->page.id,
                                               block->page.size, &mtr);

	free_val = reset ? 0 : ibuf_index_page_calc_free(block);
	ibuf_bitmap_page_set_bits(
		bitmap_page, block->page.id, block->page.size,
		IBUF_BITMAP_FREE, free_val, &mtr);

	ibuf_bitmap_page_set_bits(
		bitmap_page, block->page.id, block->page.size,
		IBUF_BITMAP_BUFFERED, FALSE, &mtr);

	mtr_commit(&mtr);
}<|MERGE_RESOLUTION|>--- conflicted
+++ resolved
@@ -4559,11 +4559,7 @@
 	}
 
 	if (!btr_pcur_is_on_user_rec(&pcur)) {
-<<<<<<< HEAD
-		ut_ad(btr_pcur_is_after_last_in_tree(&pcur));
-=======
 		ut_ad(btr_pcur_is_after_last_on_page(&pcur));
->>>>>>> c6ed37b8
 		goto reset_bit;
 	}
 
@@ -4796,11 +4792,7 @@
 		&pcur, &mtr);
 
 	if (!btr_pcur_is_on_user_rec(&pcur)) {
-<<<<<<< HEAD
-		ut_ad(btr_pcur_is_after_last_in_tree(&pcur));
-=======
 		ut_ad(btr_pcur_is_after_last_on_page(&pcur));
->>>>>>> c6ed37b8
 		goto leave_loop;
 	}
 
