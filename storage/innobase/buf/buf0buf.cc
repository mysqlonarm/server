/*****************************************************************************

Copyright (c) 1995, 2016, Oracle and/or its affiliates. All Rights Reserved.
Copyright (c) 2008, Google Inc.
Copyright (c) 2013, 2017, MariaDB Corporation.

Portions of this file contain modifications contributed and copyrighted by
Google, Inc. Those modifications are gratefully acknowledged and are described
briefly in the InnoDB documentation. The contributions by Google are
incorporated with their permission, and subject to the conditions contained in
the file COPYING.Google.

This program is free software; you can redistribute it and/or modify it under
the terms of the GNU General Public License as published by the Free Software
Foundation; version 2 of the License.

This program is distributed in the hope that it will be useful, but WITHOUT
ANY WARRANTY; without even the implied warranty of MERCHANTABILITY or FITNESS
FOR A PARTICULAR PURPOSE. See the GNU General Public License for more details.

You should have received a copy of the GNU General Public License along with
this program; if not, write to the Free Software Foundation, Inc.,
51 Franklin Street, Suite 500, Boston, MA 02110-1335 USA

*****************************************************************************/

/**************************************************//**
@file buf/buf0buf.cc
The database buffer buf_pool

Created 11/5/1995 Heikki Tuuri
*******************************************************/

#include "univ.i"
#include "mtr0types.h"
#include "mach0data.h"
#include "page0size.h"
#include "buf0buf.h"
#include <string.h>

#ifdef UNIV_NONINL
#include "buf0buf.ic"
#endif

#ifndef UNIV_INNOCHECKSUM
#include "mem0mem.h"
#include "btr0btr.h"
#include "fil0fil.h"
#include "fil0crypt.h"
#include "fsp0sysspace.h"
#include "buf0buddy.h"
#include "lock0lock.h"
#include "sync0rw.h"
#include "btr0sea.h"
#include "ibuf0ibuf.h"
#include "trx0undo.h"
#include "trx0purge.h"
#include "log0log.h"
#include "dict0stats_bg.h"
#include "srv0srv.h"
#include "srv0start.h"
#include "dict0dict.h"
#include "log0recv.h"
#include "srv0mon.h"
#include "fsp0sysspace.h"
#endif /* !UNIV_INNOCHECKSUM */
#include "page0zip.h"
#include "sync0sync.h"
#include "buf0dump.h"
#include "ut0new.h"
#include <new>
#include <map>
#include <sstream>
#ifndef UNIV_INNOCHECKSUM
#include "fil0pagecompress.h"
#include "fsp0pagecompress.h"
#endif
#include "ha_prototypes.h"
#include "ut0byte.h"
#include <new>

#ifdef UNIV_LINUX
#include <stdlib.h>
#endif

#ifdef HAVE_LZO
#include "lzo/lzo1x.h"
#endif

#ifdef HAVE_LIBNUMA
#include <numa.h>
#include <numaif.h>
struct set_numa_interleave_t
{
	set_numa_interleave_t()
	{
		if (srv_numa_interleave) {

			struct bitmask *numa_mems_allowed = numa_get_mems_allowed();
			ib::info() << "Setting NUMA memory policy to"
				" MPOL_INTERLEAVE";
			if (set_mempolicy(MPOL_INTERLEAVE,
					  numa_mems_allowed->maskp,
					  numa_mems_allowed->size) != 0) {

				ib::warn() << "Failed to set NUMA memory"
					" policy to MPOL_INTERLEAVE: "
					<< strerror(errno);
			}
		}
	}

	~set_numa_interleave_t()
	{
		if (srv_numa_interleave) {

			ib::info() << "Setting NUMA memory policy to"
				" MPOL_DEFAULT";
			if (set_mempolicy(MPOL_DEFAULT, NULL, 0) != 0) {
				ib::warn() << "Failed to set NUMA memory"
					" policy to MPOL_DEFAULT: "
					<< strerror(errno);
			}
		}
	}
};

#define NUMA_MEMPOLICY_INTERLEAVE_IN_SCOPE set_numa_interleave_t scoped_numa
#else
#define NUMA_MEMPOLICY_INTERLEAVE_IN_SCOPE
#endif /* HAVE_LIBNUMA */

#ifdef HAVE_SNAPPY
#include "snappy-c.h"
#endif

inline void* aligned_malloc(size_t size, size_t align) {
    void *result;
#ifdef _MSC_VER
    result = _aligned_malloc(size, align);
#else
    if(posix_memalign(&result, align, size)) {
	    result = 0;
    }
#endif
    return result;
}

inline void aligned_free(void *ptr) {
#ifdef _MSC_VER
        _aligned_free(ptr);
#else
      free(ptr);
#endif
}

/*
		IMPLEMENTATION OF THE BUFFER POOL
		=================================

Performance improvement:
------------------------
Thread scheduling in NT may be so slow that the OS wait mechanism should
not be used even in waiting for disk reads to complete.
Rather, we should put waiting query threads to the queue of
waiting jobs, and let the OS thread do something useful while the i/o
is processed. In this way we could remove most OS thread switches in
an i/o-intensive benchmark like TPC-C.

A possibility is to put a user space thread library between the database
and NT. User space thread libraries might be very fast.

SQL Server 7.0 can be configured to use 'fibers' which are lightweight
threads in NT. These should be studied.

		Buffer frames and blocks
		------------------------
Following the terminology of Gray and Reuter, we call the memory
blocks where file pages are loaded buffer frames. For each buffer
frame there is a control block, or shortly, a block, in the buffer
control array. The control info which does not need to be stored
in the file along with the file page, resides in the control block.

		Buffer pool struct
		------------------
The buffer buf_pool contains a single mutex which protects all the
control data structures of the buf_pool. The content of a buffer frame is
protected by a separate read-write lock in its control block, though.
These locks can be locked and unlocked without owning the buf_pool->mutex.
The OS events in the buf_pool struct can be waited for without owning the
buf_pool->mutex.

The buf_pool->mutex is a hot-spot in main memory, causing a lot of
memory bus traffic on multiprocessor systems when processors
alternately access the mutex. On our Pentium, the mutex is accessed
maybe every 10 microseconds. We gave up the solution to have mutexes
for each control block, for instance, because it seemed to be
complicated.

A solution to reduce mutex contention of the buf_pool->mutex is to
create a separate mutex for the page hash table. On Pentium,
accessing the hash table takes 2 microseconds, about half
of the total buf_pool->mutex hold time.

		Control blocks
		--------------

The control block contains, for instance, the bufferfix count
which is incremented when a thread wants a file page to be fixed
in a buffer frame. The bufferfix operation does not lock the
contents of the frame, however. For this purpose, the control
block contains a read-write lock.

The buffer frames have to be aligned so that the start memory
address of a frame is divisible by the universal page size, which
is a power of two.

We intend to make the buffer buf_pool size on-line reconfigurable,
that is, the buf_pool size can be changed without closing the database.
Then the database administarator may adjust it to be bigger
at night, for example. The control block array must
contain enough control blocks for the maximum buffer buf_pool size
which is used in the particular database.
If the buf_pool size is cut, we exploit the virtual memory mechanism of
the OS, and just refrain from using frames at high addresses. Then the OS
can swap them to disk.

The control blocks containing file pages are put to a hash table
according to the file address of the page.
We could speed up the access to an individual page by using
"pointer swizzling": we could replace the page references on
non-leaf index pages by direct pointers to the page, if it exists
in the buf_pool. We could make a separate hash table where we could
chain all the page references in non-leaf pages residing in the buf_pool,
using the page reference as the hash key,
and at the time of reading of a page update the pointers accordingly.
Drawbacks of this solution are added complexity and,
possibly, extra space required on non-leaf pages for memory pointers.
A simpler solution is just to speed up the hash table mechanism
in the database, using tables whose size is a power of 2.

		Lists of blocks
		---------------

There are several lists of control blocks.

The free list (buf_pool->free) contains blocks which are currently not
used.

The common LRU list contains all the blocks holding a file page
except those for which the bufferfix count is non-zero.
The pages are in the LRU list roughly in the order of the last
access to the page, so that the oldest pages are at the end of the
list. We also keep a pointer to near the end of the LRU list,
which we can use when we want to artificially age a page in the
buf_pool. This is used if we know that some page is not needed
again for some time: we insert the block right after the pointer,
causing it to be replaced sooner than would normally be the case.
Currently this aging mechanism is used for read-ahead mechanism
of pages, and it can also be used when there is a scan of a full
table which cannot fit in the memory. Putting the pages near the
end of the LRU list, we make sure that most of the buf_pool stays
in the main memory, undisturbed.

The unzip_LRU list contains a subset of the common LRU list.  The
blocks on the unzip_LRU list hold a compressed file page and the
corresponding uncompressed page frame.  A block is in unzip_LRU if and
only if the predicate buf_page_belongs_to_unzip_LRU(&block->page)
holds.  The blocks in unzip_LRU will be in same order as they are in
the common LRU list.  That is, each manipulation of the common LRU
list will result in the same manipulation of the unzip_LRU list.

The chain of modified blocks (buf_pool->flush_list) contains the blocks
holding file pages that have been modified in the memory
but not written to disk yet. The block with the oldest modification
which has not yet been written to disk is at the end of the chain.
The access to this list is protected by buf_pool->flush_list_mutex.

The chain of unmodified compressed blocks (buf_pool->zip_clean)
contains the control blocks (buf_page_t) of those compressed pages
that are not in buf_pool->flush_list and for which no uncompressed
page has been allocated in the buffer pool.  The control blocks for
uncompressed pages are accessible via buf_block_t objects that are
reachable via buf_pool->chunks[].

The chains of free memory blocks (buf_pool->zip_free[]) are used by
the buddy allocator (buf0buddy.cc) to keep track of currently unused
memory blocks of size sizeof(buf_page_t)..UNIV_PAGE_SIZE / 2.  These
blocks are inside the UNIV_PAGE_SIZE-sized memory blocks of type
BUF_BLOCK_MEMORY that the buddy allocator requests from the buffer
pool.  The buddy allocator is solely used for allocating control
blocks for compressed pages (buf_page_t) and compressed page frames.

		Loading a file page
		-------------------

First, a victim block for replacement has to be found in the
buf_pool. It is taken from the free list or searched for from the
end of the LRU-list. An exclusive lock is reserved for the frame,
the io_fix field is set in the block fixing the block in buf_pool,
and the io-operation for loading the page is queued. The io-handler thread
releases the X-lock on the frame and resets the io_fix field
when the io operation completes.

A thread may request the above operation using the function
buf_page_get(). It may then continue to request a lock on the frame.
The lock is granted when the io-handler releases the x-lock.

		Read-ahead
		----------

The read-ahead mechanism is intended to be intelligent and
isolated from the semantically higher levels of the database
index management. From the higher level we only need the
information if a file page has a natural successor or
predecessor page. On the leaf level of a B-tree index,
these are the next and previous pages in the natural
order of the pages.

Let us first explain the read-ahead mechanism when the leafs
of a B-tree are scanned in an ascending or descending order.
When a read page is the first time referenced in the buf_pool,
the buffer manager checks if it is at the border of a so-called
linear read-ahead area. The tablespace is divided into these
areas of size 64 blocks, for example. So if the page is at the
border of such an area, the read-ahead mechanism checks if
all the other blocks in the area have been accessed in an
ascending or descending order. If this is the case, the system
looks at the natural successor or predecessor of the page,
checks if that is at the border of another area, and in this case
issues read-requests for all the pages in that area. Maybe
we could relax the condition that all the pages in the area
have to be accessed: if data is deleted from a table, there may
appear holes of unused pages in the area.

A different read-ahead mechanism is used when there appears
to be a random access pattern to a file.
If a new page is referenced in the buf_pool, and several pages
of its random access area (for instance, 32 consecutive pages
in a tablespace) have recently been referenced, we may predict
that the whole area may be needed in the near future, and issue
the read requests for the whole area.
*/

#ifndef UNIV_INNOCHECKSUM
/** Value in microseconds */
static const int WAIT_FOR_READ	= 100;
static const int WAIT_FOR_WRITE = 100;
/** Number of attempts made to read in a page in the buffer pool */
static const ulint	BUF_PAGE_READ_MAX_RETRIES = 100;
/** Number of pages to read ahead */
static const ulint	BUF_READ_AHEAD_PAGES = 64;
/** The maximum portion of the buffer pool that can be used for the
read-ahead buffer.  (Divide buf_pool size by this amount) */
static const ulint	BUF_READ_AHEAD_PORTION = 32;

/** The buffer pools of the database */
buf_pool_t*	buf_pool_ptr;

/** true when resizing buffer pool is in the critical path. */
volatile bool	buf_pool_resizing;

/** true when withdrawing buffer pool pages might cause page relocation */
volatile bool	buf_pool_withdrawing;

/** the clock is incremented every time a pointer to a page may become obsolete;
if the withdrwa clock has not changed, the pointer is still valid in buffer
pool. if changed, the pointer might not be in buffer pool any more. */
volatile ulint	buf_withdraw_clock;

/** Map of buffer pool chunks by its first frame address
This is newly made by initialization of buffer pool and buf_resize_thread.
Currently, no need mutex protection for update. */
typedef std::map<
	const byte*,
	buf_chunk_t*,
	std::less<const byte*>,
	ut_allocator<std::pair<const byte* const, buf_chunk_t*> > >
	buf_pool_chunk_map_t;

static buf_pool_chunk_map_t*			buf_chunk_map_reg;

/** Chunk map to be used to lookup.
The map pointed by this should not be updated */
static buf_pool_chunk_map_t*	buf_chunk_map_ref = NULL;

#ifdef UNIV_DEBUG
/** Disable resizing buffer pool to make assertion code not expensive. */
my_bool			buf_disable_resize_buffer_pool_debug = TRUE;
#endif /* UNIV_DEBUG */

#if defined UNIV_DEBUG || defined UNIV_BUF_DEBUG
/** This is used to insert validation operations in execution
in the debug version */
static ulint	buf_dbg_counter	= 0;
#endif /* UNIV_DEBUG || UNIV_BUF_DEBUG */

#if defined UNIV_PFS_MUTEX || defined UNIV_PFS_RWLOCK
# ifndef PFS_SKIP_BUFFER_MUTEX_RWLOCK

/* Buffer block mutexes and rwlocks can be registered
in one group rather than individually. If PFS_GROUP_BUFFER_SYNC
is defined, register buffer block mutex and rwlock
in one group after their initialization. */
#  define PFS_GROUP_BUFFER_SYNC

/* This define caps the number of mutexes/rwlocks can
be registered with performance schema. Developers can
modify this define if necessary. Please note, this would
be effective only if PFS_GROUP_BUFFER_SYNC is defined. */
#  define PFS_MAX_BUFFER_MUTEX_LOCK_REGISTER	ULINT_MAX

# endif /* !PFS_SKIP_BUFFER_MUTEX_RWLOCK */
#endif /* UNIV_PFS_MUTEX || UNIV_PFS_RWLOCK */

/** Macro to determine whether the read of write counter is used depending
on the io_type */
#define MONITOR_RW_COUNTER(io_type, counter)		\
	((io_type == BUF_IO_READ)			\
	 ? (counter##_READ)				\
	 : (counter##_WRITTEN))

/** Registers a chunk to buf_pool_chunk_map
@param[in]	chunk	chunk of buffers */
static
void
buf_pool_register_chunk(
	buf_chunk_t*	chunk)
{
	buf_chunk_map_reg->insert(buf_pool_chunk_map_t::value_type(
		chunk->blocks->frame, chunk));
}

/** Decrypt a page.
@param[in,out]	bpage	Page control block
@param[in,out]	space	tablespace
@return whether the operation was successful */
static
bool
buf_page_decrypt_after_read(buf_page_t* bpage, fil_space_t* space)
	MY_ATTRIBUTE((nonnull));

/* prototypes for new functions added to ha_innodb.cc */
trx_t* innobase_get_trx();

/********************************************************************//**
Gets the smallest oldest_modification lsn for any page in the pool. Returns
zero if all modified pages have been flushed to disk.
@return oldest modification in pool, zero if none */
lsn_t
buf_pool_get_oldest_modification(void)
/*==================================*/
{
	lsn_t		lsn = 0;
	lsn_t		oldest_lsn = 0;

	/* When we traverse all the flush lists we don't want another
	thread to add a dirty page to any flush list. */
	log_flush_order_mutex_enter();

	for (ulint i = 0; i < srv_buf_pool_instances; i++) {
		buf_pool_t*	buf_pool;

		buf_pool = buf_pool_from_array(i);

		buf_flush_list_mutex_enter(buf_pool);

		buf_page_t*	bpage;

		/* We don't let log-checkpoint halt because pages from system
		temporary are not yet flushed to the disk. Anyway, object
		residing in system temporary doesn't generate REDO logging. */
		for (bpage = UT_LIST_GET_LAST(buf_pool->flush_list);
		     bpage != NULL
			&& fsp_is_system_temporary(bpage->id.space());
		     bpage = UT_LIST_GET_PREV(list, bpage)) {
			/* Do nothing. */
		}

		if (bpage != NULL) {
			ut_ad(bpage->in_flush_list);
			lsn = bpage->oldest_modification;
		}

		buf_flush_list_mutex_exit(buf_pool);

		if (!oldest_lsn || oldest_lsn > lsn) {
			oldest_lsn = lsn;
		}
	}

	log_flush_order_mutex_exit();

	/* The returned answer may be out of date: the flush_list can
	change after the mutex has been released. */

	return(oldest_lsn);
}

/********************************************************************//**
Get total buffer pool statistics. */
void
buf_get_total_list_len(
/*===================*/
	ulint*		LRU_len,	/*!< out: length of all LRU lists */
	ulint*		free_len,	/*!< out: length of all free lists */
	ulint*		flush_list_len)	/*!< out: length of all flush lists */
{
	ulint		i;

	*LRU_len = 0;
	*free_len = 0;
	*flush_list_len = 0;

	for (i = 0; i < srv_buf_pool_instances; i++) {
		buf_pool_t*	buf_pool;

		buf_pool = buf_pool_from_array(i);

		*LRU_len += UT_LIST_GET_LEN(buf_pool->LRU);
		*free_len += UT_LIST_GET_LEN(buf_pool->free);
		*flush_list_len += UT_LIST_GET_LEN(buf_pool->flush_list);
	}
}

/********************************************************************//**
Get total list size in bytes from all buffer pools. */
void
buf_get_total_list_size_in_bytes(
/*=============================*/
	buf_pools_list_size_t*	buf_pools_list_size)	/*!< out: list sizes
							in all buffer pools */
{
	ut_ad(buf_pools_list_size);
	memset(buf_pools_list_size, 0, sizeof(*buf_pools_list_size));

	for (ulint i = 0; i < srv_buf_pool_instances; i++) {
		buf_pool_t*	buf_pool;

		buf_pool = buf_pool_from_array(i);
		/* We don't need mutex protection since this is
		for statistics purpose */
		buf_pools_list_size->LRU_bytes += buf_pool->stat.LRU_bytes;
		buf_pools_list_size->unzip_LRU_bytes +=
			UT_LIST_GET_LEN(buf_pool->unzip_LRU) * UNIV_PAGE_SIZE;
		buf_pools_list_size->flush_list_bytes +=
			buf_pool->stat.flush_list_bytes;
	}
}

/********************************************************************//**
Get total buffer pool statistics. */
void
buf_get_total_stat(
/*===============*/
	buf_pool_stat_t*	tot_stat)	/*!< out: buffer pool stats */
{
	ulint			i;

	memset(tot_stat, 0, sizeof(*tot_stat));

	for (i = 0; i < srv_buf_pool_instances; i++) {
		buf_pool_stat_t*buf_stat;
		buf_pool_t*	buf_pool;

		buf_pool = buf_pool_from_array(i);

		buf_stat = &buf_pool->stat;
		tot_stat->n_page_gets += buf_stat->n_page_gets;
		tot_stat->n_pages_read += buf_stat->n_pages_read;
		tot_stat->n_pages_written += buf_stat->n_pages_written;
		tot_stat->n_pages_created += buf_stat->n_pages_created;
		tot_stat->n_ra_pages_read_rnd += buf_stat->n_ra_pages_read_rnd;
		tot_stat->n_ra_pages_read += buf_stat->n_ra_pages_read;
		tot_stat->n_ra_pages_evicted += buf_stat->n_ra_pages_evicted;
		tot_stat->n_pages_made_young += buf_stat->n_pages_made_young;

		tot_stat->n_pages_not_made_young +=
			buf_stat->n_pages_not_made_young;
	}
}

/********************************************************************//**
Allocates a buffer block.
@return own: the allocated block, in state BUF_BLOCK_MEMORY */
buf_block_t*
buf_block_alloc(
/*============*/
	buf_pool_t*	buf_pool)	/*!< in/out: buffer pool instance,
					or NULL for round-robin selection
					of the buffer pool */
{
	buf_block_t*	block;
	ulint		index;
	static ulint	buf_pool_index;

	if (buf_pool == NULL) {
		/* We are allocating memory from any buffer pool, ensure
		we spread the grace on all buffer pool instances. */
		index = buf_pool_index++ % srv_buf_pool_instances;
		buf_pool = buf_pool_from_array(index);
	}

	block = buf_LRU_get_free_block(buf_pool);

	buf_block_set_state(block, BUF_BLOCK_MEMORY);

	return(block);
}
#endif /* !UNIV_INNOCHECKSUM */

/** Checks if a page contains only zeroes.
@param[in]	read_buf	database page
@param[in]	page_size	page size
@return true if page is filled with zeroes */
bool
buf_page_is_zeroes(
	const byte*		read_buf,
	const page_size_t&	page_size)
{
	for (ulint i = 0; i < page_size.logical(); i++) {
		if (read_buf[i] != 0) {
			return(false);
		}
	}
	return(true);
}

/** Checks if the page is in crc32 checksum format.
@param[in]	read_buf		database page
@param[in]	checksum_field1		new checksum field
@param[in]	checksum_field2		old checksum field
@param[in]	use_legacy_big_endian   use legacy big endian algorithm
@return true if the page is in crc32 checksum format. */
bool
buf_page_is_checksum_valid_crc32(
	const byte*			read_buf,
	ulint				checksum_field1,
	ulint				checksum_field2,
	bool				use_legacy_big_endian)
{
	const uint32_t	crc32 = buf_calc_page_crc32(read_buf,
						    use_legacy_big_endian);

#ifdef UNIV_INNOCHECKSUM
	if (log_file
	    && srv_checksum_algorithm == SRV_CHECKSUM_ALGORITHM_STRICT_CRC32) {
		fprintf(log_file, "page::%llu;"
			" crc32 calculated = %u;"
			" recorded checksum field1 = " ULINTPF " recorded"
			" checksum field2 =" ULINTPF "\n", cur_page_num,
			crc32, checksum_field1, checksum_field2);
	}
#endif /* UNIV_INNOCHECKSUM */

	if (checksum_field1 != checksum_field2) {
		goto invalid;
	}

	if (checksum_field1 == crc32) {
		return(true);
	} else {
		const uint32_t	crc32_legacy = buf_calc_page_crc32(read_buf, true);

		if (checksum_field1 == crc32_legacy) {
			return(true);
		}
	}

invalid:
	DBUG_LOG("checksum", "Page checksum crc32 not valid"
		   << " field1 " << checksum_field1
		   << " field2 " << checksum_field2
		 << " crc32 " << crc32);
	return(false);
}

/** Checks if the page is in innodb checksum format.
@param[in]	read_buf	database page
@param[in]	checksum_field1	new checksum field
@param[in]	checksum_field2	old checksum field
@return true if the page is in innodb checksum format. */
bool
buf_page_is_checksum_valid_innodb(
	const byte*			read_buf,
	ulint				checksum_field1,
	ulint				checksum_field2)
{
	/* There are 2 valid formulas for
	checksum_field2 (old checksum field) which algo=innodb could have
	written to the page:

	1. Very old versions of InnoDB only stored 8 byte lsn to the
	start and the end of the page.

	2. Newer InnoDB versions store the old formula checksum
	(buf_calc_page_old_checksum()). */

	ulint	old_checksum = buf_calc_page_old_checksum(read_buf);
	ulint	new_checksum = buf_calc_page_new_checksum(read_buf);

#ifdef UNIV_INNOCHECKSUM
	if (log_file
	    && srv_checksum_algorithm == SRV_CHECKSUM_ALGORITHM_INNODB) {
		fprintf(log_file, "page::%llu;"
			" old style: calculated ="
			" " ULINTPF "; recorded = " ULINTPF "\n",
			cur_page_num, old_checksum,
			checksum_field2);
		fprintf(log_file, "page::%llu;"
			" new style: calculated ="
			" " ULINTPF "; crc32 = %u; recorded = " ULINTPF "\n",
			cur_page_num, new_checksum,
			buf_calc_page_crc32(read_buf), checksum_field1);
	}

	if (log_file
	    && srv_checksum_algorithm == SRV_CHECKSUM_ALGORITHM_STRICT_INNODB) {
		fprintf(log_file, "page::%llu;"
			" old style: calculated ="
			" " ULINTPF "; recorded checksum = " ULINTPF "\n",
			cur_page_num, old_checksum,
			checksum_field2);
		fprintf(log_file, "page::%llu;"
			" new style: calculated ="
			" " ULINTPF "; recorded checksum  = " ULINTPF "\n",
			cur_page_num, new_checksum,
			checksum_field1);
	}
#endif /* UNIV_INNOCHECKSUM */


	if (checksum_field2 != mach_read_from_4(read_buf + FIL_PAGE_LSN)
	    && checksum_field2 != old_checksum) {
		DBUG_LOG("checksum",
			 "Page checksum crc32 not valid"
			 << " field1 " << checksum_field1
			 << " field2 " << checksum_field2
			 << " crc32 " << buf_calc_page_old_checksum(read_buf)
			 << " lsn " << mach_read_from_4(
				 read_buf + FIL_PAGE_LSN));
		return(false);
	}

	/* old field is fine, check the new field */

	/* InnoDB versions < 4.0.14 and < 4.1.1 stored the space id
	(always equal to 0), to FIL_PAGE_SPACE_OR_CHKSUM */

	if (checksum_field1 != 0 && checksum_field1 != new_checksum) {
		DBUG_LOG("checksum",
			 "Page checksum crc32 not valid"
			 << " field1 " << checksum_field1
			 << " field2 " << checksum_field2
			 << " crc32 " << buf_calc_page_new_checksum(read_buf)
			 << " lsn " << mach_read_from_4(
				 read_buf + FIL_PAGE_LSN));
		return(false);
	}

	return(true);
}

/** Checks if the page is in none checksum format.
@param[in]	read_buf	database page
@param[in]	checksum_field1	new checksum field
@param[in]	checksum_field2	old checksum field
@return true if the page is in none checksum format. */
bool
buf_page_is_checksum_valid_none(
	const byte*			read_buf,
	ulint				checksum_field1,
	ulint				checksum_field2)
{
#ifndef DBUG_OFF
	if (checksum_field1 != checksum_field2
	    && checksum_field1 != BUF_NO_CHECKSUM_MAGIC) {
		DBUG_LOG("checksum",
			 "Page checksum crc32 not valid"
			 << " field1 " << checksum_field1
			 << " field2 " << checksum_field2
			 << " crc32 " << BUF_NO_CHECKSUM_MAGIC
			 << " lsn " << mach_read_from_4(read_buf
							+ FIL_PAGE_LSN));
	}
#endif /* DBUG_OFF */

#ifdef UNIV_INNOCHECKSUM
	if (log_file
	    && srv_checksum_algorithm == SRV_CHECKSUM_ALGORITHM_STRICT_NONE) {
		fprintf(log_file,
			"page::%llu; none checksum: calculated"
			" = %lu; recorded checksum_field1 = " ULINTPF
			" recorded checksum_field2 = " ULINTPF "\n",
			cur_page_num, BUF_NO_CHECKSUM_MAGIC,
			checksum_field1, checksum_field2);
	}
#endif /* UNIV_INNOCHECKSUM */

	return(checksum_field1 == checksum_field2
	       && checksum_field1 == BUF_NO_CHECKSUM_MAGIC);
}

/** Check if a page is corrupt.
@param[in]	check_lsn	whether the LSN should be checked
@param[in]	read_buf	database page
@param[in]	page_size	page size
@param[in]	space		tablespace
@return whether the page is corrupted */
bool
buf_page_is_corrupted(
	bool			check_lsn,
	const byte*		read_buf,
	const page_size_t&	page_size,
#ifndef UNIV_INNOCHECKSUM
	const fil_space_t* 	space)
#else
	const void* 	 	space)
#endif
{
<<<<<<< HEAD
	size_t checksum_field1 = 0;
	size_t checksum_field2 = 0;
=======
	DBUG_EXECUTE_IF("buf_page_import_corrupt_failure", return(TRUE); );
	ulint checksum_field1 = 0;
	ulint checksum_field2 = 0;
>>>>>>> 56911096
#ifndef UNIV_INNOCHECKSUM
	DBUG_EXECUTE_IF("buf_page_import_corrupt_failure", return(true); );
#endif
	ulint page_type = mach_read_from_2(read_buf + FIL_PAGE_TYPE);

	/* We can trust page type if page compression is set on tablespace
	flags because page compression flag means file must have been
	created with 10.1 (later than 5.5 code base). In 10.1 page
	compressed tables do not contain post compression checksum and
	FIL_PAGE_END_LSN_OLD_CHKSUM field stored.  Note that space can
	be null if we are in fil_check_first_page() and first page
	is not compressed or encrypted. Page checksum is verified
	after decompression (i.e. normally pages are already
	decompressed at this stage). */
	if ((page_type == FIL_PAGE_PAGE_COMPRESSED ||
	     page_type == FIL_PAGE_PAGE_COMPRESSED_ENCRYPTED)
#ifndef UNIV_INNOCHECKSUM
	    && space && FSP_FLAGS_HAS_PAGE_COMPRESSION(space->flags)
#endif
	) {
		return(false);
	}

	if (!page_size.is_compressed()
	    && memcmp(read_buf + FIL_PAGE_LSN + 4,
		      read_buf + page_size.logical()
		      - FIL_PAGE_END_LSN_OLD_CHKSUM + 4, 4)) {

		/* Stored log sequence numbers at the start and the end
		of page do not match */
#ifndef UNIV_INNOCHECKSUM
		ib::info() << "Log sequence number at the start "
			   << mach_read_from_4(read_buf + FIL_PAGE_LSN + 4)
			   << " and the end "
			   << mach_read_from_4(read_buf + UNIV_PAGE_SIZE - FIL_PAGE_END_LSN_OLD_CHKSUM + 4)
			   << " do not match";
#endif /* UNIV_INNOCHECKSUM */
		return(true);
	}

#ifndef UNIV_INNOCHECKSUM
	if (check_lsn && recv_lsn_checks_on) {
		lsn_t		current_lsn;
		const lsn_t	page_lsn
			= mach_read_from_8(read_buf + FIL_PAGE_LSN);

		/* Since we are going to reset the page LSN during the import
		phase it makes no sense to spam the log with error messages. */

		if (log_peek_lsn(&current_lsn) && current_lsn < page_lsn) {

			const ulint	space_id = mach_read_from_4(
				read_buf + FIL_PAGE_SPACE_ID);
			const ulint	page_no = mach_read_from_4(
				read_buf + FIL_PAGE_OFFSET);

			ib::error() << "Page " << page_id_t(space_id, page_no)
				<< " log sequence number " << page_lsn
				<< " is in the future! Current system"
				<< " log sequence number "
				<< current_lsn << ".";

			ib::error() << "Your database may be corrupt or"
				" you may have copied the InnoDB"
				" tablespace but not the InnoDB"
				" log files. "
				<< FORCE_RECOVERY_MSG;

		}
	}
#endif /* !UNIV_INNOCHECKSUM */

	/* Check whether the checksum fields have correct values */

	if (srv_checksum_algorithm == SRV_CHECKSUM_ALGORITHM_NONE) {
		return(false);
	}

	if (page_size.is_compressed()) {
		return(!page_zip_verify_checksum(read_buf,
						 page_size.physical()));
	}

	checksum_field1 = mach_read_from_4(
		read_buf + FIL_PAGE_SPACE_OR_CHKSUM);

	checksum_field2 = mach_read_from_4(
		read_buf + page_size.logical() - FIL_PAGE_END_LSN_OLD_CHKSUM);

#if FIL_PAGE_LSN % 8
#error "FIL_PAGE_LSN must be 64 bit aligned"
#endif

	/* declare empty pages non-corrupted */
	if (checksum_field1 == 0
	    && checksum_field2 == 0
	    && *reinterpret_cast<const ib_uint64_t*>(
		    read_buf + FIL_PAGE_LSN) == 0) {

		ulint i;

		/* make sure that the page is really empty */
		for (i = 0; i < page_size.logical(); ++i) {

			/* The FIL_PAGE_ARCH_LOG_NO_OR_SPACE_ID has been
			repurposed for page compression. It can be
			set for uncompressed empty pages. */

			if ((i < FIL_PAGE_FILE_FLUSH_LSN_OR_KEY_VERSION
			     || i >= FIL_PAGE_ARCH_LOG_NO_OR_SPACE_ID)
			    && read_buf[i] != 0) {

#ifndef UNIV_INNOCHECKSUM
				ib::info() << "Checksum fields zero but page is not empty.";
#endif

				break;
			}
		}
#ifdef UNIV_INNOCHECKSUM
		if (i >= page_size.logical()) {
			if (log_file) {
				fprintf(log_file, "Page::%llu"
					" is empty and uncorrupted\n",
					cur_page_num);
			}
			return(false);
		}
#else
		return(i < page_size.logical());
#endif /* UNIV_INNOCHECKSUM */
	}

#ifndef UNIV_INNOCHECKSUM
	const page_id_t	page_id(mach_read_from_4(
					read_buf + FIL_PAGE_SPACE_ID),
				mach_read_from_4(
					read_buf + FIL_PAGE_OFFSET));
#endif /* UNIV_INNOCHECKSUM */

	const srv_checksum_algorithm_t	curr_algo =
		static_cast<srv_checksum_algorithm_t>(srv_checksum_algorithm);

	bool	legacy_checksum_checked = false;

	switch (curr_algo) {
	case SRV_CHECKSUM_ALGORITHM_CRC32:
	case SRV_CHECKSUM_ALGORITHM_STRICT_CRC32:

		if (buf_page_is_checksum_valid_crc32(read_buf,
			checksum_field1, checksum_field2, false)) {
			return(false);
		}

		if (buf_page_is_checksum_valid_none(read_buf,
			checksum_field1, checksum_field2)) {
			if (curr_algo
			    == SRV_CHECKSUM_ALGORITHM_STRICT_CRC32) {
#ifndef UNIV_INNOCHECKSUM
				page_warn_strict_checksum(
					curr_algo,
					SRV_CHECKSUM_ALGORITHM_NONE,
					page_id);
#endif /* !UNIV_INNOCHECKSUM */
			}

#ifdef UNIV_INNOCHECKSUM
			if (log_file) {
				fprintf(log_file, "page::%llu;"
					" old style: calculated = %u;"
					" recorded = " ULINTPF ";\n",
					cur_page_num,
					buf_calc_page_old_checksum(read_buf),
					checksum_field2);
				fprintf(log_file, "page::%llu;"
					" new style: calculated = %u;"
					" crc32 = %u; recorded = " ULINTPF ";\n",
					cur_page_num,
					buf_calc_page_new_checksum(read_buf),
					buf_calc_page_crc32(read_buf),
					checksum_field1);
			}
#endif /* UNIV_INNOCHECKSUM */

			return(false);
		}

		/* We need to check whether the stored checksum matches legacy
		big endian checksum or Innodb checksum. We optimize the order
		based on earlier results. if earlier we have found pages
		matching legacy big endian checksum, we try to match it first.
		Otherwise we check innodb checksum first. */
		if (legacy_big_endian_checksum) {
			if (buf_page_is_checksum_valid_crc32(read_buf,
				checksum_field1, checksum_field2, true)) {

				return(false);
			}
			legacy_checksum_checked = true;
		}

		if (buf_page_is_checksum_valid_innodb(read_buf,
			checksum_field1, checksum_field2)) {
			if (curr_algo
			    == SRV_CHECKSUM_ALGORITHM_STRICT_CRC32) {
#ifndef UNIV_INNOCHECKSUM
				page_warn_strict_checksum(
					curr_algo,
					SRV_CHECKSUM_ALGORITHM_INNODB,
					page_id);
#endif
			}

			return(false);
		}

		/* If legacy checksum is not checked, do it now. */
		if (!legacy_checksum_checked && buf_page_is_checksum_valid_crc32(
			read_buf, checksum_field1, checksum_field2, true)) {

			legacy_big_endian_checksum = true;
			return(false);
		}

#ifdef UNIV_INNOCHECKSUM
		if (log_file) {
			fprintf(log_file, "Fail; page::%llu;"
				" invalid (fails crc32 checksum)\n",
				cur_page_num);
		}
#endif /* UNIV_INNOCHECKSUM */
		return(true);

	case SRV_CHECKSUM_ALGORITHM_INNODB:
	case SRV_CHECKSUM_ALGORITHM_STRICT_INNODB:

		if (buf_page_is_checksum_valid_innodb(read_buf,
			checksum_field1, checksum_field2)) {
			return(false);
		}

		if (buf_page_is_checksum_valid_none(read_buf,
			checksum_field1, checksum_field2)) {
			if (curr_algo
			    == SRV_CHECKSUM_ALGORITHM_STRICT_INNODB) {
#ifndef UNIV_INNOCHECKSUM
				page_warn_strict_checksum(
					curr_algo,
					SRV_CHECKSUM_ALGORITHM_NONE,
					page_id);
#endif
			}
#ifdef UNIV_INNOCHECKSUM
			if (log_file) {
				fprintf(log_file, "page::%llu;"
					" old style: calculated = %u;"
					" recorded = %zu;\n", cur_page_num,
					buf_calc_page_old_checksum(read_buf),
					checksum_field2);
				fprintf(log_file, "page::%llu;"
					" new style: calculated = %u;"
					" crc32 = %u; recorded = %zu;\n",
					cur_page_num,
					buf_calc_page_new_checksum(read_buf),
					buf_calc_page_crc32(read_buf),
					checksum_field1);
			}
#endif /* UNIV_INNOCHECKSUM */

			return(false);
		}

		if (buf_page_is_checksum_valid_crc32(read_buf,
			checksum_field1, checksum_field2, false)
		    || buf_page_is_checksum_valid_crc32(read_buf,
			checksum_field1, checksum_field2, true)) {

			if (curr_algo
			    == SRV_CHECKSUM_ALGORITHM_STRICT_INNODB) {
#ifndef UNIV_INNOCHECKSUM
				page_warn_strict_checksum(
					curr_algo,
					SRV_CHECKSUM_ALGORITHM_CRC32,
					page_id);
#endif
			}

			return(false);
		}

#ifdef UNIV_INNOCHECKSUM
		if (log_file) {
			fprintf(log_file, "Fail; page::%llu;"
				" invalid (fails innodb checksum)\n",
				cur_page_num);
		}
#endif /* UNIV_INNOCHECKSUM */

		return(true);

	case SRV_CHECKSUM_ALGORITHM_STRICT_NONE:

		if (buf_page_is_checksum_valid_none(read_buf,
			checksum_field1, checksum_field2)) {
			return(false);
		}

		if (buf_page_is_checksum_valid_crc32(read_buf,
			checksum_field1, checksum_field2, false)
		    || buf_page_is_checksum_valid_crc32(read_buf,
			checksum_field1, checksum_field2, true)) {
#ifndef UNIV_INNOCHECKSUM
			page_warn_strict_checksum(
				curr_algo,
				SRV_CHECKSUM_ALGORITHM_CRC32,
				page_id);
#endif /* !UNIV_INNOCHECKSUM */
			return(false);
		}

		if (buf_page_is_checksum_valid_innodb(read_buf,
			checksum_field1, checksum_field2)) {
#ifndef UNIV_INNOCHECKSUM
			page_warn_strict_checksum(
				curr_algo,
				SRV_CHECKSUM_ALGORITHM_INNODB,
				page_id);
#endif /* !UNIV_INNOCHECKSUM */
			return(false);
		}

#ifdef UNIV_INNOCHECKSUM
		if (log_file) {
			fprintf(log_file, "Fail; page::%llu;"
				" invalid (fails none checksum)\n",
				cur_page_num);
		}
#endif /* UNIV_INNOCHECKSUM */

		return(true);

	case SRV_CHECKSUM_ALGORITHM_NONE:
		/* should have returned false earlier */
		break;
	/* no default so the compiler will emit a warning if new enum
	is added and not handled here */
	}

	ut_error;
	return(false);
}

#ifndef UNIV_INNOCHECKSUM
/** Dump a page to stderr.
@param[in]	read_buf	database page
@param[in]	page_size	page size */
UNIV_INTERN
void
buf_page_print(const byte* read_buf, const page_size_t& page_size)
{
	dict_index_t*	index;

	ib::info() << "Page dump in ascii and hex ("
		<< page_size.physical() << " bytes):";

	ut_print_buf(stderr, read_buf, page_size.physical());
	fputs("\nInnoDB: End of page dump\n", stderr);

	if (page_size.is_compressed()) {
		/* Print compressed page. */
		ib::info() << "Compressed page type ("
			<< fil_page_get_type(read_buf)
			<< "); stored checksum in field1 "
			<< mach_read_from_4(
				read_buf + FIL_PAGE_SPACE_OR_CHKSUM)
			<< "; calculated checksums for field1: "
			<< buf_checksum_algorithm_name(
				SRV_CHECKSUM_ALGORITHM_CRC32)
			<< " "
			<< page_zip_calc_checksum(
				read_buf, page_size.physical(),
				SRV_CHECKSUM_ALGORITHM_CRC32)
			<< "/"
			<< page_zip_calc_checksum(
				read_buf, page_size.physical(),
				SRV_CHECKSUM_ALGORITHM_CRC32, true)
			<< ", "
			<< buf_checksum_algorithm_name(
				SRV_CHECKSUM_ALGORITHM_INNODB)
			<< " "
			<< page_zip_calc_checksum(
				read_buf, page_size.physical(),
				SRV_CHECKSUM_ALGORITHM_INNODB)
			<< ", "
			<< buf_checksum_algorithm_name(
				SRV_CHECKSUM_ALGORITHM_NONE)
			<< " "
			<< page_zip_calc_checksum(
				read_buf, page_size.physical(),
				SRV_CHECKSUM_ALGORITHM_NONE)
			<< "; page LSN "
			<< mach_read_from_8(read_buf + FIL_PAGE_LSN)
			<< "; page number (if stored to page"
			<< " already) "
			<< mach_read_from_4(read_buf + FIL_PAGE_OFFSET)
			<< "; space id (if stored to page already) "
			<< mach_read_from_4(
				read_buf + FIL_PAGE_ARCH_LOG_NO_OR_SPACE_ID);

	} else {
		const uint32_t	crc32 = buf_calc_page_crc32(read_buf);

		const uint32_t	crc32_legacy = buf_calc_page_crc32(read_buf,
								   true);
		ulint page_type = fil_page_get_type(read_buf);

		ib::info() << "Uncompressed page, stored checksum in field1 "
			<< mach_read_from_4(
				read_buf + FIL_PAGE_SPACE_OR_CHKSUM)
			<< ", calculated checksums for field1: "
			<< buf_checksum_algorithm_name(
				SRV_CHECKSUM_ALGORITHM_CRC32) << " "
			<< crc32 << "/" << crc32_legacy
			<< ", "
			<< buf_checksum_algorithm_name(
				SRV_CHECKSUM_ALGORITHM_INNODB) << " "
			<< buf_calc_page_new_checksum(read_buf)
			<< ", "
			<< " page type " << page_type << " == "
			<< fil_get_page_type_name(page_type) << "."
			<< buf_checksum_algorithm_name(
				SRV_CHECKSUM_ALGORITHM_NONE) << " "
			<< BUF_NO_CHECKSUM_MAGIC
			<< ", stored checksum in field2 "
			<< mach_read_from_4(read_buf + page_size.logical()
					    - FIL_PAGE_END_LSN_OLD_CHKSUM)
			<< ", calculated checksums for field2: "
			<< buf_checksum_algorithm_name(
				SRV_CHECKSUM_ALGORITHM_CRC32) << " "
			<< crc32 << "/" << crc32_legacy
			<< ", "
			<< buf_checksum_algorithm_name(
				SRV_CHECKSUM_ALGORITHM_INNODB) << " "
			<< buf_calc_page_old_checksum(read_buf)
			<< ", "
			<< buf_checksum_algorithm_name(
				SRV_CHECKSUM_ALGORITHM_NONE) << " "
			<< BUF_NO_CHECKSUM_MAGIC
			<< ",  page LSN "
			<< mach_read_from_4(read_buf + FIL_PAGE_LSN)
			<< " "
			<< mach_read_from_4(read_buf + FIL_PAGE_LSN + 4)
			<< ", low 4 bytes of LSN at page end "
			<< mach_read_from_4(read_buf + page_size.logical()
					    - FIL_PAGE_END_LSN_OLD_CHKSUM + 4)
			<< ", page number (if stored to page already) "
			<< mach_read_from_4(read_buf + FIL_PAGE_OFFSET)
			<< ", space id (if created with >= MySQL-4.1.1"
			   " and stored already) "
			<< mach_read_from_4(
				read_buf + FIL_PAGE_ARCH_LOG_NO_OR_SPACE_ID);
	}

	if (mach_read_from_2(read_buf + TRX_UNDO_PAGE_HDR + TRX_UNDO_PAGE_TYPE)
	    == TRX_UNDO_INSERT) {
		fprintf(stderr,
			"InnoDB: Page may be an insert undo log page\n");
	} else if (mach_read_from_2(read_buf + TRX_UNDO_PAGE_HDR
				    + TRX_UNDO_PAGE_TYPE)
		   == TRX_UNDO_UPDATE) {
		fprintf(stderr,
			"InnoDB: Page may be an update undo log page\n");
	}

	switch (fil_page_get_type(read_buf)) {
		index_id_t	index_id;
	case FIL_PAGE_INDEX:
	case FIL_PAGE_RTREE:
		index_id = btr_page_get_index_id(read_buf);
		ib::info() << "Page may be an index page where"
			" index id is " << index_id;

		index = dict_index_find_on_id_low(index_id);
		if (index) {
			ib::info()
				<< "Index " << index_id
				<< " is " << index->name
				<< " in table " << index->table->name;
		}
		break;
	case FIL_PAGE_INODE:
		fputs("InnoDB: Page may be an 'inode' page\n", stderr);
		break;
	case FIL_PAGE_IBUF_FREE_LIST:
		fputs("InnoDB: Page may be an insert buffer free list page\n",
		      stderr);
		break;
	case FIL_PAGE_TYPE_ALLOCATED:
		fputs("InnoDB: Page may be a freshly allocated page\n",
		      stderr);
		break;
	case FIL_PAGE_IBUF_BITMAP:
		fputs("InnoDB: Page may be an insert buffer bitmap page\n",
		      stderr);
		break;
	case FIL_PAGE_TYPE_SYS:
		fputs("InnoDB: Page may be a system page\n",
		      stderr);
		break;
	case FIL_PAGE_TYPE_TRX_SYS:
		fputs("InnoDB: Page may be a transaction system page\n",
		      stderr);
		break;
	case FIL_PAGE_TYPE_FSP_HDR:
		fputs("InnoDB: Page may be a file space header page\n",
		      stderr);
		break;
	case FIL_PAGE_TYPE_XDES:
		fputs("InnoDB: Page may be an extent descriptor page\n",
		      stderr);
		break;
	case FIL_PAGE_TYPE_BLOB:
		fputs("InnoDB: Page may be a BLOB page\n",
		      stderr);
		break;
	case FIL_PAGE_TYPE_ZBLOB:
	case FIL_PAGE_TYPE_ZBLOB2:
		fputs("InnoDB: Page may be a compressed BLOB page\n",
		      stderr);
		break;
	}
}

# ifdef PFS_GROUP_BUFFER_SYNC
extern mysql_pfs_key_t	buffer_block_mutex_key;

/********************************************************************//**
This function registers mutexes and rwlocks in buffer blocks with
performance schema. If PFS_MAX_BUFFER_MUTEX_LOCK_REGISTER is
defined to be a value less than chunk->size, then only mutexes
and rwlocks in the first PFS_MAX_BUFFER_MUTEX_LOCK_REGISTER
blocks are registered. */
static
void
pfs_register_buffer_block(
/*======================*/
	buf_chunk_t*	chunk)		/*!< in/out: chunk of buffers */
{
	buf_block_t*    block;
	ulint		num_to_register;

	block = chunk->blocks;

	num_to_register = ut_min(
		chunk->size, PFS_MAX_BUFFER_MUTEX_LOCK_REGISTER);

	for (ulint i = 0; i < num_to_register; i++) {
#  ifdef UNIV_PFS_MUTEX
		BPageMutex*	mutex;

		mutex = &block->mutex;
		mutex->pfs_add(buffer_block_mutex_key);
#  endif /* UNIV_PFS_MUTEX */

		rw_lock_t*	rwlock;

#  ifdef UNIV_PFS_RWLOCK
		rwlock = &block->lock;
		ut_a(!rwlock->pfs_psi);
		rwlock->pfs_psi = (PSI_server)
			? PSI_server->init_rwlock(buf_block_lock_key, rwlock)
			: NULL;

#   ifdef UNIV_DEBUG
		rwlock = &block->debug_latch;
		ut_a(!rwlock->pfs_psi);
		rwlock->pfs_psi = (PSI_server)
			? PSI_server->init_rwlock(buf_block_debug_latch_key,
						  rwlock)
			: NULL;
#   endif /* UNIV_DEBUG */

#  endif /* UNIV_PFS_RWLOCK */
		block++;
	}
}
# endif /* PFS_GROUP_BUFFER_SYNC */

/********************************************************************//**
Initializes a buffer control block when the buf_pool is created. */
static
void
buf_block_init(
/*===========*/
	buf_pool_t*	buf_pool,	/*!< in: buffer pool instance */
	buf_block_t*	block,		/*!< in: pointer to control block */
	byte*		frame)		/*!< in: pointer to buffer frame */
{
	UNIV_MEM_DESC(frame, UNIV_PAGE_SIZE);

	/* This function should only be executed at database startup or by
	buf_pool_resize(). Either way, adaptive hash index must not exist. */
	assert_block_ahi_empty_on_init(block);

	block->frame = frame;

	block->page.buf_pool_index = buf_pool_index(buf_pool);
	block->page.flush_type = BUF_FLUSH_LRU;
	block->page.state = BUF_BLOCK_NOT_USED;
	block->page.buf_fix_count = 0;
	block->page.io_fix = BUF_IO_NONE;
	block->page.flush_observer = NULL;
	block->page.encrypted = false;
	block->page.real_size = 0;
	block->page.write_size = 0;
	block->modify_clock = 0;
	block->page.slot = NULL;

	ut_d(block->page.file_page_was_freed = FALSE);

#ifdef BTR_CUR_HASH_ADAPT
	block->index = NULL;
#endif /* BTR_CUR_HASH_ADAPT */
	block->skip_flush_check = false;

	ut_d(block->page.in_page_hash = FALSE);
	ut_d(block->page.in_zip_hash = FALSE);
	ut_d(block->page.in_flush_list = FALSE);
	ut_d(block->page.in_free_list = FALSE);
	ut_d(block->page.in_LRU_list = FALSE);
	ut_d(block->in_unzip_LRU_list = FALSE);
	ut_d(block->in_withdraw_list = FALSE);

	page_zip_des_init(&block->page.zip);

	mutex_create(LATCH_ID_BUF_BLOCK_MUTEX, &block->mutex);

#if defined PFS_SKIP_BUFFER_MUTEX_RWLOCK || defined PFS_GROUP_BUFFER_SYNC
	/* If PFS_SKIP_BUFFER_MUTEX_RWLOCK is defined, skip registration
	of buffer block rwlock with performance schema.

	If PFS_GROUP_BUFFER_SYNC is defined, skip the registration
	since buffer block rwlock will be registered later in
	pfs_register_buffer_block(). */

	rw_lock_create(PFS_NOT_INSTRUMENTED, &block->lock, SYNC_LEVEL_VARYING);

	ut_d(rw_lock_create(PFS_NOT_INSTRUMENTED, &block->debug_latch,
			    SYNC_LEVEL_VARYING));

#else /* PFS_SKIP_BUFFER_MUTEX_RWLOCK || PFS_GROUP_BUFFER_SYNC */

	rw_lock_create(buf_block_lock_key, &block->lock, SYNC_LEVEL_VARYING);

	ut_d(rw_lock_create(buf_block_debug_latch_key,
			    &block->debug_latch, SYNC_LEVEL_VARYING));

#endif /* PFS_SKIP_BUFFER_MUTEX_RWLOCK || PFS_GROUP_BUFFER_SYNC */

	block->lock.is_block_lock = 1;

	ut_ad(rw_lock_validate(&(block->lock)));
}

/********************************************************************//**
Allocates a chunk of buffer frames.
@return chunk, or NULL on failure */
static
buf_chunk_t*
buf_chunk_init(
/*===========*/
	buf_pool_t*	buf_pool,	/*!< in: buffer pool instance */
	buf_chunk_t*	chunk,		/*!< out: chunk of buffers */
	ulint		mem_size)	/*!< in: requested size in bytes */
{
	buf_block_t*	block;
	byte*		frame;
	ulint		i;

	/* Round down to a multiple of page size,
	although it already should be. */
	mem_size = ut_2pow_round(mem_size, UNIV_PAGE_SIZE);
	/* Reserve space for the block descriptors. */
	mem_size += ut_2pow_round((mem_size / UNIV_PAGE_SIZE) * (sizeof *block)
				  + (UNIV_PAGE_SIZE - 1), UNIV_PAGE_SIZE);

	DBUG_EXECUTE_IF("ib_buf_chunk_init_fails", return(NULL););

	chunk->mem = buf_pool->allocator.allocate_large(mem_size,
							&chunk->mem_pfx);

	if (UNIV_UNLIKELY(chunk->mem == NULL)) {

		return(NULL);
	}

#ifdef HAVE_LIBNUMA
	if (srv_numa_interleave) {
		struct bitmask *numa_mems_allowed = numa_get_mems_allowed();
		int	st = mbind(chunk->mem, chunk->mem_size(),
				   MPOL_INTERLEAVE,
				   numa_mems_allowed->maskp,
				   numa_mems_allowed->size,
				   MPOL_MF_MOVE);
		if (st != 0) {
			ib::warn() << "Failed to set NUMA memory policy of"
				" buffer pool page frames to MPOL_INTERLEAVE"
				" (error: " << strerror(errno) << ").";
		}
	}
#endif /* HAVE_LIBNUMA */


	/* Allocate the block descriptors from
	the start of the memory block. */
	chunk->blocks = (buf_block_t*) chunk->mem;

	/* Align a pointer to the first frame.  Note that when
	os_large_page_size is smaller than UNIV_PAGE_SIZE,
	we may allocate one fewer block than requested.  When
	it is bigger, we may allocate more blocks than requested. */

	frame = (byte*) ut_align(chunk->mem, UNIV_PAGE_SIZE);
	chunk->size = chunk->mem_pfx.m_size / UNIV_PAGE_SIZE
		- (frame != chunk->mem);

	/* Subtract the space needed for block descriptors. */
	{
		ulint	size = chunk->size;

		while (frame < (byte*) (chunk->blocks + size)) {
			frame += UNIV_PAGE_SIZE;
			size--;
		}

		chunk->size = size;
	}

	/* Init block structs and assign frames for them. Then we
	assign the frames to the first blocks (we already mapped the
	memory above). */

	block = chunk->blocks;

	for (i = chunk->size; i--; ) {

		buf_block_init(buf_pool, block, frame);
		UNIV_MEM_INVALID(block->frame, UNIV_PAGE_SIZE);

		/* Add the block to the free list */
		UT_LIST_ADD_LAST(buf_pool->free, &block->page);

		ut_d(block->page.in_free_list = TRUE);
		ut_ad(buf_pool_from_block(block) == buf_pool);

		block++;
		frame += UNIV_PAGE_SIZE;
	}

	buf_pool_register_chunk(chunk);

#ifdef PFS_GROUP_BUFFER_SYNC
	pfs_register_buffer_block(chunk);
#endif /* PFS_GROUP_BUFFER_SYNC */
	return(chunk);
}

#ifdef UNIV_DEBUG
/*********************************************************************//**
Finds a block in the given buffer chunk that points to a
given compressed page.
@return buffer block pointing to the compressed page, or NULL */
static
buf_block_t*
buf_chunk_contains_zip(
/*===================*/
	buf_chunk_t*	chunk,	/*!< in: chunk being checked */
	const void*	data)	/*!< in: pointer to compressed page */
{
	buf_block_t*	block;
	ulint		i;

	block = chunk->blocks;

	for (i = chunk->size; i--; block++) {
		if (block->page.zip.data == data) {

			return(block);
		}
	}

	return(NULL);
}

/*********************************************************************//**
Finds a block in the buffer pool that points to a
given compressed page.
@return buffer block pointing to the compressed page, or NULL */
buf_block_t*
buf_pool_contains_zip(
/*==================*/
	buf_pool_t*	buf_pool,	/*!< in: buffer pool instance */
	const void*	data)		/*!< in: pointer to compressed page */
{
	ulint		n;
	buf_chunk_t*	chunk = buf_pool->chunks;

	ut_ad(buf_pool);
	ut_ad(buf_pool_mutex_own(buf_pool));
	for (n = buf_pool->n_chunks; n--; chunk++) {

		buf_block_t* block = buf_chunk_contains_zip(chunk, data);

		if (block) {
			return(block);
		}
	}

	return(NULL);
}
#endif /* UNIV_DEBUG */

/*********************************************************************//**
Checks that all file pages in the buffer chunk are in a replaceable state.
@return address of a non-free block, or NULL if all freed */
static
const buf_block_t*
buf_chunk_not_freed(
/*================*/
	buf_chunk_t*	chunk)	/*!< in: chunk being checked */
{
	buf_block_t*	block;
	ulint		i;

	block = chunk->blocks;

	for (i = chunk->size; i--; block++) {
		ibool	ready;

		switch (buf_block_get_state(block)) {
		case BUF_BLOCK_POOL_WATCH:
		case BUF_BLOCK_ZIP_PAGE:
		case BUF_BLOCK_ZIP_DIRTY:
			/* The uncompressed buffer pool should never
			contain compressed block descriptors. */
			ut_error;
			break;
		case BUF_BLOCK_NOT_USED:
		case BUF_BLOCK_READY_FOR_USE:
		case BUF_BLOCK_MEMORY:
		case BUF_BLOCK_REMOVE_HASH:
			/* Skip blocks that are not being used for
			file pages. */
			break;
		case BUF_BLOCK_FILE_PAGE:
			if (srv_read_only_mode) {
				/* The page cleaner is disabled in
				read-only mode.  No pages can be
				dirtied, so all of them must be clean. */
				ut_ad(block->page.oldest_modification
				      == block->page.newest_modification);
				ut_ad(block->page.oldest_modification == 0
				      || block->page.oldest_modification
				      == recv_sys->recovered_lsn
				      || srv_force_recovery
				      == SRV_FORCE_NO_LOG_REDO);
				ut_ad(block->page.buf_fix_count == 0);
				ut_ad(block->page.io_fix == BUF_IO_NONE);
				break;
			}

			buf_page_mutex_enter(block);
			ready = buf_flush_ready_for_replace(&block->page);
			buf_page_mutex_exit(block);

			if (!ready) {
				return(block);
			}

			break;
		}
	}

	return(NULL);
}

/********************************************************************//**
Set buffer pool size variables after resizing it */
static
void
buf_pool_set_sizes(void)
/*====================*/
{
	ulint	i;
	ulint	curr_size = 0;

	buf_pool_mutex_enter_all();

	for (i = 0; i < srv_buf_pool_instances; i++) {
		buf_pool_t*	buf_pool;

		buf_pool = buf_pool_from_array(i);
		curr_size += buf_pool->curr_pool_size;
	}

	srv_buf_pool_curr_size = curr_size;
	srv_buf_pool_old_size = srv_buf_pool_size;
	srv_buf_pool_base_size = srv_buf_pool_size;

	buf_pool_mutex_exit_all();
}

/********************************************************************//**
Initialize a buffer pool instance.
@return DB_SUCCESS if all goes well. */
static
ulint
buf_pool_init_instance(
/*===================*/
	buf_pool_t*	buf_pool,	/*!< in: buffer pool instance */
	ulint		buf_pool_size,	/*!< in: size in bytes */
	ulint		instance_no)	/*!< in: id of the instance */
{
	ulint		i;
	ulint		chunk_size;
	buf_chunk_t*	chunk;

	ut_ad(buf_pool_size % srv_buf_pool_chunk_unit == 0);

	/* 1. Initialize general fields
	------------------------------- */
	mutex_create(LATCH_ID_BUF_POOL, &buf_pool->mutex);

	mutex_create(LATCH_ID_BUF_POOL_ZIP, &buf_pool->zip_mutex);

	new(&buf_pool->allocator)
		ut_allocator<unsigned char>(mem_key_buf_buf_pool);

	buf_pool_mutex_enter(buf_pool);

	if (buf_pool_size > 0) {
		buf_pool->n_chunks
			= buf_pool_size / srv_buf_pool_chunk_unit;
		chunk_size = srv_buf_pool_chunk_unit;

		buf_pool->chunks =
			reinterpret_cast<buf_chunk_t*>(ut_zalloc_nokey(
				buf_pool->n_chunks * sizeof(*chunk)));
		buf_pool->chunks_old = NULL;

		UT_LIST_INIT(buf_pool->LRU, &buf_page_t::LRU);
		UT_LIST_INIT(buf_pool->free, &buf_page_t::list);
		UT_LIST_INIT(buf_pool->withdraw, &buf_page_t::list);
		buf_pool->withdraw_target = 0;
		UT_LIST_INIT(buf_pool->flush_list, &buf_page_t::list);
		UT_LIST_INIT(buf_pool->unzip_LRU, &buf_block_t::unzip_LRU);

#if defined UNIV_DEBUG || defined UNIV_BUF_DEBUG
		UT_LIST_INIT(buf_pool->zip_clean, &buf_page_t::list);
#endif /* UNIV_DEBUG || UNIV_BUF_DEBUG */

		for (i = 0; i < UT_ARR_SIZE(buf_pool->zip_free); ++i) {
			UT_LIST_INIT(
				buf_pool->zip_free[i], &buf_buddy_free_t::list);
		}

		buf_pool->curr_size = 0;
		chunk = buf_pool->chunks;

		do {
			if (!buf_chunk_init(buf_pool, chunk, chunk_size)) {
				while (--chunk >= buf_pool->chunks) {
					buf_block_t*	block = chunk->blocks;

					for (i = chunk->size; i--; block++) {
						mutex_free(&block->mutex);
						rw_lock_free(&block->lock);

						ut_d(rw_lock_free(
							&block->debug_latch));
					}

					buf_pool->allocator.deallocate_large(
						chunk->mem, &chunk->mem_pfx);
				}
				ut_free(buf_pool->chunks);
				buf_pool_mutex_exit(buf_pool);

				return(DB_ERROR);
			}

			buf_pool->curr_size += chunk->size;
		} while (++chunk < buf_pool->chunks + buf_pool->n_chunks);

		buf_pool->instance_no = instance_no;
		buf_pool->read_ahead_area =
			ut_min(BUF_READ_AHEAD_PAGES,
			       ut_2_power_up(buf_pool->curr_size /
					     BUF_READ_AHEAD_PORTION));
		buf_pool->curr_pool_size = buf_pool->curr_size * UNIV_PAGE_SIZE;

		buf_pool->old_size = buf_pool->curr_size;
		buf_pool->n_chunks_new = buf_pool->n_chunks;

		/* Number of locks protecting page_hash must be a
		power of two */
		srv_n_page_hash_locks = static_cast<ulong>(
			 ut_2_power_up(srv_n_page_hash_locks));
		ut_a(srv_n_page_hash_locks != 0);
		ut_a(srv_n_page_hash_locks <= MAX_PAGE_HASH_LOCKS);

		buf_pool->page_hash = ib_create(
			2 * buf_pool->curr_size,
			LATCH_ID_HASH_TABLE_RW_LOCK,
			srv_n_page_hash_locks, MEM_HEAP_FOR_PAGE_HASH);

		buf_pool->page_hash_old = NULL;

		buf_pool->zip_hash = hash_create(2 * buf_pool->curr_size);

		buf_pool->last_printout_time = ut_time();
	}
	/* 2. Initialize flushing fields
	-------------------------------- */

	mutex_create(LATCH_ID_FLUSH_LIST, &buf_pool->flush_list_mutex);

	for (i = BUF_FLUSH_LRU; i < BUF_FLUSH_N_TYPES; i++) {
		buf_pool->no_flush[i] = os_event_create(0);
	}

	buf_pool->watch = (buf_page_t*) ut_zalloc_nokey(
		sizeof(*buf_pool->watch) * BUF_POOL_WATCH_SIZE);
	for (i = 0; i < BUF_POOL_WATCH_SIZE; i++) {
		buf_pool->watch[i].buf_pool_index
			= unsigned(buf_pool->instance_no);
	}

	/* All fields are initialized by ut_zalloc_nokey(). */

	buf_pool->try_LRU_scan = TRUE;

	/* Initialize the hazard pointer for flush_list batches */
	new(&buf_pool->flush_hp)
		FlushHp(buf_pool, &buf_pool->flush_list_mutex);

	/* Initialize the hazard pointer for LRU batches */
	new(&buf_pool->lru_hp) LRUHp(buf_pool, &buf_pool->mutex);

	/* Initialize the iterator for LRU scan search */
	new(&buf_pool->lru_scan_itr) LRUItr(buf_pool, &buf_pool->mutex);

	/* Initialize the iterator for single page scan search */
	new(&buf_pool->single_scan_itr) LRUItr(buf_pool, &buf_pool->mutex);

	/* Initialize the temporal memory array and slots */
	buf_pool->tmp_arr = (buf_tmp_array_t *)ut_malloc_nokey(sizeof(buf_tmp_array_t));
	memset(buf_pool->tmp_arr, 0, sizeof(buf_tmp_array_t));
	ulint n_slots = (srv_n_read_io_threads + srv_n_write_io_threads) * (8 * OS_AIO_N_PENDING_IOS_PER_THREAD);
	buf_pool->tmp_arr->n_slots = n_slots;
	buf_pool->tmp_arr->slots = (buf_tmp_buffer_t*)ut_malloc_nokey(sizeof(buf_tmp_buffer_t) * n_slots);
	memset(buf_pool->tmp_arr->slots, 0, (sizeof(buf_tmp_buffer_t) * n_slots));

	buf_pool_mutex_exit(buf_pool);

	DBUG_EXECUTE_IF("buf_pool_init_instance_force_oom",
		return(DB_ERROR); );

	return(DB_SUCCESS);
}

/********************************************************************//**
free one buffer pool instance */
static
void
buf_pool_free_instance(
/*===================*/
	buf_pool_t*	buf_pool)	/* in,own: buffer pool instance
					to free */
{
	buf_chunk_t*	chunk;
	buf_chunk_t*	chunks;
	buf_page_t*	bpage;
	buf_page_t*	prev_bpage = 0;

	mutex_free(&buf_pool->mutex);
	mutex_free(&buf_pool->zip_mutex);
	mutex_free(&buf_pool->flush_list_mutex);

	if (buf_pool->flush_rbt) {
		rbt_free(buf_pool->flush_rbt);
		buf_pool->flush_rbt = NULL;
	}

	for (bpage = UT_LIST_GET_LAST(buf_pool->LRU);
	     bpage != NULL;
	     bpage = prev_bpage) {

		prev_bpage = UT_LIST_GET_PREV(LRU, bpage);
		buf_page_state	state = buf_page_get_state(bpage);

		ut_ad(buf_page_in_file(bpage));
		ut_ad(bpage->in_LRU_list);

		if (state != BUF_BLOCK_FILE_PAGE) {
			/* We must not have any dirty block except
			when doing a fast shutdown. */
			ut_ad(state == BUF_BLOCK_ZIP_PAGE
			      || srv_fast_shutdown == 2);
			buf_page_free_descriptor(bpage);
		}
	}

	ut_free(buf_pool->watch);
	buf_pool->watch = NULL;

	chunks = buf_pool->chunks;
	chunk = chunks + buf_pool->n_chunks;

	while (--chunk >= chunks) {
		buf_block_t*	block = chunk->blocks;

		for (ulint i = chunk->size; i--; block++) {
			mutex_free(&block->mutex);
			rw_lock_free(&block->lock);

			ut_d(rw_lock_free(&block->debug_latch));
		}

		buf_pool->allocator.deallocate_large(
			chunk->mem, &chunk->mem_pfx);
	}

	for (ulint i = BUF_FLUSH_LRU; i < BUF_FLUSH_N_TYPES; ++i) {
		os_event_destroy(buf_pool->no_flush[i]);
	}

	ut_free(buf_pool->chunks);
	ha_clear(buf_pool->page_hash);
	hash_table_free(buf_pool->page_hash);
	hash_table_free(buf_pool->zip_hash);

	/* Free all used temporary slots */
	if (buf_pool->tmp_arr) {
		for(ulint i = 0; i < buf_pool->tmp_arr->n_slots; i++) {
			buf_tmp_buffer_t* slot = &(buf_pool->tmp_arr->slots[i]);
			if (slot && slot->crypt_buf) {
				aligned_free(slot->crypt_buf);
				slot->crypt_buf = NULL;
			}

			if (slot && slot->comp_buf) {
				aligned_free(slot->comp_buf);
				slot->comp_buf = NULL;
			}
		}

		ut_free(buf_pool->tmp_arr->slots);
		ut_free(buf_pool->tmp_arr);
		buf_pool->tmp_arr = NULL;
	}

	buf_pool->allocator.~ut_allocator();
}

/********************************************************************//**
Creates the buffer pool.
@return DB_SUCCESS if success, DB_ERROR if not enough memory or error */
dberr_t
buf_pool_init(
/*==========*/
	ulint	total_size,	/*!< in: size of the total pool in bytes */
	ulint	n_instances)	/*!< in: number of instances */
{
	ulint		i;
	const ulint	size	= total_size / n_instances;

	ut_ad(n_instances > 0);
	ut_ad(n_instances <= MAX_BUFFER_POOLS);
	ut_ad(n_instances == srv_buf_pool_instances);

	NUMA_MEMPOLICY_INTERLEAVE_IN_SCOPE;

	buf_pool_resizing = false;
	buf_pool_withdrawing = false;
	buf_withdraw_clock = 0;

	buf_pool_ptr = (buf_pool_t*) ut_zalloc_nokey(
		n_instances * sizeof *buf_pool_ptr);

	buf_chunk_map_reg = UT_NEW_NOKEY(buf_pool_chunk_map_t());

	for (i = 0; i < n_instances; i++) {
		buf_pool_t*	ptr	= &buf_pool_ptr[i];

		if (buf_pool_init_instance(ptr, size, i) != DB_SUCCESS) {

			/* Free all the instances created so far. */
			buf_pool_free(i);

			return(DB_ERROR);
		}
	}

	buf_chunk_map_ref = buf_chunk_map_reg;

	buf_pool_set_sizes();
	buf_LRU_old_ratio_update(100 * 3/ 8, FALSE);

	btr_search_sys_create(buf_pool_get_curr_size() / sizeof(void*) / 64);

	return(DB_SUCCESS);
}

/********************************************************************//**
Frees the buffer pool at shutdown.  This must not be invoked before
freeing all mutexes. */
void
buf_pool_free(
/*==========*/
	ulint	n_instances)	/*!< in: numbere of instances to free */
{
	for (ulint i = 0; i < n_instances; i++) {
		buf_pool_free_instance(buf_pool_from_array(i));
	}

	UT_DELETE(buf_chunk_map_reg);
	buf_chunk_map_reg = buf_chunk_map_ref = NULL;

	ut_free(buf_pool_ptr);
	buf_pool_ptr = NULL;
}

/** Reallocate a control block.
@param[in]	buf_pool	buffer pool instance
@param[in]	block		pointer to control block
@retval false	if failed because of no free blocks. */
static
bool
buf_page_realloc(
	buf_pool_t*	buf_pool,
	buf_block_t*	block)
{
	buf_block_t*	new_block;

	ut_ad(buf_pool_withdrawing);
	ut_ad(buf_pool_mutex_own(buf_pool));
	ut_ad(buf_block_get_state(block) == BUF_BLOCK_FILE_PAGE);

	new_block = buf_LRU_get_free_only(buf_pool);

	if (new_block == NULL) {
		return(false); /* free_list was not enough */
	}

	rw_lock_t*	hash_lock = buf_page_hash_lock_get(buf_pool, block->page.id);

	rw_lock_x_lock(hash_lock);
	mutex_enter(&block->mutex);

	if (buf_page_can_relocate(&block->page)) {
		mutex_enter(&new_block->mutex);

		memcpy(new_block->frame, block->frame, UNIV_PAGE_SIZE);
		memcpy(&new_block->page, &block->page, sizeof block->page);

		/* relocate LRU list */
		ut_ad(block->page.in_LRU_list);
		ut_ad(!block->page.in_zip_hash);
		ut_d(block->page.in_LRU_list = FALSE);

		buf_LRU_adjust_hp(buf_pool, &block->page);

		buf_page_t*	prev_b = UT_LIST_GET_PREV(LRU, &block->page);
		UT_LIST_REMOVE(buf_pool->LRU, &block->page);

		if (prev_b != NULL) {
			UT_LIST_INSERT_AFTER(buf_pool->LRU, prev_b, &new_block->page);
		} else {
			UT_LIST_ADD_FIRST(buf_pool->LRU, &new_block->page);
		}

		if (buf_pool->LRU_old == &block->page) {
			buf_pool->LRU_old = &new_block->page;
		}

		ut_ad(new_block->page.in_LRU_list);

		/* relocate unzip_LRU list */
		if (block->page.zip.data != NULL) {
			ut_ad(block->in_unzip_LRU_list);
			ut_d(new_block->in_unzip_LRU_list = TRUE);
			UNIV_MEM_DESC(&new_block->page.zip.data,
				      page_zip_get_size(&new_block->page.zip));

			buf_block_t*	prev_block = UT_LIST_GET_PREV(unzip_LRU, block);
			UT_LIST_REMOVE(buf_pool->unzip_LRU, block);

			ut_d(block->in_unzip_LRU_list = FALSE);
			block->page.zip.data = NULL;
			page_zip_set_size(&block->page.zip, 0);

			if (prev_block != NULL) {
				UT_LIST_INSERT_AFTER(buf_pool->unzip_LRU, prev_block, new_block);
			} else {
				UT_LIST_ADD_FIRST(buf_pool->unzip_LRU, new_block);
			}
		} else {
			ut_ad(!block->in_unzip_LRU_list);
			ut_d(new_block->in_unzip_LRU_list = FALSE);
		}

		/* relocate buf_pool->page_hash */
		ut_ad(block->page.in_page_hash);
		ut_ad(&block->page == buf_page_hash_get_low(buf_pool,
							    block->page.id));
		ut_d(block->page.in_page_hash = FALSE);
		ulint	fold = block->page.id.fold();
		ut_ad(fold == new_block->page.id.fold());
		HASH_DELETE(buf_page_t, hash, buf_pool->page_hash, fold, (&block->page));
		HASH_INSERT(buf_page_t, hash, buf_pool->page_hash, fold, (&new_block->page));

		ut_ad(new_block->page.in_page_hash);

		buf_block_modify_clock_inc(block);
		memset(block->frame + FIL_PAGE_OFFSET, 0xff, 4);
		memset(block->frame + FIL_PAGE_ARCH_LOG_NO_OR_SPACE_ID, 0xff, 4);
		UNIV_MEM_INVALID(block->frame, UNIV_PAGE_SIZE);
		buf_block_set_state(block, BUF_BLOCK_REMOVE_HASH);
		block->page.id.reset(ULINT32_UNDEFINED, ULINT32_UNDEFINED);

		/* Relocate buf_pool->flush_list. */
		if (block->page.oldest_modification) {
			buf_flush_relocate_on_flush_list(
				&block->page, &new_block->page);
		}

		/* set other flags of buf_block_t */

#ifdef BTR_CUR_HASH_ADAPT
		/* This code should only be executed by buf_pool_resize(),
		while the adaptive hash index is disabled. */
		assert_block_ahi_empty(block);
		assert_block_ahi_empty_on_init(new_block);
		ut_ad(!block->index);
		new_block->index	= NULL;
		new_block->n_hash_helps	= 0;
		new_block->n_fields	= 1;
		new_block->left_side	= TRUE;
#endif /* BTR_CUR_HASH_ADAPT */

		new_block->lock_hash_val = block->lock_hash_val;
		ut_ad(new_block->lock_hash_val == lock_rec_hash(
			new_block->page.id.space(),
			new_block->page.id.page_no()));

		rw_lock_x_unlock(hash_lock);
		mutex_exit(&new_block->mutex);

		/* free block */
		buf_block_set_state(block, BUF_BLOCK_MEMORY);
		buf_LRU_block_free_non_file_page(block);

		mutex_exit(&block->mutex);
	} else {
		rw_lock_x_unlock(hash_lock);
		mutex_exit(&block->mutex);

		/* free new_block */
		mutex_enter(&new_block->mutex);
		buf_LRU_block_free_non_file_page(new_block);
		mutex_exit(&new_block->mutex);
	}

	return(true); /* free_list was enough */
}

/** Sets the global variable that feeds MySQL's innodb_buffer_pool_resize_status
to the specified string. The format and the following parameters are the
same as the ones used for printf(3).
@param[in]	fmt	format
@param[in]	...	extra parameters according to fmt */
static
void
buf_resize_status(
	const char*	fmt,
	...)
{
	va_list	ap;

	va_start(ap, fmt);

	ut_vsnprintf(
		export_vars.innodb_buffer_pool_resize_status,
		sizeof(export_vars.innodb_buffer_pool_resize_status),
		fmt, ap);

	va_end(ap);

	ib::info() << export_vars.innodb_buffer_pool_resize_status;
}

/** Determines if a block is intended to be withdrawn.
@param[in]	buf_pool	buffer pool instance
@param[in]	block		pointer to control block
@retval true	if will be withdrawn */
bool
buf_block_will_withdrawn(
	buf_pool_t*		buf_pool,
	const buf_block_t*	block)
{
	ut_ad(buf_pool->curr_size < buf_pool->old_size);
	ut_ad(!buf_pool_resizing || buf_pool_mutex_own(buf_pool));

	const buf_chunk_t*	chunk
		= buf_pool->chunks + buf_pool->n_chunks_new;
	const buf_chunk_t*	echunk
		= buf_pool->chunks + buf_pool->n_chunks;

	while (chunk < echunk) {
		if (block >= chunk->blocks
		    && block < chunk->blocks + chunk->size) {
			return(true);
		}
		++chunk;
	}

	return(false);
}

/** Determines if a frame is intended to be withdrawn.
@param[in]	buf_pool	buffer pool instance
@param[in]	ptr		pointer to a frame
@retval true	if will be withdrawn */
bool
buf_frame_will_withdrawn(
	buf_pool_t*	buf_pool,
	const byte*	ptr)
{
	ut_ad(buf_pool->curr_size < buf_pool->old_size);
	ut_ad(!buf_pool_resizing || buf_pool_mutex_own(buf_pool));

	const buf_chunk_t*	chunk
		= buf_pool->chunks + buf_pool->n_chunks_new;
	const buf_chunk_t*	echunk
		= buf_pool->chunks + buf_pool->n_chunks;

	while (chunk < echunk) {
		if (ptr >= chunk->blocks->frame
		    && ptr < (chunk->blocks + chunk->size - 1)->frame
			     + UNIV_PAGE_SIZE) {
			return(true);
		}
		++chunk;
	}

	return(false);
}

/** Withdraw the buffer pool blocks from end of the buffer pool instance
until withdrawn by buf_pool->withdraw_target.
@param[in]	buf_pool	buffer pool instance
@retval true	if retry is needed */
static
bool
buf_pool_withdraw_blocks(
	buf_pool_t*	buf_pool)
{
	buf_block_t*	block;
	ulint		loop_count = 0;
	ulint		i = buf_pool_index(buf_pool);

	ib::info() << "buffer pool " << i
		<< " : start to withdraw the last "
		<< buf_pool->withdraw_target << " blocks.";

	/* Minimize buf_pool->zip_free[i] lists */
	buf_pool_mutex_enter(buf_pool);
	buf_buddy_condense_free(buf_pool);
	buf_pool_mutex_exit(buf_pool);

	while (UT_LIST_GET_LEN(buf_pool->withdraw)
	       < buf_pool->withdraw_target) {

		/* try to withdraw from free_list */
		ulint	count1 = 0;

		buf_pool_mutex_enter(buf_pool);
		block = reinterpret_cast<buf_block_t*>(
			UT_LIST_GET_FIRST(buf_pool->free));
		while (block != NULL
		       && UT_LIST_GET_LEN(buf_pool->withdraw)
			  < buf_pool->withdraw_target) {
			ut_ad(block->page.in_free_list);
			ut_ad(!block->page.in_flush_list);
			ut_ad(!block->page.in_LRU_list);
			ut_a(!buf_page_in_file(&block->page));

			buf_block_t*	next_block;
			next_block = reinterpret_cast<buf_block_t*>(
				UT_LIST_GET_NEXT(
					list, &block->page));

			if (buf_block_will_withdrawn(buf_pool, block)) {
				/* This should be withdrawn */
				UT_LIST_REMOVE(
					buf_pool->free,
					&block->page);
				UT_LIST_ADD_LAST(
					buf_pool->withdraw,
					&block->page);
				ut_d(block->in_withdraw_list = TRUE);
				count1++;
			}

			block = next_block;
		}
		buf_pool_mutex_exit(buf_pool);

		/* reserve free_list length */
		if (UT_LIST_GET_LEN(buf_pool->withdraw)
		    < buf_pool->withdraw_target) {
			ulint	scan_depth;
			flush_counters_t n;

			/* cap scan_depth with current LRU size. */
			buf_pool_mutex_enter(buf_pool);
			scan_depth = UT_LIST_GET_LEN(buf_pool->LRU);
			buf_pool_mutex_exit(buf_pool);

			scan_depth = ut_min(
				ut_max(buf_pool->withdraw_target
				       - UT_LIST_GET_LEN(buf_pool->withdraw),
				       static_cast<ulint>(srv_LRU_scan_depth)),
				scan_depth);

			buf_flush_do_batch(buf_pool, BUF_FLUSH_LRU,
				scan_depth, 0, &n);
			buf_flush_wait_batch_end(buf_pool, BUF_FLUSH_LRU);

			if (n.flushed) {
				MONITOR_INC_VALUE_CUMULATIVE(
					MONITOR_LRU_BATCH_FLUSH_TOTAL_PAGE,
					MONITOR_LRU_BATCH_FLUSH_COUNT,
					MONITOR_LRU_BATCH_FLUSH_PAGES,
					n.flushed);
			}
		}

		/* relocate blocks/buddies in withdrawn area */
		ulint	count2 = 0;

		buf_pool_mutex_enter(buf_pool);
		buf_page_t*	bpage;
		bpage = UT_LIST_GET_FIRST(buf_pool->LRU);
		while (bpage != NULL) {
			BPageMutex*	block_mutex;
			buf_page_t*	next_bpage;

			block_mutex = buf_page_get_mutex(bpage);
			mutex_enter(block_mutex);

			next_bpage = UT_LIST_GET_NEXT(LRU, bpage);

			if (bpage->zip.data != NULL
			    && buf_frame_will_withdrawn(
				buf_pool,
				static_cast<byte*>(bpage->zip.data))) {

				if (buf_page_can_relocate(bpage)) {
					mutex_exit(block_mutex);
					buf_pool_mutex_exit_forbid(buf_pool);
					if(!buf_buddy_realloc(
						buf_pool, bpage->zip.data,
						page_zip_get_size(
							&bpage->zip))) {

						/* failed to allocate block */
						buf_pool_mutex_exit_allow(
							buf_pool);
						break;
					}
					buf_pool_mutex_exit_allow(buf_pool);
					mutex_enter(block_mutex);
					count2++;
				}
				/* NOTE: if the page is in use,
				not reallocated yet */
			}

			if (buf_page_get_state(bpage)
			    == BUF_BLOCK_FILE_PAGE
			    && buf_block_will_withdrawn(
				buf_pool,
				reinterpret_cast<buf_block_t*>(bpage))) {

				if (buf_page_can_relocate(bpage)) {
					mutex_exit(block_mutex);
					buf_pool_mutex_exit_forbid(buf_pool);
					if(!buf_page_realloc(
						buf_pool,
						reinterpret_cast<buf_block_t*>(
							bpage))) {
						/* failed to allocate block */
						buf_pool_mutex_exit_allow(
							buf_pool);
						break;
					}
					buf_pool_mutex_exit_allow(buf_pool);
					count2++;
				} else {
					mutex_exit(block_mutex);
				}
				/* NOTE: if the page is in use,
				not reallocated yet */
			} else {
				mutex_exit(block_mutex);
			}

			bpage = next_bpage;
		}
		buf_pool_mutex_exit(buf_pool);

		buf_resize_status(
			"buffer pool %lu : withdrawing blocks. (%lu/%lu)",
			i, UT_LIST_GET_LEN(buf_pool->withdraw),
			buf_pool->withdraw_target);

		ib::info() << "buffer pool " << i << " : withdrew "
			<< count1 << " blocks from free list."
			<< " Tried to relocate " << count2 << " pages ("
			<< UT_LIST_GET_LEN(buf_pool->withdraw) << "/"
			<< buf_pool->withdraw_target << ").";

		if (++loop_count >= 10) {
			/* give up for now.
			retried after user threads paused. */

			ib::info() << "buffer pool " << i
				<< " : will retry to withdraw later.";

			/* need retry later */
			return(true);
		}
	}

	/* confirm withdrawn enough */
	const buf_chunk_t*	chunk
		= buf_pool->chunks + buf_pool->n_chunks_new;
	const buf_chunk_t*	echunk
		= buf_pool->chunks + buf_pool->n_chunks;

	while (chunk < echunk) {
		block = chunk->blocks;
		for (ulint j = chunk->size; j--; block++) {
			/* If !=BUF_BLOCK_NOT_USED block in the
			withdrawn area, it means corruption
			something */
			ut_a(buf_block_get_state(block)
				== BUF_BLOCK_NOT_USED);
			ut_ad(block->in_withdraw_list);
		}
		++chunk;
	}

	ib::info() << "buffer pool " << i << " : withdrawn target "
		<< UT_LIST_GET_LEN(buf_pool->withdraw) << " blocks.";

	/* retry is not needed */
	++buf_withdraw_clock;

	return(false);
}

/** resize page_hash and zip_hash for a buffer pool instance.
@param[in]	buf_pool	buffer pool instance */
static
void
buf_pool_resize_hash(
	buf_pool_t*	buf_pool)
{
	hash_table_t*	new_hash_table;

	ut_ad(buf_pool->page_hash_old == NULL);

	/* recreate page_hash */
	new_hash_table = ib_recreate(
		buf_pool->page_hash, 2 * buf_pool->curr_size);

	for (ulint i = 0; i < hash_get_n_cells(buf_pool->page_hash); i++) {
		buf_page_t*	bpage;

		bpage = static_cast<buf_page_t*>(
			HASH_GET_FIRST(
				buf_pool->page_hash, i));

		while (bpage) {
			buf_page_t*	prev_bpage = bpage;
			ulint		fold;

			bpage = static_cast<buf_page_t*>(
				HASH_GET_NEXT(
					hash, prev_bpage));

			fold = prev_bpage->id.fold();

			HASH_DELETE(buf_page_t, hash,
				buf_pool->page_hash, fold,
				prev_bpage);

			HASH_INSERT(buf_page_t, hash,
				new_hash_table, fold,
				prev_bpage);
		}
	}

	buf_pool->page_hash_old = buf_pool->page_hash;
	buf_pool->page_hash = new_hash_table;

	/* recreate zip_hash */
	new_hash_table = hash_create(2 * buf_pool->curr_size);

	for (ulint i = 0; i < hash_get_n_cells(buf_pool->zip_hash); i++) {
		buf_page_t*	bpage;

		bpage = static_cast<buf_page_t*>(
			HASH_GET_FIRST(buf_pool->zip_hash, i));

		while (bpage) {
			buf_page_t*	prev_bpage = bpage;
			ulint		fold;

			bpage = static_cast<buf_page_t*>(
				HASH_GET_NEXT(
					hash, prev_bpage));

			fold = BUF_POOL_ZIP_FOLD(
				reinterpret_cast<buf_block_t*>(
					prev_bpage));

			HASH_DELETE(buf_page_t, hash,
				buf_pool->zip_hash, fold,
				prev_bpage);

			HASH_INSERT(buf_page_t, hash,
				new_hash_table, fold,
				prev_bpage);
		}
	}

	hash_table_free(buf_pool->zip_hash);
	buf_pool->zip_hash = new_hash_table;
}

#ifndef DBUG_OFF
/** This is a debug routine to inject an memory allocation failure error. */
static
void
buf_pool_resize_chunk_make_null(buf_chunk_t** new_chunks)
{
	static int count = 0;

	if (count == 1) {
		ut_free(*new_chunks);
		*new_chunks = NULL;
	}

	count++;
}
#endif // DBUG_OFF

/** Resize the buffer pool based on srv_buf_pool_size from
srv_buf_pool_old_size. */
static
void
buf_pool_resize()
{
	buf_pool_t*	buf_pool;
	ulint		new_instance_size;
	bool		warning = false;

	NUMA_MEMPOLICY_INTERLEAVE_IN_SCOPE;

	ut_ad(!buf_pool_resizing);
	ut_ad(!buf_pool_withdrawing);
	ut_ad(srv_buf_pool_chunk_unit > 0);

	new_instance_size = srv_buf_pool_size / srv_buf_pool_instances;
	new_instance_size /= UNIV_PAGE_SIZE;

	buf_resize_status("Resizing buffer pool from " ULINTPF " to "
			  ULINTPF " (unit=" ULINTPF ").",
			  srv_buf_pool_old_size, srv_buf_pool_size,
			  srv_buf_pool_chunk_unit);

	/* set new limit for all buffer pool for resizing */
	for (ulint i = 0; i < srv_buf_pool_instances; i++) {
		buf_pool = buf_pool_from_array(i);
		buf_pool_mutex_enter(buf_pool);

		ut_ad(buf_pool->curr_size == buf_pool->old_size);
		ut_ad(buf_pool->n_chunks_new == buf_pool->n_chunks);
		ut_ad(UT_LIST_GET_LEN(buf_pool->withdraw) == 0);
		ut_ad(buf_pool->flush_rbt == NULL);

		buf_pool->curr_size = new_instance_size;

		buf_pool->n_chunks_new = new_instance_size * UNIV_PAGE_SIZE
			/ srv_buf_pool_chunk_unit;

		buf_pool_mutex_exit(buf_pool);
	}
#ifdef BTR_CUR_HASH_ADAPT
	/* disable AHI if needed */
	bool	btr_search_disabled = false;

	buf_resize_status("Disabling adaptive hash index.");

	btr_search_s_lock_all();
	if (btr_search_enabled) {
		btr_search_s_unlock_all();
		btr_search_disabled = true;
	} else {
		btr_search_s_unlock_all();
	}

	btr_search_disable(true);

	if (btr_search_disabled) {
		ib::info() << "disabled adaptive hash index.";
	}
#endif /* BTR_CUR_HASH_ADAPT */

	/* set withdraw target */
	for (ulint i = 0; i < srv_buf_pool_instances; i++) {
		buf_pool = buf_pool_from_array(i);
		if (buf_pool->curr_size < buf_pool->old_size) {
			ulint	withdraw_target = 0;

			const buf_chunk_t*	chunk
				= buf_pool->chunks + buf_pool->n_chunks_new;
			const buf_chunk_t*	echunk
				= buf_pool->chunks + buf_pool->n_chunks;

			while (chunk < echunk) {
				withdraw_target += chunk->size;
				++chunk;
			}

			ut_ad(buf_pool->withdraw_target == 0);
			buf_pool->withdraw_target = withdraw_target;
			buf_pool_withdrawing = true;
		}
	}

	buf_resize_status("Withdrawing blocks to be shrunken.");

	ib_time_t	withdraw_started = ut_time();
	ulint		message_interval = 60;
	ulint		retry_interval = 1;

withdraw_retry:
	bool	should_retry_withdraw = false;

	/* wait for the number of blocks fit to the new size (if needed)*/
	for (ulint i = 0; i < srv_buf_pool_instances; i++) {
		buf_pool = buf_pool_from_array(i);
		if (buf_pool->curr_size < buf_pool->old_size) {

			should_retry_withdraw |=
				buf_pool_withdraw_blocks(buf_pool);
		}
	}

	if (srv_shutdown_state != SRV_SHUTDOWN_NONE) {
		/* abort to resize for shutdown. */
		buf_pool_withdrawing = false;
		return;
	}

	/* abort buffer pool load */
	buf_load_abort();

	if (should_retry_withdraw
	    && ut_difftime(ut_time(), withdraw_started) >= message_interval) {

		if (message_interval > 900) {
			message_interval = 1800;
		} else {
			message_interval *= 2;
		}

		lock_mutex_enter();
		trx_sys_mutex_enter();
		bool	found = false;
		for (trx_t* trx = UT_LIST_GET_FIRST(trx_sys->mysql_trx_list);
		     trx != NULL;
		     trx = UT_LIST_GET_NEXT(mysql_trx_list, trx)) {
			if (trx->state != TRX_STATE_NOT_STARTED
			    && trx->mysql_thd != NULL
			    && ut_difftime(withdraw_started,
					   trx->start_time) > 0) {
				if (!found) {
					ib::warn() <<
						"The following trx might hold"
						" the blocks in buffer pool to"
					        " be withdrawn. Buffer pool"
						" resizing can complete only"
						" after all the transactions"
						" below release the blocks.";
					found = true;
				}

				lock_trx_print_wait_and_mvcc_state(
					stderr, trx);
			}
		}
		trx_sys_mutex_exit();
		lock_mutex_exit();

		withdraw_started = ut_time();
	}

	if (should_retry_withdraw) {
		ib::info() << "Will retry to withdraw " << retry_interval
			<< " seconds later.";
		os_thread_sleep(retry_interval * 1000000);

		if (retry_interval > 5) {
			retry_interval = 10;
		} else {
			retry_interval *= 2;
		}

		goto withdraw_retry;
	}

	buf_pool_withdrawing = false;

	buf_resize_status("Latching whole of buffer pool.");

#ifndef DBUG_OFF
	{
		bool	should_wait = true;

		while (should_wait) {
			should_wait = false;
			DBUG_EXECUTE_IF(
				"ib_buf_pool_resize_wait_before_resize",
				should_wait = true; os_thread_sleep(10000););
		}
	}
#endif /* !DBUG_OFF */

	if (srv_shutdown_state != SRV_SHUTDOWN_NONE) {
		return;
	}

	/* Indicate critical path */
	buf_pool_resizing = true;

	/* Acquire all buf_pool_mutex/hash_lock */
	for (ulint i = 0; i < srv_buf_pool_instances; ++i) {
		buf_pool_t*	buf_pool = buf_pool_from_array(i);

		buf_pool_mutex_enter(buf_pool);
	}
	for (ulint i = 0; i < srv_buf_pool_instances; ++i) {
		buf_pool_t*	buf_pool = buf_pool_from_array(i);

		hash_lock_x_all(buf_pool->page_hash);
	}

	buf_chunk_map_reg = UT_NEW_NOKEY(buf_pool_chunk_map_t());

	/* add/delete chunks */
	for (ulint i = 0; i < srv_buf_pool_instances; ++i) {
		buf_pool_t*	buf_pool = buf_pool_from_array(i);
		buf_chunk_t*	chunk;
		buf_chunk_t*	echunk;

		buf_resize_status("buffer pool %lu :"
			" resizing with chunks %lu to %lu.",
			i, buf_pool->n_chunks, buf_pool->n_chunks_new);

		if (buf_pool->n_chunks_new < buf_pool->n_chunks) {
			/* delete chunks */
			chunk = buf_pool->chunks
				+ buf_pool->n_chunks_new;
			echunk = buf_pool->chunks + buf_pool->n_chunks;

			ulint	sum_freed = 0;

			while (chunk < echunk) {
				buf_block_t*	block = chunk->blocks;

				for (ulint j = chunk->size;
				     j--; block++) {
					mutex_free(&block->mutex);
					rw_lock_free(&block->lock);

					ut_d(rw_lock_free(
						&block->debug_latch));
				}

				buf_pool->allocator.deallocate_large(
					chunk->mem, &chunk->mem_pfx);

				sum_freed += chunk->size;

				++chunk;
			}

			/* discard withdraw list */
			UT_LIST_INIT(buf_pool->withdraw,
				     &buf_page_t::list);
			buf_pool->withdraw_target = 0;

			ib::info() << "buffer pool " << i << " : "
				<< buf_pool->n_chunks - buf_pool->n_chunks_new
				<< " chunks (" << sum_freed
				<< " blocks) were freed.";

			buf_pool->n_chunks = buf_pool->n_chunks_new;
		}

		{
			/* reallocate buf_pool->chunks */
			const ulint	new_chunks_size
				= buf_pool->n_chunks_new * sizeof(*chunk);

			buf_chunk_t*	new_chunks
				= reinterpret_cast<buf_chunk_t*>(
					ut_zalloc_nokey_nofatal(new_chunks_size));

			DBUG_EXECUTE_IF("buf_pool_resize_chunk_null",
				buf_pool_resize_chunk_make_null(&new_chunks););

			if (new_chunks == NULL) {
				ib::error() << "buffer pool " << i
					<< " : failed to allocate"
					" the chunk array.";
				buf_pool->n_chunks_new
					= buf_pool->n_chunks;
				warning = true;
				buf_pool->chunks_old = NULL;
				goto calc_buf_pool_size;
			}

			ulint	n_chunks_copy = ut_min(buf_pool->n_chunks_new,
						       buf_pool->n_chunks);

			memcpy(new_chunks, buf_pool->chunks,
			       n_chunks_copy * sizeof(*chunk));

			for (ulint j = 0; j < n_chunks_copy; j++) {
				buf_pool_register_chunk(&new_chunks[j]);
			}

			buf_pool->chunks_old = buf_pool->chunks;
			buf_pool->chunks = new_chunks;
		}


		if (buf_pool->n_chunks_new > buf_pool->n_chunks) {
			/* add chunks */
			chunk = buf_pool->chunks + buf_pool->n_chunks;
			echunk = buf_pool->chunks
				+ buf_pool->n_chunks_new;

			ulint	sum_added = 0;
			ulint	n_chunks = buf_pool->n_chunks;

			while (chunk < echunk) {
				ulong	unit = srv_buf_pool_chunk_unit;

				if (!buf_chunk_init(buf_pool, chunk, unit)) {

					ib::error() << "buffer pool " << i
						<< " : failed to allocate"
						" new memory.";

					warning = true;

					buf_pool->n_chunks_new
						= n_chunks;

					break;
				}

				sum_added += chunk->size;

				++n_chunks;
				++chunk;
			}

			ib::info() << "buffer pool " << i << " : "
				<< buf_pool->n_chunks_new - buf_pool->n_chunks
				<< " chunks (" << sum_added
				<< " blocks) were added.";

			buf_pool->n_chunks = n_chunks;
		}
calc_buf_pool_size:

		/* recalc buf_pool->curr_size */
		ulint	new_size = 0;

		chunk = buf_pool->chunks;
		do {
			new_size += chunk->size;
		} while (++chunk < buf_pool->chunks
				   + buf_pool->n_chunks);

		buf_pool->curr_size = new_size;
		buf_pool->n_chunks_new = buf_pool->n_chunks;

		if (buf_pool->chunks_old) {
			ut_free(buf_pool->chunks_old);
			buf_pool->chunks_old = NULL;
		}
	}

	buf_pool_chunk_map_t*	chunk_map_old = buf_chunk_map_ref;
	buf_chunk_map_ref = buf_chunk_map_reg;

	/* set instance sizes */
	{
		ulint	curr_size = 0;

		for (ulint i = 0; i < srv_buf_pool_instances; i++) {
			buf_pool = buf_pool_from_array(i);

			ut_ad(UT_LIST_GET_LEN(buf_pool->withdraw) == 0);

			buf_pool->read_ahead_area =
				ut_min(BUF_READ_AHEAD_PAGES,
				       ut_2_power_up(buf_pool->curr_size /
						      BUF_READ_AHEAD_PORTION));
			buf_pool->curr_pool_size
				= buf_pool->curr_size * UNIV_PAGE_SIZE;
			curr_size += buf_pool->curr_pool_size;
			buf_pool->old_size = buf_pool->curr_size;
		}
		srv_buf_pool_curr_size = curr_size;
		innodb_set_buf_pool_size(buf_pool_size_align(curr_size));
	}

	const bool	new_size_too_diff
		= srv_buf_pool_base_size > srv_buf_pool_size * 2
			|| srv_buf_pool_base_size * 2 < srv_buf_pool_size;

	/* Normalize page_hash and zip_hash,
	if the new size is too different */
	if (!warning && new_size_too_diff) {

		buf_resize_status("Resizing hash tables.");

		for (ulint i = 0; i < srv_buf_pool_instances; ++i) {
			buf_pool_t*	buf_pool = buf_pool_from_array(i);

			buf_pool_resize_hash(buf_pool);

			ib::info() << "buffer pool " << i
				<< " : hash tables were resized.";
		}
	}

	/* Release all buf_pool_mutex/page_hash */
	for (ulint i = 0; i < srv_buf_pool_instances; ++i) {
		buf_pool_t*	buf_pool = buf_pool_from_array(i);

		hash_unlock_x_all(buf_pool->page_hash);
		buf_pool_mutex_exit(buf_pool);

		if (buf_pool->page_hash_old != NULL) {
			hash_table_free(buf_pool->page_hash_old);
			buf_pool->page_hash_old = NULL;
		}
	}

	UT_DELETE(chunk_map_old);

	buf_pool_resizing = false;

	/* Normalize other components, if the new size is too different */
	if (!warning && new_size_too_diff) {
		srv_buf_pool_base_size = srv_buf_pool_size;

		buf_resize_status("Resizing also other hash tables.");

		/* normalize lock_sys */
		srv_lock_table_size = 5 * (srv_buf_pool_size / UNIV_PAGE_SIZE);
		lock_sys_resize(srv_lock_table_size);

		/* normalize btr_search_sys */
		btr_search_sys_resize(
			buf_pool_get_curr_size() / sizeof(void*) / 64);

		/* normalize dict_sys */
		dict_resize();

		ib::info() << "Resized hash tables at lock_sys,"
#ifdef BTR_CUR_HASH_ADAPT
			" adaptive hash index,"
#endif /* BTR_CUR_HASH_ADAPT */
			" dictionary.";
	}

	/* normalize ibuf->max_size */
	ibuf_max_size_update(srv_change_buffer_max_size);

	if (srv_buf_pool_old_size != srv_buf_pool_size) {

		ib::info() << "Completed to resize buffer pool from "
			<< srv_buf_pool_old_size
			<< " to " << srv_buf_pool_size << ".";
		srv_buf_pool_old_size = srv_buf_pool_size;
	}

#ifdef BTR_CUR_HASH_ADAPT
	/* enable AHI if needed */
	if (btr_search_disabled) {
		btr_search_enable();
		ib::info() << "Re-enabled adaptive hash index.";
	}
#endif /* BTR_CUR_HASH_ADAPT */

	char	now[32];

	ut_sprintf_timestamp(now);
	if (!warning) {
		buf_resize_status("Completed resizing buffer pool at %s.",
			now);
	} else {
		buf_resize_status("Resizing buffer pool failed,"
			" finished resizing at %s.", now);
	}

#if defined UNIV_DEBUG || defined UNIV_BUF_DEBUG
	ut_a(buf_validate());
#endif /* UNIV_DEBUG || UNIV_BUF_DEBUG */

	return;
}

/** This is the thread for resizing buffer pool. It waits for an event and
when waked up either performs a resizing and sleeps again.
@return	this function does not return, calls os_thread_exit()
*/
extern "C"
os_thread_ret_t
DECLARE_THREAD(buf_resize_thread)(void*)
{
	my_thread_init();

	while (srv_shutdown_state == SRV_SHUTDOWN_NONE) {
		os_event_wait(srv_buf_resize_event);
		os_event_reset(srv_buf_resize_event);

		if (srv_shutdown_state != SRV_SHUTDOWN_NONE) {
			break;
		}

		buf_pool_mutex_enter_all();
		if (srv_buf_pool_old_size == srv_buf_pool_size) {
			buf_pool_mutex_exit_all();
			std::ostringstream sout;
			sout << "Size did not change (old size = new size = "
				<< srv_buf_pool_size << ". Nothing to do.";
			buf_resize_status(sout.str().c_str());

			/* nothing to do */
			continue;
		}
		buf_pool_mutex_exit_all();

		buf_pool_resize();
	}

	srv_buf_resize_thread_active = false;

	my_thread_end();
	os_thread_exit();

	OS_THREAD_DUMMY_RETURN;
}

#ifdef BTR_CUR_HASH_ADAPT
/** Clear the adaptive hash index on all pages in the buffer pool. */
void
buf_pool_clear_hash_index()
{
	ulint	p;

	ut_ad(btr_search_own_all(RW_LOCK_X));
	ut_ad(!buf_pool_resizing);
	ut_ad(!btr_search_enabled);

	for (p = 0; p < srv_buf_pool_instances; p++) {
		buf_pool_t*	buf_pool = buf_pool_from_array(p);
		buf_chunk_t*	chunks	= buf_pool->chunks;
		buf_chunk_t*	chunk	= chunks + buf_pool->n_chunks;

		while (--chunk >= chunks) {
			buf_block_t*	block	= chunk->blocks;
			ulint		i	= chunk->size;

			for (; i--; block++) {
				dict_index_t*	index	= block->index;
				assert_block_ahi_valid(block);

				/* We can set block->index = NULL
				and block->n_pointers = 0
				when btr_search_own_all(RW_LOCK_X);
				see the comments in buf0buf.h */

				if (!index) {
					continue;
				}

				ut_ad(buf_block_get_state(block)
                                      == BUF_BLOCK_FILE_PAGE);
# if defined UNIV_AHI_DEBUG || defined UNIV_DEBUG
				block->n_pointers = 0;
# endif /* UNIV_AHI_DEBUG || UNIV_DEBUG */
				block->index = NULL;
			}
		}
	}
}
#endif /* BTR_CUR_HASH_ADAPT */

/********************************************************************//**
Relocate a buffer control block.  Relocates the block on the LRU list
and in buf_pool->page_hash.  Does not relocate bpage->list.
The caller must take care of relocating bpage->list. */
static
void
buf_relocate(
/*=========*/
	buf_page_t*	bpage,	/*!< in/out: control block being relocated;
				buf_page_get_state(bpage) must be
				BUF_BLOCK_ZIP_DIRTY or BUF_BLOCK_ZIP_PAGE */
	buf_page_t*	dpage)	/*!< in/out: destination control block */
{
	buf_page_t*	b;
	buf_pool_t*	buf_pool = buf_pool_from_bpage(bpage);

	ut_ad(buf_pool_mutex_own(buf_pool));
	ut_ad(buf_page_hash_lock_held_x(buf_pool, bpage));
	ut_ad(mutex_own(buf_page_get_mutex(bpage)));
	ut_a(buf_page_get_io_fix(bpage) == BUF_IO_NONE);
	ut_a(bpage->buf_fix_count == 0);
	ut_ad(bpage->in_LRU_list);
	ut_ad(!bpage->in_zip_hash);
	ut_ad(bpage->in_page_hash);
	ut_ad(bpage == buf_page_hash_get_low(buf_pool, bpage->id));

	ut_ad(!buf_pool_watch_is_sentinel(buf_pool, bpage));
#ifdef UNIV_DEBUG
	switch (buf_page_get_state(bpage)) {
	case BUF_BLOCK_POOL_WATCH:
	case BUF_BLOCK_NOT_USED:
	case BUF_BLOCK_READY_FOR_USE:
	case BUF_BLOCK_FILE_PAGE:
	case BUF_BLOCK_MEMORY:
	case BUF_BLOCK_REMOVE_HASH:
		ut_error;
	case BUF_BLOCK_ZIP_DIRTY:
	case BUF_BLOCK_ZIP_PAGE:
		break;
	}
#endif /* UNIV_DEBUG */

	memcpy(dpage, bpage, sizeof *dpage);

	/* Important that we adjust the hazard pointer before
	removing bpage from LRU list. */
	buf_LRU_adjust_hp(buf_pool, bpage);

	ut_d(bpage->in_LRU_list = FALSE);
	ut_d(bpage->in_page_hash = FALSE);

	/* relocate buf_pool->LRU */
	b = UT_LIST_GET_PREV(LRU, bpage);
	UT_LIST_REMOVE(buf_pool->LRU, bpage);

	if (b != NULL) {
		UT_LIST_INSERT_AFTER(buf_pool->LRU, b, dpage);
	} else {
		UT_LIST_ADD_FIRST(buf_pool->LRU, dpage);
	}

	if (UNIV_UNLIKELY(buf_pool->LRU_old == bpage)) {
		buf_pool->LRU_old = dpage;
#ifdef UNIV_LRU_DEBUG
		/* buf_pool->LRU_old must be the first item in the LRU list
		whose "old" flag is set. */
		ut_a(buf_pool->LRU_old->old);
		ut_a(!UT_LIST_GET_PREV(LRU, buf_pool->LRU_old)
		     || !UT_LIST_GET_PREV(LRU, buf_pool->LRU_old)->old);
		ut_a(!UT_LIST_GET_NEXT(LRU, buf_pool->LRU_old)
		     || UT_LIST_GET_NEXT(LRU, buf_pool->LRU_old)->old);
	} else {
		/* Check that the "old" flag is consistent in
		the block and its neighbours. */
		buf_page_set_old(dpage, buf_page_is_old(dpage));
#endif /* UNIV_LRU_DEBUG */
	}

        ut_d(CheckInLRUList::validate(buf_pool));

	/* relocate buf_pool->page_hash */
	ulint	fold = bpage->id.fold();
	ut_ad(fold == dpage->id.fold());
	HASH_DELETE(buf_page_t, hash, buf_pool->page_hash, fold, bpage);
	HASH_INSERT(buf_page_t, hash, buf_pool->page_hash, fold, dpage);
}

/** Hazard Pointer implementation. */

/** Set current value
@param bpage	buffer block to be set as hp */
void
HazardPointer::set(buf_page_t* bpage)
{
	ut_ad(mutex_own(m_mutex));
	ut_ad(!bpage || buf_pool_from_bpage(bpage) == m_buf_pool);
	ut_ad(!bpage || buf_page_in_file(bpage));

	m_hp = bpage;
}

/** Checks if a bpage is the hp
@param bpage    buffer block to be compared
@return true if it is hp */

bool
HazardPointer::is_hp(const buf_page_t* bpage)
{
	ut_ad(mutex_own(m_mutex));
	ut_ad(!m_hp || buf_pool_from_bpage(m_hp) == m_buf_pool);
	ut_ad(!bpage || buf_pool_from_bpage(bpage) == m_buf_pool);

	return(bpage == m_hp);
}

/** Adjust the value of hp. This happens when some other thread working
on the same list attempts to remove the hp from the list.
@param bpage	buffer block to be compared */

void
FlushHp::adjust(const buf_page_t* bpage)
{
	ut_ad(bpage != NULL);

	/** We only support reverse traversal for now. */
	if (is_hp(bpage)) {
		m_hp = UT_LIST_GET_PREV(list, m_hp);
	}

	ut_ad(!m_hp || m_hp->in_flush_list);
}

/** Adjust the value of hp. This happens when some other thread working
on the same list attempts to remove the hp from the list.
@param bpage	buffer block to be compared */

void
LRUHp::adjust(const buf_page_t* bpage)
{
	ut_ad(bpage);

	/** We only support reverse traversal for now. */
	if (is_hp(bpage)) {
		m_hp = UT_LIST_GET_PREV(LRU, m_hp);
	}

	ut_ad(!m_hp || m_hp->in_LRU_list);
}

/** Selects from where to start a scan. If we have scanned too deep into
the LRU list it resets the value to the tail of the LRU list.
@return buf_page_t from where to start scan. */

buf_page_t*
LRUItr::start()
{
	ut_ad(mutex_own(m_mutex));

	if (!m_hp || m_hp->old) {
		m_hp = UT_LIST_GET_LAST(m_buf_pool->LRU);
	}

	return(m_hp);
}

/** Determine if a block is a sentinel for a buffer pool watch.
@param[in]	buf_pool	buffer pool instance
@param[in]	bpage		block
@return TRUE if a sentinel for a buffer pool watch, FALSE if not */
ibool
buf_pool_watch_is_sentinel(
	const buf_pool_t*	buf_pool,
	const buf_page_t*	bpage)
{
	/* We must also own the appropriate hash lock. */
	ut_ad(buf_page_hash_lock_held_s_or_x(buf_pool, bpage));
	ut_ad(buf_page_in_file(bpage));

	if (bpage < &buf_pool->watch[0]
	    || bpage >= &buf_pool->watch[BUF_POOL_WATCH_SIZE]) {

		ut_ad(buf_page_get_state(bpage) != BUF_BLOCK_ZIP_PAGE
		      || bpage->zip.data != NULL);

		return(FALSE);
	}

	ut_ad(buf_page_get_state(bpage) == BUF_BLOCK_ZIP_PAGE);
	ut_ad(!bpage->in_zip_hash);
	ut_ad(bpage->in_page_hash);
	ut_ad(bpage->zip.data == NULL);
	return(TRUE);
}

/** Add watch for the given page to be read in. Caller must have
appropriate hash_lock for the bpage. This function may release the
hash_lock and reacquire it.
@param[in]	page_id		page id
@param[in,out]	hash_lock	hash_lock currently latched
@return NULL if watch set, block if the page is in the buffer pool */
static
buf_page_t*
buf_pool_watch_set(
	const page_id_t&	page_id,
	rw_lock_t**		hash_lock)
{
	buf_page_t*	bpage;
	ulint		i;
	buf_pool_t*	buf_pool = buf_pool_get(page_id);

	ut_ad(*hash_lock == buf_page_hash_lock_get(buf_pool, page_id));

	ut_ad(rw_lock_own(*hash_lock, RW_LOCK_X));

	bpage = buf_page_hash_get_low(buf_pool, page_id);

	if (bpage != NULL) {
page_found:
		if (!buf_pool_watch_is_sentinel(buf_pool, bpage)) {
			/* The page was loaded meanwhile. */
			return(bpage);
		}

		/* Add to an existing watch. */
		buf_block_fix(bpage);
		return(NULL);
	}

	/* From this point this function becomes fairly heavy in terms
	of latching. We acquire the buf_pool mutex as well as all the
	hash_locks. buf_pool mutex is needed because any changes to
	the page_hash must be covered by it and hash_locks are needed
	because we don't want to read any stale information in
	buf_pool->watch[]. However, it is not in the critical code path
	as this function will be called only by the purge thread. */

	/* To obey latching order first release the hash_lock. */
	rw_lock_x_unlock(*hash_lock);

	buf_pool_mutex_enter(buf_pool);
	hash_lock_x_all(buf_pool->page_hash);

	/* If not own buf_pool_mutex, page_hash can be changed. */
	*hash_lock = buf_page_hash_lock_get(buf_pool, page_id);

	/* We have to recheck that the page
	was not loaded or a watch set by some other
	purge thread. This is because of the small
	time window between when we release the
	hash_lock to acquire buf_pool mutex above. */

	bpage = buf_page_hash_get_low(buf_pool, page_id);
	if (UNIV_LIKELY_NULL(bpage)) {
		buf_pool_mutex_exit(buf_pool);
		hash_unlock_x_all_but(buf_pool->page_hash, *hash_lock);
		goto page_found;
	}

	/* The maximum number of purge threads should never exceed
	BUF_POOL_WATCH_SIZE. So there is no way for purge thread
	instance to hold a watch when setting another watch. */
	for (i = 0; i < BUF_POOL_WATCH_SIZE; i++) {
		bpage = &buf_pool->watch[i];

		ut_ad(bpage->access_time == 0);
		ut_ad(bpage->newest_modification == 0);
		ut_ad(bpage->oldest_modification == 0);
		ut_ad(bpage->zip.data == NULL);
		ut_ad(!bpage->in_zip_hash);

		switch (bpage->state) {
		case BUF_BLOCK_POOL_WATCH:
			ut_ad(!bpage->in_page_hash);
			ut_ad(bpage->buf_fix_count == 0);

			/* bpage is pointing to buf_pool->watch[],
			which is protected by buf_pool->mutex.
			Normally, buf_page_t objects are protected by
			buf_block_t::mutex or buf_pool->zip_mutex or both. */

			bpage->state = BUF_BLOCK_ZIP_PAGE;
			bpage->id.copy_from(page_id);
			bpage->buf_fix_count = 1;

			ut_d(bpage->in_page_hash = TRUE);
			HASH_INSERT(buf_page_t, hash, buf_pool->page_hash,
				    page_id.fold(), bpage);

			buf_pool_mutex_exit(buf_pool);
			/* Once the sentinel is in the page_hash we can
			safely release all locks except just the
			relevant hash_lock */
			hash_unlock_x_all_but(buf_pool->page_hash,
						*hash_lock);

			return(NULL);
		case BUF_BLOCK_ZIP_PAGE:
			ut_ad(bpage->in_page_hash);
			ut_ad(bpage->buf_fix_count > 0);
			break;
		default:
			ut_error;
		}
	}

	/* Allocation failed.  Either the maximum number of purge
	threads should never exceed BUF_POOL_WATCH_SIZE, or this code
	should be modified to return a special non-NULL value and the
	caller should purge the record directly. */
	ut_error;

	/* Fix compiler warning */
	return(NULL);
}

/** Remove the sentinel block for the watch before replacing it with a
real block. buf_page_watch_clear() or buf_page_watch_occurred() will notice
that the block has been replaced with the real block.
@param[in,out]	buf_pool	buffer pool instance
@param[in,out]	watch		sentinel for watch
@return reference count, to be added to the replacement block */
static
void
buf_pool_watch_remove(
	buf_pool_t*	buf_pool,
	buf_page_t*	watch)
{
#ifdef UNIV_DEBUG
	/* We must also own the appropriate hash_bucket mutex. */
	rw_lock_t* hash_lock = buf_page_hash_lock_get(buf_pool, watch->id);
	ut_ad(rw_lock_own(hash_lock, RW_LOCK_X));
#endif /* UNIV_DEBUG */

	ut_ad(buf_pool_mutex_own(buf_pool));

	HASH_DELETE(buf_page_t, hash, buf_pool->page_hash, watch->id.fold(),
		    watch);
	ut_d(watch->in_page_hash = FALSE);
	watch->buf_fix_count = 0;
	watch->state = BUF_BLOCK_POOL_WATCH;
}

/** Stop watching if the page has been read in.
buf_pool_watch_set(same_page_id) must have returned NULL before.
@param[in]	page_id	page id */
void
buf_pool_watch_unset(
	const page_id_t&	page_id)
{
	buf_page_t*	bpage;
	buf_pool_t*	buf_pool = buf_pool_get(page_id);

	/* We only need to have buf_pool mutex in case where we end
	up calling buf_pool_watch_remove but to obey latching order
	we acquire it here before acquiring hash_lock. This should
	not cause too much grief as this function is only ever
	called from the purge thread. */
	buf_pool_mutex_enter(buf_pool);

	rw_lock_t*	hash_lock = buf_page_hash_lock_get(buf_pool, page_id);
	rw_lock_x_lock(hash_lock);

	/* The page must exist because buf_pool_watch_set()
	increments buf_fix_count. */
	bpage = buf_page_hash_get_low(buf_pool, page_id);

	if (buf_block_unfix(bpage) == 0
	    && buf_pool_watch_is_sentinel(buf_pool, bpage)) {
		buf_pool_watch_remove(buf_pool, bpage);
	}

	buf_pool_mutex_exit(buf_pool);
	rw_lock_x_unlock(hash_lock);
}

/** Check if the page has been read in.
This may only be called after buf_pool_watch_set(same_page_id)
has returned NULL and before invoking buf_pool_watch_unset(same_page_id).
@param[in]	page_id	page id
@return FALSE if the given page was not read in, TRUE if it was */
ibool
buf_pool_watch_occurred(
	const page_id_t&	page_id)
{
	ibool		ret;
	buf_page_t*	bpage;
	buf_pool_t*	buf_pool = buf_pool_get(page_id);
	rw_lock_t*	hash_lock = buf_page_hash_lock_get(buf_pool, page_id);

	rw_lock_s_lock(hash_lock);

	/* If not own buf_pool_mutex, page_hash can be changed. */
	hash_lock = buf_page_hash_lock_s_confirm(hash_lock, buf_pool, page_id);

	/* The page must exist because buf_pool_watch_set()
	increments buf_fix_count. */
	bpage = buf_page_hash_get_low(buf_pool, page_id);

	ret = !buf_pool_watch_is_sentinel(buf_pool, bpage);
	rw_lock_s_unlock(hash_lock);

	return(ret);
}

/********************************************************************//**
Moves a page to the start of the buffer pool LRU list. This high-level
function can be used to prevent an important page from slipping out of
the buffer pool. */
void
buf_page_make_young(
/*================*/
	buf_page_t*	bpage)	/*!< in: buffer block of a file page */
{
	buf_pool_t*	buf_pool = buf_pool_from_bpage(bpage);

	buf_pool_mutex_enter(buf_pool);

	ut_a(buf_page_in_file(bpage));

	buf_LRU_make_block_young(bpage);

	buf_pool_mutex_exit(buf_pool);
}

/********************************************************************//**
Moves a page to the start of the buffer pool LRU list if it is too old.
This high-level function can be used to prevent an important page from
slipping out of the buffer pool. */
static
void
buf_page_make_young_if_needed(
/*==========================*/
	buf_page_t*	bpage)		/*!< in/out: buffer block of a
					file page */
{
#ifdef UNIV_DEBUG
	buf_pool_t*	buf_pool = buf_pool_from_bpage(bpage);
	ut_ad(!buf_pool_mutex_own(buf_pool));
#endif /* UNIV_DEBUG */
	ut_a(buf_page_in_file(bpage));

	if (buf_page_peek_if_too_old(bpage)) {
		buf_page_make_young(bpage);
	}
}

#ifdef UNIV_DEBUG

/** Sets file_page_was_freed TRUE if the page is found in the buffer pool.
This function should be called when we free a file page and want the
debug version to check that it is not accessed any more unless
reallocated.
@param[in]	page_id	page id
@return control block if found in page hash table, otherwise NULL */
buf_page_t*
buf_page_set_file_page_was_freed(
	const page_id_t&	page_id)
{
	buf_page_t*	bpage;
	buf_pool_t*	buf_pool = buf_pool_get(page_id);
	rw_lock_t*	hash_lock;

	bpage = buf_page_hash_get_s_locked(buf_pool, page_id, &hash_lock);

	if (bpage) {
		BPageMutex*	block_mutex = buf_page_get_mutex(bpage);
		ut_ad(!buf_pool_watch_is_sentinel(buf_pool, bpage));
		mutex_enter(block_mutex);
		rw_lock_s_unlock(hash_lock);
		/* bpage->file_page_was_freed can already hold
		when this code is invoked from dict_drop_index_tree() */
		bpage->file_page_was_freed = TRUE;
		mutex_exit(block_mutex);
	}

	return(bpage);
}

/** Sets file_page_was_freed FALSE if the page is found in the buffer pool.
This function should be called when we free a file page and want the
debug version to check that it is not accessed any more unless
reallocated.
@param[in]	page_id	page id
@return control block if found in page hash table, otherwise NULL */
buf_page_t*
buf_page_reset_file_page_was_freed(
	const page_id_t&	page_id)
{
	buf_page_t*	bpage;
	buf_pool_t*	buf_pool = buf_pool_get(page_id);
	rw_lock_t*	hash_lock;

	bpage = buf_page_hash_get_s_locked(buf_pool, page_id, &hash_lock);
	if (bpage) {
		BPageMutex*	block_mutex = buf_page_get_mutex(bpage);
		ut_ad(!buf_pool_watch_is_sentinel(buf_pool, bpage));
		mutex_enter(block_mutex);
		rw_lock_s_unlock(hash_lock);
		bpage->file_page_was_freed = FALSE;
		mutex_exit(block_mutex);
	}

	return(bpage);
}
#endif /* UNIV_DEBUG */

/** Attempts to discard the uncompressed frame of a compressed page.
The caller should not be holding any mutexes when this function is called.
@param[in]	page_id	page id
@return TRUE if successful, FALSE otherwise. */
static
void
buf_block_try_discard_uncompressed(
	const page_id_t&	page_id)
{
	buf_page_t*	bpage;
	buf_pool_t*	buf_pool = buf_pool_get(page_id);

	/* Since we need to acquire buf_pool mutex to discard
	the uncompressed frame and because page_hash mutex resides
	below buf_pool mutex in sync ordering therefore we must
	first release the page_hash mutex. This means that the
	block in question can move out of page_hash. Therefore
	we need to check again if the block is still in page_hash. */
	buf_pool_mutex_enter(buf_pool);

	bpage = buf_page_hash_get(buf_pool, page_id);

	if (bpage) {
		buf_LRU_free_page(bpage, false);
	}

	buf_pool_mutex_exit(buf_pool);
}

/** Get read access to a compressed page (usually of type
FIL_PAGE_TYPE_ZBLOB or FIL_PAGE_TYPE_ZBLOB2).
The page must be released with buf_page_release_zip().
NOTE: the page is not protected by any latch.  Mutual exclusion has to
be implemented at a higher level.  In other words, all possible
accesses to a given page through this function must be protected by
the same set of mutexes or latches.
@param[in]	page_id		page id
@param[in]	page_size	page size
@return pointer to the block */
buf_page_t*
buf_page_get_zip(
	const page_id_t&	page_id,
	const page_size_t&	page_size)
{
	buf_page_t*	bpage;
	BPageMutex*	block_mutex;
	rw_lock_t*	hash_lock;
	ibool		discard_attempted = FALSE;
	ibool		must_read;
	buf_pool_t*	buf_pool = buf_pool_get(page_id);

	buf_pool->stat.n_page_gets++;

	for (;;) {
lookup:

		/* The following call will also grab the page_hash
		mutex if the page is found. */
		bpage = buf_page_hash_get_s_locked(buf_pool, page_id,
						   &hash_lock);
		if (bpage) {
			ut_ad(!buf_pool_watch_is_sentinel(buf_pool, bpage));
			break;
		}

		/* Page not in buf_pool: needs to be read from file */

		ut_ad(!hash_lock);
		dberr_t err = buf_read_page(page_id, page_size);

		if (err != DB_SUCCESS) {
			ib::error() << "Reading compressed page " << page_id
				<< " failed with error: " << ut_strerr(err);

			goto err_exit;
		}

#if defined UNIV_DEBUG || defined UNIV_BUF_DEBUG
		ut_a(++buf_dbg_counter % 5771 || buf_validate());
#endif /* UNIV_DEBUG || UNIV_BUF_DEBUG */
	}

	ut_ad(buf_page_hash_lock_held_s(buf_pool, bpage));

	if (!bpage->zip.data) {
		/* There is no compressed page. */
err_exit:
		rw_lock_s_unlock(hash_lock);
		return(NULL);
	}

	ut_ad(!buf_pool_watch_is_sentinel(buf_pool, bpage));

	switch (buf_page_get_state(bpage)) {
	case BUF_BLOCK_POOL_WATCH:
	case BUF_BLOCK_NOT_USED:
	case BUF_BLOCK_READY_FOR_USE:
	case BUF_BLOCK_MEMORY:
	case BUF_BLOCK_REMOVE_HASH:
		ut_error;

	case BUF_BLOCK_ZIP_PAGE:
	case BUF_BLOCK_ZIP_DIRTY:
		buf_block_fix(bpage);
		block_mutex = &buf_pool->zip_mutex;
		mutex_enter(block_mutex);
		goto got_block;
	case BUF_BLOCK_FILE_PAGE:
		/* Discard the uncompressed page frame if possible. */
		if (!discard_attempted) {
			rw_lock_s_unlock(hash_lock);
			buf_block_try_discard_uncompressed(page_id);
			discard_attempted = TRUE;
			goto lookup;
		}

		buf_block_buf_fix_inc((buf_block_t*) bpage,
				      __FILE__, __LINE__);

		block_mutex = &((buf_block_t*) bpage)->mutex;

		mutex_enter(block_mutex);

		goto got_block;
	}

	ut_error;
	goto err_exit;

got_block:
	must_read = buf_page_get_io_fix(bpage) == BUF_IO_READ;

	rw_lock_s_unlock(hash_lock);

	ut_ad(!bpage->file_page_was_freed);

	buf_page_set_accessed(bpage);

	mutex_exit(block_mutex);

	buf_page_make_young_if_needed(bpage);

#if defined UNIV_DEBUG || defined UNIV_BUF_DEBUG
	ut_a(++buf_dbg_counter % 5771 || buf_validate());
	ut_a(bpage->buf_fix_count > 0);
	ut_a(buf_page_in_file(bpage));
#endif /* UNIV_DEBUG || UNIV_BUF_DEBUG */

	if (must_read) {
		/* Let us wait until the read operation
		completes */

		for (;;) {
			enum buf_io_fix	io_fix;

			mutex_enter(block_mutex);
			io_fix = buf_page_get_io_fix(bpage);
			mutex_exit(block_mutex);

			if (io_fix == BUF_IO_READ) {

				os_thread_sleep(WAIT_FOR_READ);
			} else {
				break;
			}
		}
	}

#ifdef UNIV_IBUF_COUNT_DEBUG
	ut_a(ibuf_count_get(page_id) == 0);
#endif /* UNIV_IBUF_COUNT_DEBUG */

	return(bpage);
}

/********************************************************************//**
Initialize some fields of a control block. */
UNIV_INLINE
void
buf_block_init_low(
/*===============*/
	buf_block_t*	block)	/*!< in: block to init */
{
	block->skip_flush_check = false;
#ifdef BTR_CUR_HASH_ADAPT
	/* No adaptive hash index entries may point to a previously
	unused (and now freshly allocated) block. */
	assert_block_ahi_empty_on_init(block);
	block->index		= NULL;

	block->n_hash_helps	= 0;
	block->n_fields		= 1;
	block->n_bytes		= 0;
	block->left_side	= TRUE;
#endif /* BTR_CUR_HASH_ADAPT */
}

/********************************************************************//**
Decompress a block.
@return TRUE if successful */
ibool
buf_zip_decompress(
/*===============*/
	buf_block_t*	block,	/*!< in/out: block */
	ibool		check)	/*!< in: TRUE=verify the page checksum */
{
	const byte*	frame = block->page.zip.data;
	ulint		size = page_zip_get_size(&block->page.zip);
	/* The tablespace will not be found if this function is called
	during IMPORT. */
	fil_space_t* space = fil_space_acquire_for_io(block->page.id.space());
	const unsigned key_version = mach_read_from_4(
		frame + FIL_PAGE_FILE_FLUSH_LSN_OR_KEY_VERSION);
	fil_space_crypt_t* crypt_data = space ? space->crypt_data : NULL;
	const bool encrypted = crypt_data
		&& crypt_data->type != CRYPT_SCHEME_UNENCRYPTED
		&& (!crypt_data->is_default_encryption()
		    || srv_encrypt_tables);

	ut_ad(block->page.size.is_compressed());
	ut_a(block->page.id.space() != 0);

	if (UNIV_UNLIKELY(check && !page_zip_verify_checksum(frame, size))) {

		ib::error() << "Compressed page checksum mismatch for "
			<< (space ? space->chain.start->name : "")
			<< block->page.id << ": stored: "
			<< mach_read_from_4(frame + FIL_PAGE_SPACE_OR_CHKSUM)
			<< ", crc32: "
			<< page_zip_calc_checksum(
				frame, size, SRV_CHECKSUM_ALGORITHM_CRC32)
			<< "/"
			<< page_zip_calc_checksum(
				frame, size, SRV_CHECKSUM_ALGORITHM_CRC32,
				true)
			<< " innodb: "
			<< page_zip_calc_checksum(
				frame, size, SRV_CHECKSUM_ALGORITHM_INNODB)
			<< ", none: "
			<< page_zip_calc_checksum(
				frame, size, SRV_CHECKSUM_ALGORITHM_NONE);

		goto err_exit;
	}

	switch (fil_page_get_type(frame)) {
	case FIL_PAGE_INDEX:
	case FIL_PAGE_RTREE:
		if (page_zip_decompress(&block->page.zip,
					block->frame, TRUE)) {
			if (space) {
				fil_space_release_for_io(space);
			}
			return(TRUE);
		}

		ib::error() << "Unable to decompress "
			<< (space ? space->chain.start->name : "")
			<< block->page.id;
		goto err_exit;
	case FIL_PAGE_TYPE_ALLOCATED:
	case FIL_PAGE_INODE:
	case FIL_PAGE_IBUF_BITMAP:
	case FIL_PAGE_TYPE_FSP_HDR:
	case FIL_PAGE_TYPE_XDES:
	case FIL_PAGE_TYPE_ZBLOB:
	case FIL_PAGE_TYPE_ZBLOB2:
		/* Copy to uncompressed storage. */
		memcpy(block->frame, frame, block->page.size.physical());
		if (space) {
			fil_space_release_for_io(space);
		}

		return(TRUE);
	}

	ib::error() << "Unknown compressed page type "
		<< fil_page_get_type(frame)
		<< " in " << (space ? space->chain.start->name : "")
		<< block->page.id;

err_exit:
	if (encrypted) {
		ib::info() << "Row compressed page could be encrypted"
			" with key_version " << key_version;
		block->page.encrypted = true;
		dict_set_encrypted_by_space(block->page.id.space());
	} else {
		dict_set_corrupted_by_space(block->page.id.space());
	}

	if (space) {
		fil_space_release_for_io(space);
	}

	return(FALSE);
}

#ifdef BTR_CUR_HASH_ADAPT
/** Get a buffer block from an adaptive hash index pointer.
This function does not return if the block is not identified.
@param[in]	ptr	pointer to within a page frame
@return pointer to block, never NULL */
buf_block_t*
buf_block_from_ahi(const byte* ptr)
{
	buf_pool_chunk_map_t::iterator it;

	buf_pool_chunk_map_t*	chunk_map = buf_chunk_map_ref;
	ut_ad(buf_chunk_map_ref == buf_chunk_map_reg);
	ut_ad(!buf_pool_resizing);

	buf_chunk_t*	chunk;
	it = chunk_map->upper_bound(ptr);

	ut_a(it != chunk_map->begin());

	if (it == chunk_map->end()) {
		chunk = chunk_map->rbegin()->second;
	} else {
		chunk = (--it)->second;
	}

	ulint		offs = ptr - chunk->blocks->frame;

	offs >>= UNIV_PAGE_SIZE_SHIFT;

	ut_a(offs < chunk->size);

	buf_block_t*	block = &chunk->blocks[offs];

	/* The function buf_chunk_init() invokes buf_block_init() so that
	block[n].frame == block->frame + n * UNIV_PAGE_SIZE.  Check it. */
	ut_ad(block->frame == page_align(ptr));
	/* Read the state of the block without holding a mutex.
	A state transition from BUF_BLOCK_FILE_PAGE to
	BUF_BLOCK_REMOVE_HASH is possible during this execution. */
	ut_d(const buf_page_state state = buf_block_get_state(block));
	ut_ad(state == BUF_BLOCK_FILE_PAGE || state == BUF_BLOCK_REMOVE_HASH);
	return(block);
}
#endif /* BTR_CUR_HASH_ADAPT */

/********************************************************************//**
Find out if a pointer belongs to a buf_block_t. It can be a pointer to
the buf_block_t itself or a member of it. This functions checks one of
the buffer pool instances.
@return TRUE if ptr belongs to a buf_block_t struct */
static
ibool
buf_pointer_is_block_field_instance(
/*================================*/
	buf_pool_t*	buf_pool,	/*!< in: buffer pool instance */
	const void*	ptr)		/*!< in: pointer not dereferenced */
{
	const buf_chunk_t*		chunk	= buf_pool->chunks;
	const buf_chunk_t* const	echunk	= chunk + ut_min(
		buf_pool->n_chunks, buf_pool->n_chunks_new);

	/* TODO: protect buf_pool->chunks with a mutex (the older pointer will
	currently remain while during buf_pool_resize()) */
	while (chunk < echunk) {
		if (ptr >= (void*) chunk->blocks
		    && ptr < (void*) (chunk->blocks + chunk->size)) {

			return(TRUE);
		}

		chunk++;
	}

	return(FALSE);
}

/********************************************************************//**
Find out if a pointer belongs to a buf_block_t. It can be a pointer to
the buf_block_t itself or a member of it
@return TRUE if ptr belongs to a buf_block_t struct */
ibool
buf_pointer_is_block_field(
/*=======================*/
	const void*	ptr)	/*!< in: pointer not dereferenced */
{
	ulint	i;

	for (i = 0; i < srv_buf_pool_instances; i++) {
		ibool	found;

		found = buf_pointer_is_block_field_instance(
			buf_pool_from_array(i), ptr);
		if (found) {
			return(TRUE);
		}
	}

	return(FALSE);
}

/********************************************************************//**
Find out if a buffer block was created by buf_chunk_init().
@return TRUE if "block" has been added to buf_pool->free by buf_chunk_init() */
static
ibool
buf_block_is_uncompressed(
/*======================*/
	buf_pool_t*		buf_pool,	/*!< in: buffer pool instance */
	const buf_block_t*	block)		/*!< in: pointer to block,
						not dereferenced */
{
	if ((((ulint) block) % sizeof *block) != 0) {
		/* The pointer should be aligned. */
		return(FALSE);
	}

	return(buf_pointer_is_block_field_instance(buf_pool, (void*) block));
}

#if defined UNIV_DEBUG || defined UNIV_IBUF_DEBUG
/********************************************************************//**
Return true if probe is enabled.
@return true if probe enabled. */
static
bool
buf_debug_execute_is_force_flush()
/*==============================*/
{
	DBUG_EXECUTE_IF("ib_buf_force_flush", return(true); );

	/* This is used during queisce testing, we want to ensure maximum
	buffering by the change buffer. */

	if (srv_ibuf_disable_background_merge) {
		return(true);
	}

	return(false);
}
#endif /* UNIV_DEBUG || UNIV_IBUF_DEBUG */

/** Wait for the block to be read in.
@param[in]	block	The block to check */
static
void
buf_wait_for_read(
	buf_block_t*	block)
{
	/* Note:

	We are using the block->lock to check for IO state (and a dirty read).
	We set the IO_READ state under the protection of the hash_lock
	(and block->mutex). This is safe because another thread can only
	access the block (and check for IO state) after the block has been
	added to the page hashtable. */

	if (buf_block_get_io_fix(block) == BUF_IO_READ) {

		/* Wait until the read operation completes */

		BPageMutex*	mutex = buf_page_get_mutex(&block->page);

		for (;;) {
			buf_io_fix	io_fix;

			mutex_enter(mutex);

			io_fix = buf_block_get_io_fix(block);

			mutex_exit(mutex);

			if (io_fix == BUF_IO_READ) {
				/* Wait by temporaly s-latch */
				rw_lock_s_lock(&block->lock);
				rw_lock_s_unlock(&block->lock);
			} else {
				break;
			}
		}
	}
}

/** This is the general function used to get access to a database page.
@param[in]	page_id		page id
@param[in]	rw_latch	RW_S_LATCH, RW_X_LATCH, RW_NO_LATCH
@param[in]	guess		guessed block or NULL
@param[in]	mode		BUF_GET, BUF_GET_IF_IN_POOL,
BUF_PEEK_IF_IN_POOL, BUF_GET_NO_LATCH, or BUF_GET_IF_IN_POOL_OR_WATCH
@param[in]	file		file name
@param[in]	line		line where called
@param[in]	mtr		mini-transaction
@return pointer to the block or NULL */
buf_block_t*
buf_page_get_gen(
	const page_id_t&	page_id,
	const page_size_t&	page_size,
	ulint			rw_latch,
	buf_block_t*		guess,
	ulint			mode,
	const char*		file,
	unsigned		line,
	mtr_t*			mtr,
	dberr_t*		err)
{
	buf_block_t*	block;
	unsigned	access_time;
	rw_lock_t*	hash_lock;
	buf_block_t*	fix_block;
	ulint		retries = 0;
	buf_pool_t*	buf_pool = buf_pool_get(page_id);

<<<<<<< HEAD
	ut_ad(mtr->is_active());
=======
	ut_ad((mtr == NULL) == (mode == BUF_EVICT_IF_IN_POOL));
	ut_ad(!mtr || mtr->state == MTR_ACTIVE);
>>>>>>> 56911096
	ut_ad((rw_latch == RW_S_LATCH)
	      || (rw_latch == RW_X_LATCH)
	      || (rw_latch == RW_SX_LATCH)
	      || (rw_latch == RW_NO_LATCH));

	if (err) {
		*err = DB_SUCCESS;
	}

#ifdef UNIV_DEBUG
	switch (mode) {
	case BUF_EVICT_IF_IN_POOL:
		/* After DISCARD TABLESPACE, the tablespace would not exist,
		but in IMPORT TABLESPACE, PageConverter::operator() must
		replace any old pages, which were not evicted during DISCARD.
		Skip the assertion on zip_size. */
		break;
	case BUF_GET_NO_LATCH:
		ut_ad(rw_latch == RW_NO_LATCH);
		/* fall through */
	case BUF_GET:
	case BUF_GET_IF_IN_POOL:
	case BUF_PEEK_IF_IN_POOL:
	case BUF_GET_IF_IN_POOL_OR_WATCH:
	case BUF_GET_POSSIBLY_FREED:
		ut_ad(zip_size == fil_space_get_zip_size(space));
		break;
	default:
		ut_error;
	}

	bool			found;
	const page_size_t&	space_page_size
		= fil_space_get_page_size(page_id.space(), &found);

	ut_ad(found);

	ut_ad(page_size.equals_to(space_page_size));
#endif /* UNIV_DEBUG */
<<<<<<< HEAD

	ut_ad(!ibuf_inside(mtr)
	      || ibuf_page_low(page_id, page_size, FALSE, file, line, NULL));

=======
	ut_ad(ut_is_2pow(zip_size));
#ifndef UNIV_LOG_DEBUG
	ut_ad(!mtr || !ibuf_inside(mtr)
	      || ibuf_page_low(space, zip_size, offset,
			       FALSE, file, line, NULL));
#endif
>>>>>>> 56911096
	buf_pool->stat.n_page_gets++;
	hash_lock = buf_page_hash_lock_get(buf_pool, page_id);
loop:
	block = guess;

	rw_lock_s_lock(hash_lock);

	/* If not own buf_pool_mutex, page_hash can be changed. */
	hash_lock = buf_page_hash_lock_s_confirm(hash_lock, buf_pool, page_id);

	if (block != NULL) {

		/* If the guess is a compressed page descriptor that
		has been allocated by buf_page_alloc_descriptor(),
		it may have been freed by buf_relocate(). */

		if (!buf_block_is_uncompressed(buf_pool, block)
		    || !page_id.equals_to(block->page.id)
		    || buf_block_get_state(block) != BUF_BLOCK_FILE_PAGE) {

			/* Our guess was bogus or things have changed
			since. */
			block = guess = NULL;
		} else {
			ut_ad(!block->page.in_zip_hash);
		}
	}

	if (block == NULL) {
		block = (buf_block_t*) buf_page_hash_get_low(buf_pool, page_id);
	}

	if (!block || buf_pool_watch_is_sentinel(buf_pool, &block->page)) {
		rw_lock_s_unlock(hash_lock);
		block = NULL;
	}

	if (block == NULL) {

		/* Page not in buf_pool: needs to be read from file */

		if (mode == BUF_GET_IF_IN_POOL_OR_WATCH) {
			rw_lock_x_lock(hash_lock);

			/* If not own buf_pool_mutex,
			page_hash can be changed. */
			hash_lock = buf_page_hash_lock_x_confirm(
				hash_lock, buf_pool, page_id);

			block = (buf_block_t*) buf_pool_watch_set(
				page_id, &hash_lock);

			if (block) {
				/* We can release hash_lock after we
				increment the fix count to make
				sure that no state change takes place. */
				fix_block = block;

				buf_block_fix(fix_block);

				/* Now safe to release page_hash mutex */
				rw_lock_x_unlock(hash_lock);
				goto got_block;
			}

			rw_lock_x_unlock(hash_lock);
		}

<<<<<<< HEAD
		if (mode == BUF_GET_IF_IN_POOL
		    || mode == BUF_PEEK_IF_IN_POOL
		    || mode == BUF_GET_IF_IN_POOL_OR_WATCH) {

			ut_ad(!rw_lock_own(hash_lock, RW_LOCK_X));
			ut_ad(!rw_lock_own(hash_lock, RW_LOCK_S));

=======
		switch (mode) {
		case BUF_GET_IF_IN_POOL:
		case BUF_GET_IF_IN_POOL_OR_WATCH:
		case BUF_PEEK_IF_IN_POOL:
		case BUF_EVICT_IF_IN_POOL:
#ifdef UNIV_SYNC_DEBUG
			ut_ad(!rw_lock_own(hash_lock, RW_LOCK_EX));
			ut_ad(!rw_lock_own(hash_lock, RW_LOCK_SHARED));
#endif /* UNIV_SYNC_DEBUG */
>>>>>>> 56911096
			return(NULL);
		}

		/* The call path is buf_read_page() ->
		buf_read_page_low() (fil_io()) ->
		buf_page_io_complete() ->
		buf_decrypt_after_read(). Here fil_space_t* is used
		and we decrypt -> buf_page_check_corrupt() where page
		checksums are compared. Decryption, decompression as
		well as error handling takes place at a lower level.
		Here we only need to know whether the page really is
		corrupted, or if an encrypted page with a valid
		checksum cannot be decypted. */

		dberr_t local_err = buf_read_page(page_id, page_size);

		if (local_err == DB_SUCCESS) {
			buf_read_ahead_random(page_id, page_size,
					      ibuf_inside(mtr));

			retries = 0;
		} else if (retries < BUF_PAGE_READ_MAX_RETRIES) {
			++retries;

			DBUG_EXECUTE_IF(
				"innodb_page_corruption_retries",
				retries = BUF_PAGE_READ_MAX_RETRIES;
			);
		} else {
			if (err) {
				*err = local_err;
			}

			/* Pages whose encryption key is unavailable or used
			key, encryption algorithm or encryption method is
			incorrect are marked as encrypted in
			buf_page_check_corrupt(). Unencrypted page could be
			corrupted in a way where the key_id field is
			nonzero. There is no checksum on field
			FIL_PAGE_FILE_FLUSH_LSN_OR_KEY_VERSION. */
			if (local_err == DB_DECRYPTION_FAILED) {
				return (NULL);
			}

			/* Try to set table as corrupted instead of
			asserting. */
			if (page_id.space() != TRX_SYS_SPACE &&
			    dict_set_corrupted_by_space(page_id.space())) {
				return (NULL);
			}

			ib::fatal() << "Unable to read page " << page_id
				<< " into the buffer pool after "
				<< BUF_PAGE_READ_MAX_RETRIES
				<< ". The most probable cause"
				" of this error may be that the"
				" table has been corrupted."
				" You can try to fix this"
				" problem by using"
				" innodb_force_recovery."
				" Please see " REFMAN " for more"
				" details. Aborting...";
		}

#if defined UNIV_DEBUG || defined UNIV_BUF_DEBUG
		ut_a(fsp_skip_sanity_check(page_id.space())
		     || ++buf_dbg_counter % 5771
		     || buf_validate());
#endif /* UNIV_DEBUG || UNIV_BUF_DEBUG */
		goto loop;
	} else {
		fix_block = block;
	}

	buf_block_fix(fix_block);

	/* Now safe to release page_hash mutex */
	rw_lock_s_unlock(hash_lock);

got_block:

<<<<<<< HEAD
	if (mode == BUF_GET_IF_IN_POOL || mode == BUF_PEEK_IF_IN_POOL) {

		buf_page_t*	fix_page = &fix_block->page;
		BPageMutex*	fix_mutex = buf_page_get_mutex(fix_page);
		mutex_enter(fix_mutex);
		const bool	must_read
			= (buf_page_get_io_fix(fix_page) == BUF_IO_READ);
		mutex_exit(fix_mutex);
=======
	fix_mutex = buf_page_get_mutex(&fix_block->page);

	ut_ad(page_zip_get_size(&block->page.zip) == zip_size);

	switch (mode) {
	case BUF_GET_IF_IN_POOL:
	case BUF_PEEK_IF_IN_POOL:
	case BUF_EVICT_IF_IN_POOL:
		bool	must_read;

		{
			buf_page_t*	fix_page = &fix_block->page;

			mutex_enter(fix_mutex);

			buf_io_fix	io_fix = buf_page_get_io_fix(fix_page);

			must_read = (io_fix == BUF_IO_READ);

			mutex_exit(fix_mutex);
		}
>>>>>>> 56911096

		if (must_read) {
			/* The page is being read to buffer pool,
			but we cannot wait around for the read to
			complete. */
			buf_block_unfix(fix_block);

			return(NULL);
		}
	}

	switch (buf_block_get_state(fix_block)) {
		buf_page_t*	bpage;

	case BUF_BLOCK_FILE_PAGE:
<<<<<<< HEAD
		bpage = &block->page;
		if (fsp_is_system_temporary(page_id.space())
		    && buf_page_get_io_fix(bpage) != BUF_IO_NONE) {
			/* This suggests that the page is being flushed.
			Avoid returning reference to this page.
			Instead wait for the flush action to complete. */
			buf_block_unfix(fix_block);
			os_thread_sleep(WAIT_FOR_WRITE);
			goto loop;
=======
		if (UNIV_UNLIKELY(mode == BUF_EVICT_IF_IN_POOL)) {
evict_from_pool:
			ut_ad(!fix_block->page.oldest_modification);
			buf_pool_mutex_enter(buf_pool);
			buf_block_unfix(fix_block);

			if (!buf_LRU_free_page(&fix_block->page, true)) {
				ut_ad(0);
			}

			buf_pool_mutex_exit(buf_pool);
			return(NULL);
>>>>>>> 56911096
		}
		break;

	case BUF_BLOCK_ZIP_PAGE:
	case BUF_BLOCK_ZIP_DIRTY:
		if (mode == BUF_PEEK_IF_IN_POOL) {
			/* This mode is only used for dropping an
			adaptive hash index.  There cannot be an
			adaptive hash index for a compressed-only
			page, so do not bother decompressing the page. */
			buf_block_unfix(fix_block);

			return(NULL);
		}

		bpage = &block->page;

		/* Note: We have already buffer fixed this block. */
		if (bpage->buf_fix_count > 1
		    || buf_page_get_io_fix(bpage) != BUF_IO_NONE) {

			/* This condition often occurs when the buffer
			is not buffer-fixed, but I/O-fixed by
			buf_page_init_for_read(). */
			buf_block_unfix(fix_block);

			/* The block is buffer-fixed or I/O-fixed.
			Try again later. */
			os_thread_sleep(WAIT_FOR_READ);

			goto loop;
		}

		if (UNIV_UNLIKELY(mode == BUF_EVICT_IF_IN_POOL)) {
			goto evict_from_pool;
		}

		/* Buffer-fix the block so that it cannot be evicted
		or relocated while we are attempting to allocate an
		uncompressed page. */

		block = buf_LRU_get_free_block(buf_pool);

		buf_pool_mutex_enter(buf_pool);

		/* If not own buf_pool_mutex, page_hash can be changed. */
		hash_lock = buf_page_hash_lock_get(buf_pool, page_id);

		rw_lock_x_lock(hash_lock);

		/* Buffer-fixing prevents the page_hash from changing. */
		ut_ad(bpage == buf_page_hash_get_low(buf_pool, page_id));

		buf_block_unfix(fix_block);

		buf_page_mutex_enter(block);
		mutex_enter(&buf_pool->zip_mutex);

		fix_block = block;

		if (bpage->buf_fix_count > 0
		    || buf_page_get_io_fix(bpage) != BUF_IO_NONE) {

			mutex_exit(&buf_pool->zip_mutex);
			/* The block was buffer-fixed or I/O-fixed while
			buf_pool->mutex was not held by this thread.
			Free the block that was allocated and retry.
			This should be extremely unlikely, for example,
			if buf_page_get_zip() was invoked. */

			buf_LRU_block_free_non_file_page(block);
			buf_pool_mutex_exit(buf_pool);
			rw_lock_x_unlock(hash_lock);
			buf_page_mutex_exit(block);

			/* Try again */
			goto loop;
		}

		/* Move the compressed page from bpage to block,
		and uncompress it. */

		/* Note: this is the uncompressed block and it is not
		accessible by other threads yet because it is not in
		any list or hash table */
		buf_relocate(bpage, &block->page);

		buf_block_init_low(block);

		/* Set after buf_relocate(). */
		block->page.buf_fix_count = 1;

		block->lock_hash_val = lock_rec_hash(page_id.space(),
						     page_id.page_no());

		UNIV_MEM_DESC(&block->page.zip.data,
			      page_zip_get_size(&block->page.zip));

		if (buf_page_get_state(&block->page) == BUF_BLOCK_ZIP_PAGE) {
#if defined UNIV_DEBUG || defined UNIV_BUF_DEBUG
			UT_LIST_REMOVE(buf_pool->zip_clean, &block->page);
#endif /* UNIV_DEBUG || UNIV_BUF_DEBUG */
			ut_ad(!block->page.in_flush_list);
		} else {
			/* Relocate buf_pool->flush_list. */
			buf_flush_relocate_on_flush_list(bpage, &block->page);
		}

		/* Buffer-fix, I/O-fix, and X-latch the block
		for the duration of the decompression.
		Also add the block to the unzip_LRU list. */
		block->page.state = BUF_BLOCK_FILE_PAGE;

		/* Insert at the front of unzip_LRU list */
		buf_unzip_LRU_add_block(block, FALSE);

		buf_block_set_io_fix(block, BUF_IO_READ);
		rw_lock_x_lock_inline(&block->lock, 0, file, line);

		UNIV_MEM_INVALID(bpage, sizeof *bpage);

		rw_lock_x_unlock(hash_lock);
		buf_pool->n_pend_unzip++;
		mutex_exit(&buf_pool->zip_mutex);
		buf_pool_mutex_exit(buf_pool);

		access_time = buf_page_is_accessed(&block->page);

		buf_page_mutex_exit(block);

		buf_page_free_descriptor(bpage);

		/* Decompress the page while not holding
		buf_pool->mutex or block->mutex. */

		{
			bool	success = buf_zip_decompress(block, TRUE);

			if (!success) {
				buf_pool_mutex_enter(buf_pool);
				buf_page_mutex_enter(fix_block);
				buf_block_set_io_fix(fix_block, BUF_IO_NONE);
				buf_page_mutex_exit(fix_block);

				--buf_pool->n_pend_unzip;
				buf_block_unfix(fix_block);
				buf_pool_mutex_exit(buf_pool);
				rw_lock_x_unlock(&fix_block->lock);
				return NULL;
			}
		}

		if (!recv_no_ibuf_operations) {
			if (access_time) {
#ifdef UNIV_IBUF_COUNT_DEBUG
				ut_a(ibuf_count_get(page_id) == 0);
#endif /* UNIV_IBUF_COUNT_DEBUG */
			} else {
				ibuf_merge_or_delete_for_page(
					block, page_id, &page_size, TRUE);
			}
		}

		buf_pool_mutex_enter(buf_pool);

		buf_page_mutex_enter(fix_block);

		buf_block_set_io_fix(fix_block, BUF_IO_NONE);

		buf_page_mutex_exit(fix_block);

		--buf_pool->n_pend_unzip;

		buf_pool_mutex_exit(buf_pool);

		rw_lock_x_unlock(&block->lock);

		break;

	case BUF_BLOCK_POOL_WATCH:
	case BUF_BLOCK_NOT_USED:
	case BUF_BLOCK_READY_FOR_USE:
	case BUF_BLOCK_MEMORY:
	case BUF_BLOCK_REMOVE_HASH:
		ut_error;
		break;
	}

	ut_ad(block == fix_block);
	ut_ad(fix_block->page.buf_fix_count > 0);

	ut_ad(!rw_lock_own(hash_lock, RW_LOCK_X));
	ut_ad(!rw_lock_own(hash_lock, RW_LOCK_S));

	ut_ad(buf_block_get_state(fix_block) == BUF_BLOCK_FILE_PAGE);

#if defined UNIV_DEBUG || defined UNIV_IBUF_DEBUG

	if ((mode == BUF_GET_IF_IN_POOL || mode == BUF_GET_IF_IN_POOL_OR_WATCH)
	    && (ibuf_debug || buf_debug_execute_is_force_flush())) {

		/* Try to evict the block from the buffer pool, to use the
		insert buffer (change buffer) as much as possible. */

		buf_pool_mutex_enter(buf_pool);

		buf_block_unfix(fix_block);

		/* Now we are only holding the buf_pool->mutex,
		not block->mutex or hash_lock. Blocks cannot be
		relocated or enter or exit the buf_pool while we
		are holding the buf_pool->mutex. */

		if (buf_LRU_free_page(&fix_block->page, true)) {

			buf_pool_mutex_exit(buf_pool);

			/* If not own buf_pool_mutex,
			page_hash can be changed. */
			hash_lock = buf_page_hash_lock_get(buf_pool, page_id);

			rw_lock_x_lock(hash_lock);

			/* If not own buf_pool_mutex,
			page_hash can be changed. */
			hash_lock = buf_page_hash_lock_x_confirm(
				hash_lock, buf_pool, page_id);

			if (mode == BUF_GET_IF_IN_POOL_OR_WATCH) {
				/* Set the watch, as it would have
				been set if the page were not in the
				buffer pool in the first place. */
				block = (buf_block_t*) buf_pool_watch_set(
					page_id, &hash_lock);
			} else {
				block = (buf_block_t*) buf_page_hash_get_low(
					buf_pool, page_id);
			}

			rw_lock_x_unlock(hash_lock);

			if (block != NULL) {
				/* Either the page has been read in or
				a watch was set on that in the window
				where we released the buf_pool::mutex
				and before we acquire the hash_lock
				above. Try again. */
				guess = block;

				goto loop;
			}

			return(NULL);
		}

		buf_page_mutex_enter(fix_block);

		if (buf_flush_page_try(buf_pool, fix_block)) {
			guess = fix_block;

			goto loop;
		}

		buf_page_mutex_exit(fix_block);

		buf_block_fix(fix_block);

		/* Failed to evict the page; change it directly */

		buf_pool_mutex_exit(buf_pool);
	}
#endif /* UNIV_DEBUG || UNIV_IBUF_DEBUG */

	ut_ad(fix_block->page.buf_fix_count > 0);

#ifdef UNIV_DEBUG
	/* We have already buffer fixed the page, and we are committed to
	returning this page to the caller. Register for debugging.
	Avoid debug latching if page/block belongs to system temporary
	tablespace (Not much needed for table with single threaded access.). */
	if (!fsp_is_system_temporary(page_id.space())) {
		ibool   ret;
		ret = rw_lock_s_lock_nowait(
			&fix_block->debug_latch, file, line);
		ut_a(ret);
	}
#endif /* UNIV_DEBUG */

	/* While tablespace is reinited the indexes are already freed but the
	blocks related to it still resides in buffer pool. Trying to remove
	such blocks from buffer pool would invoke removal of AHI entries
	associated with these blocks. Logic to remove AHI entry will try to
	load the block but block is already in free state. Handle the said case
	with mode = BUF_PEEK_IF_IN_POOL that is invoked from
	"btr_search_drop_page_hash_when_freed". */
	ut_ad(mode == BUF_GET_POSSIBLY_FREED
	      || mode == BUF_PEEK_IF_IN_POOL
	      || !fix_block->page.file_page_was_freed);

	/* Check if this is the first access to the page */
	access_time = buf_page_is_accessed(&fix_block->page);

	/* This is a heuristic and we don't care about ordering issues. */
	if (access_time == 0) {
		buf_page_mutex_enter(fix_block);

		buf_page_set_accessed(&fix_block->page);

		buf_page_mutex_exit(fix_block);
	}

	if (mode != BUF_PEEK_IF_IN_POOL) {
		buf_page_make_young_if_needed(&fix_block->page);
	}

#if defined UNIV_DEBUG || defined UNIV_BUF_DEBUG
	ut_a(fsp_skip_sanity_check(page_id.space())
	     || ++buf_dbg_counter % 5771
	     || buf_validate());
	ut_a(buf_block_get_state(fix_block) == BUF_BLOCK_FILE_PAGE);
#endif /* UNIV_DEBUG || UNIV_BUF_DEBUG */

	/* We have to wait here because the IO_READ state was set
	under the protection of the hash_lock and not the block->mutex
	and block->lock. */
	buf_wait_for_read(fix_block);

	mtr_memo_type_t	fix_type;

	switch (rw_latch) {
	case RW_NO_LATCH:

		fix_type = MTR_MEMO_BUF_FIX;
		break;

	case RW_S_LATCH:
		rw_lock_s_lock_inline(&fix_block->lock, 0, file, line);

		fix_type = MTR_MEMO_PAGE_S_FIX;
		break;

	case RW_SX_LATCH:
		rw_lock_sx_lock_inline(&fix_block->lock, 0, file, line);

		fix_type = MTR_MEMO_PAGE_SX_FIX;
		break;

	default:
		ut_ad(rw_latch == RW_X_LATCH);
		rw_lock_x_lock_inline(&fix_block->lock, 0, file, line);

		fix_type = MTR_MEMO_PAGE_X_FIX;
		break;
	}

	mtr_memo_push(mtr, fix_block, fix_type);

	if (mode != BUF_PEEK_IF_IN_POOL && !access_time) {
		/* In the case of a first access, try to apply linear
		read-ahead */

		buf_read_ahead_linear(page_id, page_size, ibuf_inside(mtr));
	}

#ifdef UNIV_IBUF_COUNT_DEBUG
	ut_a(ibuf_count_get(fix_block->page.id) == 0);
#endif

	ut_ad(!rw_lock_own(hash_lock, RW_LOCK_X));
	ut_ad(!rw_lock_own(hash_lock, RW_LOCK_S));

	return(fix_block);
}

/********************************************************************//**
This is the general function used to get optimistic access to a database
page.
@return TRUE if success */
ibool
buf_page_optimistic_get(
/*====================*/
	ulint		rw_latch,/*!< in: RW_S_LATCH, RW_X_LATCH */
	buf_block_t*	block,	/*!< in: guessed buffer block */
	ib_uint64_t	modify_clock,/*!< in: modify clock value */
	const char*	file,	/*!< in: file name */
	unsigned	line,	/*!< in: line where called */
	mtr_t*		mtr)	/*!< in: mini-transaction */
{
	buf_pool_t*	buf_pool;
	unsigned	access_time;
	ibool		success;

	ut_ad(block);
	ut_ad(mtr);
	ut_ad(mtr->is_active());
	ut_ad((rw_latch == RW_S_LATCH) || (rw_latch == RW_X_LATCH));

	buf_page_mutex_enter(block);

	if (UNIV_UNLIKELY(buf_block_get_state(block) != BUF_BLOCK_FILE_PAGE)) {

		buf_page_mutex_exit(block);

		return(FALSE);
	}

	buf_block_buf_fix_inc(block, file, line);

	access_time = buf_page_is_accessed(&block->page);

	buf_page_set_accessed(&block->page);

	buf_page_mutex_exit(block);

	buf_page_make_young_if_needed(&block->page);

	ut_ad(!ibuf_inside(mtr)
	      || ibuf_page(block->page.id, block->page.size, NULL));

	mtr_memo_type_t	fix_type;

	switch (rw_latch) {
	case RW_S_LATCH:
		success = rw_lock_s_lock_nowait(&block->lock, file, line);

		fix_type = MTR_MEMO_PAGE_S_FIX;
		break;
	case RW_X_LATCH:
		success = rw_lock_x_lock_func_nowait_inline(
			&block->lock, file, line);

		fix_type = MTR_MEMO_PAGE_X_FIX;
		break;
	default:
		ut_error; /* RW_SX_LATCH is not implemented yet */
	}

	if (!success) {
		buf_page_mutex_enter(block);
		buf_block_buf_fix_dec(block);
		buf_page_mutex_exit(block);

		return(FALSE);
	}

	if (modify_clock != block->modify_clock) {

		buf_block_dbg_add_level(block, SYNC_NO_ORDER_CHECK);

		if (rw_latch == RW_S_LATCH) {
			rw_lock_s_unlock(&block->lock);
		} else {
			rw_lock_x_unlock(&block->lock);
		}

		buf_page_mutex_enter(block);
		buf_block_buf_fix_dec(block);
		buf_page_mutex_exit(block);

		return(FALSE);
	}

	mtr_memo_push(mtr, block, fix_type);

#if defined UNIV_DEBUG || defined UNIV_BUF_DEBUG
	ut_a(fsp_skip_sanity_check(block->page.id.space())
	     || ++buf_dbg_counter % 5771
	     || buf_validate());
	ut_a(block->page.buf_fix_count > 0);
	ut_a(buf_block_get_state(block) == BUF_BLOCK_FILE_PAGE);
#endif /* UNIV_DEBUG || UNIV_BUF_DEBUG */

	ut_d(buf_page_mutex_enter(block));
	ut_ad(!block->page.file_page_was_freed);
	ut_d(buf_page_mutex_exit(block));

	if (!access_time) {
		/* In the case of a first access, try to apply linear
		read-ahead */
		buf_read_ahead_linear(block->page.id, block->page.size,
				      ibuf_inside(mtr));
	}

#ifdef UNIV_IBUF_COUNT_DEBUG
	ut_a(ibuf_count_get(block->page.id) == 0);
#endif /* UNIV_IBUF_COUNT_DEBUG */

	buf_pool = buf_pool_from_block(block);
	buf_pool->stat.n_page_gets++;

	return(TRUE);
}

/********************************************************************//**
This is used to get access to a known database page, when no waiting can be
done. For example, if a search in an adaptive hash index leads us to this
frame.
@return TRUE if success */
ibool
buf_page_get_known_nowait(
/*======================*/
	ulint		rw_latch,/*!< in: RW_S_LATCH, RW_X_LATCH */
	buf_block_t*	block,	/*!< in: the known page */
	ulint		mode,	/*!< in: BUF_MAKE_YOUNG or BUF_KEEP_OLD */
	const char*	file,	/*!< in: file name */
	unsigned	line,	/*!< in: line where called */
	mtr_t*		mtr)	/*!< in: mini-transaction */
{
	buf_pool_t*	buf_pool;
	ibool		success;

	ut_ad(mtr->is_active());
	ut_ad((rw_latch == RW_S_LATCH) || (rw_latch == RW_X_LATCH));

	buf_page_mutex_enter(block);

	if (buf_block_get_state(block) == BUF_BLOCK_REMOVE_HASH) {
		/* Another thread is just freeing the block from the LRU list
		of the buffer pool: do not try to access this page; this
		attempt to access the page can only come through the hash
		index because when the buffer block state is ..._REMOVE_HASH,
		we have already removed it from the page address hash table
		of the buffer pool. */

		buf_page_mutex_exit(block);

		return(FALSE);
	}

	ut_a(buf_block_get_state(block) == BUF_BLOCK_FILE_PAGE);

	buf_block_buf_fix_inc(block, file, line);

	buf_page_set_accessed(&block->page);

	buf_page_mutex_exit(block);

	buf_pool = buf_pool_from_block(block);

	if (mode == BUF_MAKE_YOUNG) {
		buf_page_make_young_if_needed(&block->page);
	}

	ut_ad(!ibuf_inside(mtr) || mode == BUF_KEEP_OLD);

	mtr_memo_type_t	fix_type;

	switch (rw_latch) {
	case RW_S_LATCH:
		success = rw_lock_s_lock_nowait(&block->lock, file, line);
		fix_type = MTR_MEMO_PAGE_S_FIX;
		break;
	case RW_X_LATCH:
		success = rw_lock_x_lock_func_nowait_inline(
			&block->lock, file, line);

		fix_type = MTR_MEMO_PAGE_X_FIX;
		break;
	default:
		ut_error; /* RW_SX_LATCH is not implemented yet */
	}

	if (!success) {
		buf_page_mutex_enter(block);
		buf_block_buf_fix_dec(block);
		buf_page_mutex_exit(block);

		return(FALSE);
	}

	mtr_memo_push(mtr, block, fix_type);

#if defined UNIV_DEBUG || defined UNIV_BUF_DEBUG
	ut_a(++buf_dbg_counter % 5771 || buf_validate());
	ut_a(block->page.buf_fix_count > 0);
	ut_a(buf_block_get_state(block) == BUF_BLOCK_FILE_PAGE);
#endif /* UNIV_DEBUG || UNIV_BUF_DEBUG */

#ifdef UNIV_DEBUG
	if (mode != BUF_KEEP_OLD) {
		/* If mode == BUF_KEEP_OLD, we are executing an I/O
		completion routine.  Avoid a bogus assertion failure
		when ibuf_merge_or_delete_for_page() is processing a
		page that was just freed due to DROP INDEX, or
		deleting a record from SYS_INDEXES. This check will be
		skipped in recv_recover_page() as well. */

		buf_page_mutex_enter(block);
		ut_a(!block->page.file_page_was_freed);
		buf_page_mutex_exit(block);
	}
#endif /* UNIV_DEBUG */

#ifdef UNIV_IBUF_COUNT_DEBUG
	ut_a((mode == BUF_KEEP_OLD) || ibuf_count_get(block->page.id) == 0);
#endif
	buf_pool->stat.n_page_gets++;

	return(TRUE);
}

/** Given a tablespace id and page number tries to get that page. If the
page is not in the buffer pool it is not loaded and NULL is returned.
Suitable for using when holding the lock_sys_t::mutex.
@param[in]	page_id	page id
@param[in]	file	file name
@param[in]	line	line where called
@param[in]	mtr	mini-transaction
@return pointer to a page or NULL */
buf_block_t*
buf_page_try_get_func(
	const page_id_t&	page_id,
	const char*		file,
	unsigned		line,
	mtr_t*			mtr)
{
	buf_block_t*	block;
	ibool		success;
	buf_pool_t*	buf_pool = buf_pool_get(page_id);
	rw_lock_t*	hash_lock;

	ut_ad(mtr);
	ut_ad(mtr->is_active());

	block = buf_block_hash_get_s_locked(buf_pool, page_id, &hash_lock);

	if (!block || buf_block_get_state(block) != BUF_BLOCK_FILE_PAGE) {
		if (block) {
			rw_lock_s_unlock(hash_lock);
		}
		return(NULL);
	}

	ut_ad(!buf_pool_watch_is_sentinel(buf_pool, &block->page));

	buf_page_mutex_enter(block);
	rw_lock_s_unlock(hash_lock);

#if defined UNIV_DEBUG || defined UNIV_BUF_DEBUG
	ut_a(buf_block_get_state(block) == BUF_BLOCK_FILE_PAGE);
	ut_a(page_id.equals_to(block->page.id));
#endif /* UNIV_DEBUG || UNIV_BUF_DEBUG */

	buf_block_buf_fix_inc(block, file, line);
	buf_page_mutex_exit(block);

	mtr_memo_type_t	fix_type = MTR_MEMO_PAGE_S_FIX;
	success = rw_lock_s_lock_nowait(&block->lock, file, line);

	if (!success) {
		/* Let us try to get an X-latch. If the current thread
		is holding an X-latch on the page, we cannot get an
		S-latch. */

		fix_type = MTR_MEMO_PAGE_X_FIX;
		success = rw_lock_x_lock_func_nowait_inline(&block->lock,
							    file, line);
	}

	if (!success) {
		buf_page_mutex_enter(block);
		buf_block_buf_fix_dec(block);
		buf_page_mutex_exit(block);

		return(NULL);
	}

	mtr_memo_push(mtr, block, fix_type);

#if defined UNIV_DEBUG || defined UNIV_BUF_DEBUG
	ut_a(fsp_skip_sanity_check(block->page.id.space())
	     || ++buf_dbg_counter % 5771
	     || buf_validate());
	ut_a(block->page.buf_fix_count > 0);
	ut_a(buf_block_get_state(block) == BUF_BLOCK_FILE_PAGE);
#endif /* UNIV_DEBUG || UNIV_BUF_DEBUG */

	ut_d(buf_page_mutex_enter(block));
	ut_d(ut_a(!block->page.file_page_was_freed));
	ut_d(buf_page_mutex_exit(block));

	buf_block_dbg_add_level(block, SYNC_NO_ORDER_CHECK);

	buf_pool->stat.n_page_gets++;

#ifdef UNIV_IBUF_COUNT_DEBUG
	ut_a(ibuf_count_get(block->page.id) == 0);
#endif /* UNIV_IBUF_COUNT_DEBUG */

	return(block);
}

/********************************************************************//**
Initialize some fields of a control block. */
UNIV_INLINE
void
buf_page_init_low(
/*==============*/
	buf_page_t*	bpage)	/*!< in: block to init */
{
	bpage->flush_type = BUF_FLUSH_LRU;
	bpage->io_fix = BUF_IO_NONE;
	bpage->buf_fix_count = 0;
	bpage->old = 0;
	bpage->freed_page_clock = 0;
	bpage->access_time = 0;
	bpage->newest_modification = 0;
	bpage->oldest_modification = 0;
	bpage->write_size = 0;
	bpage->encrypted = false;
	bpage->real_size = 0;
	bpage->slot = NULL;

	HASH_INVALIDATE(bpage, hash);

	ut_d(bpage->file_page_was_freed = FALSE);
}

/** Inits a page to the buffer buf_pool.
@param[in,out]	buf_pool	buffer pool
@param[in]	page_id		page id
@param[in,out]	block		block to init */
static
void
buf_page_init(
	buf_pool_t*		buf_pool,
	const page_id_t&	page_id,
	const page_size_t&	page_size,
	buf_block_t*		block)
{
	buf_page_t*	hash_page;

	ut_ad(buf_pool == buf_pool_get(page_id));
	ut_ad(buf_pool_mutex_own(buf_pool));

	ut_ad(buf_page_mutex_own(block));
	ut_a(buf_block_get_state(block) != BUF_BLOCK_FILE_PAGE);

	ut_ad(rw_lock_own(buf_page_hash_lock_get(buf_pool, page_id),
			  RW_LOCK_X));

	/* Set the state of the block */
	buf_block_set_file_page(block, page_id);

#ifdef UNIV_DEBUG_VALGRIND
	if (is_system_tablespace(page_id.space())) {
		/* Silence valid Valgrind warnings about uninitialized
		data being written to data files.  There are some unused
		bytes on some pages that InnoDB does not initialize. */
		UNIV_MEM_VALID(block->frame, UNIV_PAGE_SIZE);
	}
#endif /* UNIV_DEBUG_VALGRIND */

	buf_block_init_low(block);

	block->lock_hash_val = lock_rec_hash(page_id.space(),
					     page_id.page_no());

	buf_page_init_low(&block->page);

	/* Insert into the hash table of file pages */

	hash_page = buf_page_hash_get_low(buf_pool, page_id);

	if (hash_page == NULL) {
		/* Block not found in hash table */
	} else if (buf_pool_watch_is_sentinel(buf_pool, hash_page)) {
		/* Preserve the reference count. */
		ib_uint32_t	buf_fix_count = hash_page->buf_fix_count;

		ut_a(buf_fix_count > 0);

		my_atomic_add32((int32*) &block->page.buf_fix_count, buf_fix_count);

		buf_pool_watch_remove(buf_pool, hash_page);
	} else {

		ib::error() << "Page " << page_id
			<< " already found in the hash table: "
			<< hash_page << ", " << block;

		ut_d(buf_page_mutex_exit(block));
		ut_d(buf_pool_mutex_exit(buf_pool));
		ut_d(buf_print());
		ut_d(buf_LRU_print());
		ut_d(buf_validate());
		ut_d(buf_LRU_validate());
		ut_error;
	}

	ut_ad(!block->page.in_zip_hash);
	ut_ad(!block->page.in_page_hash);
	ut_d(block->page.in_page_hash = TRUE);

	block->page.id.copy_from(page_id);
	block->page.size.copy_from(page_size);

	HASH_INSERT(buf_page_t, hash, buf_pool->page_hash,
		    page_id.fold(), &block->page);

	if (page_size.is_compressed()) {
		page_zip_set_size(&block->page.zip, page_size.physical());
	}
}

/** Initialize a page for read to the buffer buf_pool. If the page is
(1) already in buf_pool, or
(2) if we specify to read only ibuf pages and the page is not an ibuf page, or
(3) if the space is deleted or being deleted,
then this function does nothing.
Sets the io_fix flag to BUF_IO_READ and sets a non-recursive exclusive lock
on the buffer frame. The io-handler must take care that the flag is cleared
and the lock released later.
@param[out]	err			DB_SUCCESS or DB_TABLESPACE_DELETED
@param[in]	mode			BUF_READ_IBUF_PAGES_ONLY, ...
@param[in]	page_id			page id
@param[in]	unzip			whether the uncompressed page is
					requested (for ROW_FORMAT=COMPRESSED)
@return pointer to the block
@retval	NULL	in case of an error */
buf_page_t*
buf_page_init_for_read(
	dberr_t*		err,
	ulint			mode,
	const page_id_t&	page_id,
	const page_size_t&	page_size,
	bool			unzip)
{
	buf_block_t*	block;
	buf_page_t*	bpage	= NULL;
	buf_page_t*	watch_page;
	rw_lock_t*	hash_lock;
	mtr_t		mtr;
	ibool		lru	= FALSE;
	void*		data;
	buf_pool_t*	buf_pool = buf_pool_get(page_id);

	ut_ad(buf_pool);

	*err = DB_SUCCESS;

	if (mode == BUF_READ_IBUF_PAGES_ONLY) {
		/* It is a read-ahead within an ibuf routine */

		ut_ad(!ibuf_bitmap_page(page_id, page_size));

		ibuf_mtr_start(&mtr);

		if (!recv_no_ibuf_operations &&
		    !ibuf_page(page_id, page_size, &mtr)) {

			ibuf_mtr_commit(&mtr);

			return(NULL);
		}
	} else {
		ut_ad(mode == BUF_READ_ANY_PAGE);
	}

	if (page_size.is_compressed() && !unzip && !recv_recovery_is_on()) {
		block = NULL;
	} else {
		block = buf_LRU_get_free_block(buf_pool);
		ut_ad(block);
		ut_ad(buf_pool_from_block(block) == buf_pool);
	}

	buf_pool_mutex_enter(buf_pool);

	hash_lock = buf_page_hash_lock_get(buf_pool, page_id);
	rw_lock_x_lock(hash_lock);

	watch_page = buf_page_hash_get_low(buf_pool, page_id);
	if (watch_page && !buf_pool_watch_is_sentinel(buf_pool, watch_page)) {
		/* The page is already in the buffer pool. */
		watch_page = NULL;
		rw_lock_x_unlock(hash_lock);
		if (block) {
			buf_page_mutex_enter(block);
			buf_LRU_block_free_non_file_page(block);
			buf_page_mutex_exit(block);
		}

		bpage = NULL;
		goto func_exit;
	}

	if (block) {
		bpage = &block->page;

		buf_page_mutex_enter(block);

		ut_ad(buf_pool_from_bpage(bpage) == buf_pool);

		buf_page_init(buf_pool, page_id, page_size, block);

		/* Note: We are using the hash_lock for protection. This is
		safe because no other thread can lookup the block from the
		page hashtable yet. */

		buf_page_set_io_fix(bpage, BUF_IO_READ);

		rw_lock_x_unlock(hash_lock);

		/* The block must be put to the LRU list, to the old blocks */
		buf_LRU_add_block(bpage, TRUE/* to old blocks */);

		/* We set a pass-type x-lock on the frame because then
		the same thread which called for the read operation
		(and is running now at this point of code) can wait
		for the read to complete by waiting for the x-lock on
		the frame; if the x-lock were recursive, the same
		thread would illegally get the x-lock before the page
		read is completed.  The x-lock is cleared by the
		io-handler thread. */

		rw_lock_x_lock_gen(&block->lock, BUF_IO_READ);

		if (page_size.is_compressed()) {
			/* buf_pool->mutex may be released and
			reacquired by buf_buddy_alloc().  Thus, we
			must release block->mutex in order not to
			break the latching order in the reacquisition
			of buf_pool->mutex.  We also must defer this
			operation until after the block descriptor has
			been added to buf_pool->LRU and
			buf_pool->page_hash. */
			buf_page_mutex_exit(block);
			data = buf_buddy_alloc(buf_pool, page_size.physical(),
					       &lru);
			buf_page_mutex_enter(block);
			block->page.zip.data = (page_zip_t*) data;

			/* To maintain the invariant
			block->in_unzip_LRU_list
			== buf_page_belongs_to_unzip_LRU(&block->page)
			we have to add this block to unzip_LRU
			after block->page.zip.data is set. */
			ut_ad(buf_page_belongs_to_unzip_LRU(&block->page));
			buf_unzip_LRU_add_block(block, TRUE);
		}

		buf_page_mutex_exit(block);
	} else {
		rw_lock_x_unlock(hash_lock);

		/* The compressed page must be allocated before the
		control block (bpage), in order to avoid the
		invocation of buf_buddy_relocate_block() on
		uninitialized data. */
		data = buf_buddy_alloc(buf_pool, page_size.physical(), &lru);

		rw_lock_x_lock(hash_lock);

		/* If buf_buddy_alloc() allocated storage from the LRU list,
		it released and reacquired buf_pool->mutex.  Thus, we must
		check the page_hash again, as it may have been modified. */
		if (UNIV_UNLIKELY(lru)) {

			watch_page = buf_page_hash_get_low(buf_pool, page_id);

			if (UNIV_UNLIKELY(watch_page
			    && !buf_pool_watch_is_sentinel(buf_pool,
							   watch_page))) {

				/* The block was added by some other thread. */
				rw_lock_x_unlock(hash_lock);
				watch_page = NULL;
				buf_buddy_free(buf_pool, data,
					       page_size.physical());

				bpage = NULL;
				goto func_exit;
			}
		}

		bpage = buf_page_alloc_descriptor();

		/* Initialize the buf_pool pointer. */
		bpage->buf_pool_index = buf_pool_index(buf_pool);

		page_zip_des_init(&bpage->zip);
		page_zip_set_size(&bpage->zip, page_size.physical());
		bpage->zip.data = (page_zip_t*) data;

		bpage->size.copy_from(page_size);

		mutex_enter(&buf_pool->zip_mutex);
		UNIV_MEM_DESC(bpage->zip.data, bpage->size.physical());

		buf_page_init_low(bpage);

		bpage->state = BUF_BLOCK_ZIP_PAGE;
		bpage->id.copy_from(page_id);
		bpage->flush_observer = NULL;

		ut_d(bpage->in_page_hash = FALSE);
		ut_d(bpage->in_zip_hash = FALSE);
		ut_d(bpage->in_flush_list = FALSE);
		ut_d(bpage->in_free_list = FALSE);
		ut_d(bpage->in_LRU_list = FALSE);

		ut_d(bpage->in_page_hash = TRUE);

		if (watch_page != NULL) {

			/* Preserve the reference count. */
			ib_uint32_t	buf_fix_count;

			buf_fix_count = watch_page->buf_fix_count;

			ut_a(buf_fix_count > 0);

			my_atomic_add32((int32*) &bpage->buf_fix_count, buf_fix_count);

			ut_ad(buf_pool_watch_is_sentinel(buf_pool, watch_page));
			buf_pool_watch_remove(buf_pool, watch_page);
		}

		HASH_INSERT(buf_page_t, hash, buf_pool->page_hash,
			    bpage->id.fold(), bpage);

		rw_lock_x_unlock(hash_lock);

		/* The block must be put to the LRU list, to the old blocks.
		The zip size is already set into the page zip */
		buf_LRU_add_block(bpage, TRUE/* to old blocks */);
#if defined UNIV_DEBUG || defined UNIV_BUF_DEBUG
		buf_LRU_insert_zip_clean(bpage);
#endif /* UNIV_DEBUG || UNIV_BUF_DEBUG */

		buf_page_set_io_fix(bpage, BUF_IO_READ);

		mutex_exit(&buf_pool->zip_mutex);
	}

	buf_pool->n_pend_reads++;
func_exit:
	buf_pool_mutex_exit(buf_pool);

	if (mode == BUF_READ_IBUF_PAGES_ONLY) {

		ibuf_mtr_commit(&mtr);
	}

	ut_ad(!rw_lock_own(hash_lock, RW_LOCK_X));
	ut_ad(!rw_lock_own(hash_lock, RW_LOCK_S));
	ut_ad(!bpage || buf_page_in_file(bpage));

	return(bpage);
}

/** Initializes a page to the buffer buf_pool. The page is usually not read
from a file even if it cannot be found in the buffer buf_pool. This is one
of the functions which perform to a block a state transition NOT_USED =>
FILE_PAGE (the other is buf_page_get_gen).
@param[in]	page_id		page id
@param[in]	page_size	page size
@param[in]	mtr		mini-transaction
@return pointer to the block, page bufferfixed */
buf_block_t*
buf_page_create(
	const page_id_t&	page_id,
	const page_size_t&	page_size,
	mtr_t*			mtr)
{
	buf_frame_t*	frame;
	buf_block_t*	block;
	buf_block_t*	free_block	= NULL;
	buf_pool_t*	buf_pool = buf_pool_get(page_id);
	rw_lock_t*	hash_lock;

	ut_ad(mtr->is_active());
	ut_ad(page_id.space() != 0 || !page_size.is_compressed());

	free_block = buf_LRU_get_free_block(buf_pool);

	buf_pool_mutex_enter(buf_pool);

	hash_lock = buf_page_hash_lock_get(buf_pool, page_id);
	rw_lock_x_lock(hash_lock);

	block = (buf_block_t*) buf_page_hash_get_low(buf_pool, page_id);

	if (block
	    && buf_page_in_file(&block->page)
	    && !buf_pool_watch_is_sentinel(buf_pool, &block->page)) {

#ifdef UNIV_IBUF_COUNT_DEBUG
		ut_a(ibuf_count_get(page_id) == 0);
#endif /* UNIV_IBUF_COUNT_DEBUG */

		ut_d(block->page.file_page_was_freed = FALSE);

		/* Page can be found in buf_pool */
		buf_pool_mutex_exit(buf_pool);
		rw_lock_x_unlock(hash_lock);

		buf_block_free(free_block);

		return(buf_page_get_with_no_latch(page_id, page_size, mtr));
	}

	/* If we get here, the page was not in buf_pool: init it there */

	DBUG_PRINT("ib_buf", ("create page %u:%u",
			      page_id.space(), page_id.page_no()));

	block = free_block;

	buf_page_mutex_enter(block);

	buf_page_init(buf_pool, page_id, page_size, block);

	rw_lock_x_unlock(hash_lock);

	/* The block must be put to the LRU list */
	buf_LRU_add_block(&block->page, FALSE);

	buf_block_buf_fix_inc(block, __FILE__, __LINE__);
	buf_pool->stat.n_pages_created++;

	if (page_size.is_compressed()) {
		void*	data;
		ibool	lru;

		/* Prevent race conditions during buf_buddy_alloc(),
		which may release and reacquire buf_pool->mutex,
		by IO-fixing and X-latching the block. */

		buf_page_set_io_fix(&block->page, BUF_IO_READ);
		rw_lock_x_lock(&block->lock);

		buf_page_mutex_exit(block);
		/* buf_pool->mutex may be released and reacquired by
		buf_buddy_alloc().  Thus, we must release block->mutex
		in order not to break the latching order in
		the reacquisition of buf_pool->mutex.  We also must
		defer this operation until after the block descriptor
		has been added to buf_pool->LRU and buf_pool->page_hash. */
		data = buf_buddy_alloc(buf_pool, page_size.physical(), &lru);
		buf_page_mutex_enter(block);
		block->page.zip.data = (page_zip_t*) data;

		/* To maintain the invariant
		block->in_unzip_LRU_list
		== buf_page_belongs_to_unzip_LRU(&block->page)
		we have to add this block to unzip_LRU after
		block->page.zip.data is set. */
		ut_ad(buf_page_belongs_to_unzip_LRU(&block->page));
		buf_unzip_LRU_add_block(block, FALSE);

		buf_page_set_io_fix(&block->page, BUF_IO_NONE);
		rw_lock_x_unlock(&block->lock);
	}

	buf_pool_mutex_exit(buf_pool);

	mtr_memo_push(mtr, block, MTR_MEMO_BUF_FIX);

	buf_page_set_accessed(&block->page);

	buf_page_mutex_exit(block);

	/* Delete possible entries for the page from the insert buffer:
	such can exist if the page belonged to an index which was dropped */
	ibuf_merge_or_delete_for_page(NULL, page_id, &page_size, TRUE);

	frame = block->frame;

	memset(frame + FIL_PAGE_PREV, 0xff, 4);
	memset(frame + FIL_PAGE_NEXT, 0xff, 4);
	mach_write_to_2(frame + FIL_PAGE_TYPE, FIL_PAGE_TYPE_ALLOCATED);

	/* FIL_PAGE_FILE_FLUSH_LSN_OR_KEY_VERSION is only used on the
	following pages:
	(1) The first page of the InnoDB system tablespace (page 0:0)
	(2) FIL_RTREE_SPLIT_SEQ_NUM on R-tree pages
	(3) key_version on encrypted pages (not page 0:0) */

	memset(frame + FIL_PAGE_FILE_FLUSH_LSN_OR_KEY_VERSION, 0, 8);

#if defined UNIV_DEBUG || defined UNIV_BUF_DEBUG
	ut_a(++buf_dbg_counter % 5771 || buf_validate());
#endif /* UNIV_DEBUG || UNIV_BUF_DEBUG */
#ifdef UNIV_IBUF_COUNT_DEBUG
	ut_a(ibuf_count_get(block->page.id) == 0);
#endif
	return(block);
}

/********************************************************************//**
Monitor the buffer page read/write activity, and increment corresponding
counter value if MONITOR_MODULE_BUF_PAGE (module_buf_page) module is
enabled. */
static
void
buf_page_monitor(
/*=============*/
	const buf_page_t*	bpage,	/*!< in: pointer to the block */
	enum buf_io_fix		io_type)/*!< in: io_fix types */
{
	const byte*	frame;
	monitor_id_t	counter;

	/* If the counter module is not turned on, just return */
	if (!MONITOR_IS_ON(MONITOR_MODULE_BUF_PAGE)) {
		return;
	}

	ut_a(io_type == BUF_IO_READ || io_type == BUF_IO_WRITE);

	frame = bpage->zip.data
		? bpage->zip.data
		: ((buf_block_t*) bpage)->frame;

	switch (fil_page_get_type(frame)) {
		ulint	level;

	case FIL_PAGE_INDEX:
	case FIL_PAGE_RTREE:
		level = btr_page_get_level_low(frame);

		/* Check if it is an index page for insert buffer */
		if (btr_page_get_index_id(frame)
		    == (index_id_t)(DICT_IBUF_ID_MIN + IBUF_SPACE_ID)) {
			if (level == 0) {
				counter = MONITOR_RW_COUNTER(
					io_type, MONITOR_INDEX_IBUF_LEAF_PAGE);
			} else {
				counter = MONITOR_RW_COUNTER(
					io_type,
					MONITOR_INDEX_IBUF_NON_LEAF_PAGE);
			}
		} else {
			if (level == 0) {
				counter = MONITOR_RW_COUNTER(
					io_type, MONITOR_INDEX_LEAF_PAGE);
			} else {
				counter = MONITOR_RW_COUNTER(
					io_type, MONITOR_INDEX_NON_LEAF_PAGE);
			}
		}
		break;

	case FIL_PAGE_UNDO_LOG:
		counter = MONITOR_RW_COUNTER(io_type, MONITOR_UNDO_LOG_PAGE);
		break;

	case FIL_PAGE_INODE:
		counter = MONITOR_RW_COUNTER(io_type, MONITOR_INODE_PAGE);
		break;

	case FIL_PAGE_IBUF_FREE_LIST:
		counter = MONITOR_RW_COUNTER(io_type,
					     MONITOR_IBUF_FREELIST_PAGE);
		break;

	case FIL_PAGE_IBUF_BITMAP:
		counter = MONITOR_RW_COUNTER(io_type,
					     MONITOR_IBUF_BITMAP_PAGE);
		break;

	case FIL_PAGE_TYPE_SYS:
		counter = MONITOR_RW_COUNTER(io_type, MONITOR_SYSTEM_PAGE);
		break;

	case FIL_PAGE_TYPE_TRX_SYS:
		counter = MONITOR_RW_COUNTER(io_type, MONITOR_TRX_SYSTEM_PAGE);
		break;

	case FIL_PAGE_TYPE_FSP_HDR:
		counter = MONITOR_RW_COUNTER(io_type, MONITOR_FSP_HDR_PAGE);
		break;

	case FIL_PAGE_TYPE_XDES:
		counter = MONITOR_RW_COUNTER(io_type, MONITOR_XDES_PAGE);
		break;

	case FIL_PAGE_TYPE_BLOB:
		counter = MONITOR_RW_COUNTER(io_type, MONITOR_BLOB_PAGE);
		break;

	case FIL_PAGE_TYPE_ZBLOB:
		counter = MONITOR_RW_COUNTER(io_type, MONITOR_ZBLOB_PAGE);
		break;

	case FIL_PAGE_TYPE_ZBLOB2:
		counter = MONITOR_RW_COUNTER(io_type, MONITOR_ZBLOB2_PAGE);
		break;

	default:
		counter = MONITOR_RW_COUNTER(io_type, MONITOR_OTHER_PAGE);
	}

	MONITOR_INC_NOCHECK(counter);
}

/********************************************************************//**
Mark a table with the specified space pointed by bpage->id.space() corrupted.
Also remove the bpage from LRU list.
@param[in,out]		bpage			Block */
static
void
buf_mark_space_corrupt(buf_page_t* bpage)
{
	buf_pool_t*	buf_pool = buf_pool_from_bpage(bpage);
	const ibool	uncompressed = (buf_page_get_state(bpage)
					== BUF_BLOCK_FILE_PAGE);
	uint32_t	space = bpage->id.space();

	/* First unfix and release lock on the bpage */
	buf_pool_mutex_enter(buf_pool);
	mutex_enter(buf_page_get_mutex(bpage));
	ut_ad(buf_page_get_io_fix(bpage) == BUF_IO_READ);
	ut_ad(bpage->buf_fix_count == 0);

	/* Set BUF_IO_NONE before we remove the block from LRU list */
	buf_page_set_io_fix(bpage, BUF_IO_NONE);

	if (uncompressed) {
		rw_lock_x_unlock_gen(
			&((buf_block_t*) bpage)->lock,
			BUF_IO_READ);
	}

	mutex_exit(buf_page_get_mutex(bpage));

	/* If block is not encrypted find the table with specified
	space id, and mark it corrupted. Encrypted tables
	are marked unusable later e.g. in ::open(). */
	if (!bpage->encrypted) {
		dict_set_corrupted_by_space(space);
	} else {
		dict_set_encrypted_by_space(space);
	}

	/* After this point bpage can't be referenced. */
	buf_LRU_free_one_page(bpage);

	ut_ad(buf_pool->n_pend_reads > 0);
	buf_pool->n_pend_reads--;

	buf_pool_mutex_exit(buf_pool);
}

/** Check if page is maybe compressed, encrypted or both when we encounter
corrupted page. Note that we can't be 100% sure if page is corrupted
or decrypt/decompress just failed.
@param[in,out]	bpage		page
@param[in,out]	space		tablespace from fil_space_acquire_for_io()
@return	whether the operation succeeded
@retval	DB_SUCCESS		if page has been read and is not corrupted
@retval	DB_PAGE_CORRUPTED	if page based on checksum check is corrupted
@retval	DB_DECRYPTION_FAILED	if page post encryption checksum matches but
after decryption normal page checksum does not match.
@retval	DB_TABLESPACE_DELETED	if accessed tablespace is not found */
static
dberr_t
buf_page_check_corrupt(buf_page_t* bpage, fil_space_t* space)
{
	ut_ad(space->n_pending_ios > 0);

	byte* dst_frame = (bpage->zip.data) ? bpage->zip.data :
		((buf_block_t*) bpage)->frame;
	bool still_encrypted = false;
	dberr_t err = DB_SUCCESS;
	bool corrupted = false;
	fil_space_crypt_t* crypt_data = space->crypt_data;

	/* In buf_decrypt_after_read we have either decrypted the page if
	page post encryption checksum matches and used key_id is found
	from the encryption plugin. If checksum did not match page was
	not decrypted and it could be either encrypted and corrupted
	or corrupted or good page. If we decrypted, there page could
	still be corrupted if used key does not match. */
	still_encrypted = crypt_data
		&& crypt_data->type != CRYPT_SCHEME_UNENCRYPTED
		&& !bpage->encrypted
		&& fil_space_verify_crypt_checksum(
			dst_frame, bpage->size,
			bpage->id.space(), bpage->id.page_no());

	if (!still_encrypted) {
		/* If traditional checksums match, we assume that page is
		not anymore encrypted. */
		corrupted = buf_page_is_corrupted(
			true, dst_frame, bpage->size, space);

		if (!corrupted) {
			bpage->encrypted = false;
		} else {
			err = DB_PAGE_CORRUPTED;
		}
	}

	/* Pages that we think are unencrypted but do not match the checksum
	checks could be corrupted or encrypted or both. */
	if (corrupted && !bpage->encrypted) {
		/* An error will be reported by
		buf_page_io_complete(). */
	} else if (still_encrypted || (bpage->encrypted && corrupted)) {
		bpage->encrypted = true;
		err = DB_DECRYPTION_FAILED;

		ib::error()
			<< "The page " << bpage->id << " in file '"
			<< space->chain.start->name
			<< "' cannot be decrypted.";

		ib::info()
			<< "However key management plugin or used key_version "
			<< mach_read_from_4(dst_frame
					    + FIL_PAGE_FILE_FLUSH_LSN_OR_KEY_VERSION)
			<< " is not found or"
			" used encryption algorithm or method does not match.";

		if (bpage->id.space() != TRX_SYS_SPACE) {
			ib::info()
				<< "Marking tablespace as missing."
				" You may drop this table or"
				" install correct key management plugin"
				" and key file.";
		}
	}

	return (err);
}

/** Complete a read or write request of a file page to or from the buffer pool.
@param[in,out]		bpage		Page to complete
@param[in]		evict		whether or not to evict the page
					from LRU list.
@return whether the operation succeeded
@retval	DB_SUCCESS		always when writing, or if a read page was OK
@retval	DB_TABLESPACE_DELETED	if the tablespace does not exist
@retval	DB_PAGE_CORRUPTED	if the checksum fails on a page read
@retval	DB_DECRYPTION_FAILED	if page post encryption checksum matches but
				after decryption normal page checksum does
				not match */
UNIV_INTERN
dberr_t
buf_page_io_complete(buf_page_t* bpage, bool evict)
{
	enum buf_io_fix	io_type;
	buf_pool_t*	buf_pool = buf_pool_from_bpage(bpage);
	const bool	uncompressed = (buf_page_get_state(bpage)
					== BUF_BLOCK_FILE_PAGE);
	ut_a(buf_page_in_file(bpage));

	/* We do not need protect io_fix here by mutex to read
	it because this is the only function where we can change the value
	from BUF_IO_READ or BUF_IO_WRITE to some other value, and our code
	ensures that this is the only thread that handles the i/o for this
	block. */

	io_type = buf_page_get_io_fix(bpage);
	ut_ad(io_type == BUF_IO_READ || io_type == BUF_IO_WRITE);
	ut_ad(bpage->size.is_compressed() == (bpage->zip.data != NULL));
	ut_ad(uncompressed || bpage->zip.data);

	if (io_type == BUF_IO_READ) {
		ulint	read_page_no = 0;
		ulint	read_space_id = 0;
		uint	key_version = 0;

		ut_ad(bpage->zip.data != NULL || ((buf_block_t*)bpage)->frame != NULL);
		fil_space_t* space = fil_space_acquire_for_io(
			bpage->id.space());
		if (!space) {
			return DB_TABLESPACE_DELETED;
		}

		buf_page_decrypt_after_read(bpage, space);

		byte*	frame = bpage->zip.data
			? bpage->zip.data
			: reinterpret_cast<buf_block_t*>(bpage)->frame;
		dberr_t	err;

		if (bpage->zip.data && uncompressed) {
			my_atomic_addlint(&buf_pool->n_pend_unzip, 1);
			ibool ok = buf_zip_decompress((buf_block_t*) bpage,
						      FALSE);
			my_atomic_addlint(&buf_pool->n_pend_unzip, -1);

			if (!ok) {
				ib::info() << "Page "
					   << bpage->id
					   << " zip_decompress failure.";

				err = DB_PAGE_CORRUPTED;
				goto database_corrupted;
			}
		}

		/* If this page is not uninitialized and not in the
		doublewrite buffer, then the page number and space id
		should be the same as in block. */
		read_page_no = mach_read_from_4(frame + FIL_PAGE_OFFSET);
		read_space_id = mach_read_from_4(
			frame + FIL_PAGE_ARCH_LOG_NO_OR_SPACE_ID);
		key_version = mach_read_from_4(
			frame + FIL_PAGE_FILE_FLUSH_LSN_OR_KEY_VERSION);

		if (bpage->id.space() == TRX_SYS_SPACE
		    && buf_dblwr_page_inside(bpage->id.page_no())) {

			ib::error() << "Reading page " << bpage->id
				<< ", which is in the doublewrite buffer!";

		} else if (read_space_id == 0 && read_page_no == 0) {
			/* This is likely an uninitialized page. */
		} else if ((bpage->id.space() != TRX_SYS_SPACE
			    && bpage->id.space() != read_space_id)
			   || bpage->id.page_no() != read_page_no) {
			/* We did not compare space_id to read_space_id
			in the system tablespace, because the field
			was written as garbage before MySQL 4.1.1,
			which did not support innodb_file_per_table. */

			ib::error() << "Space id and page no stored in "
				"the page, read in are "
				<< page_id_t(read_space_id, read_page_no)
				<< ", should be " << bpage->id;
		}

		err = buf_page_check_corrupt(bpage, space);

database_corrupted:

		if (err != DB_SUCCESS) {
			/* Not a real corruption if it was triggered by
			error injection */
<<<<<<< HEAD
			DBUG_EXECUTE_IF(
				"buf_page_import_corrupt_failure",
				if (!is_predefined_tablespace(
					    bpage->id.space())) {
=======
			DBUG_EXECUTE_IF("buf_page_import_corrupt_failure",
				if (bpage->space > TRX_SYS_SPACE) {
>>>>>>> 56911096
					buf_mark_space_corrupt(bpage);
					ib::info() << "Simulated IMPORT "
						"corruption";
					fil_space_release_for_io(space);
					return(err);
				}
				err = DB_SUCCESS;
				goto page_not_corrupt;
			);

			if (err == DB_PAGE_CORRUPTED) {
				ib::error()
					<< "Database page corruption on disk"
					" or a failed file read of tablespace "
					<< space->name << " page " << bpage->id
					<< ". You may have to recover from "
					<< "a backup.";

				buf_page_print(frame, bpage->size);

				ib::info()
					<< "It is also possible that your"
					" operating system has corrupted"
					" its own file cache and rebooting"
					" your computer removes the error."
					" If the corrupt page is an index page."
					" You can also try to fix the"
					" corruption by dumping, dropping,"
					" and reimporting the corrupt table."
					" You can use CHECK TABLE to scan"
					" your table for corruption. "
					<< FORCE_RECOVERY_MSG;
			}

			if (srv_force_recovery < SRV_FORCE_IGNORE_CORRUPT) {

				/* If page space id is larger than TRX_SYS_SPACE
				(0), we will attempt to mark the corresponding
				table as corrupted instead of crashing server */
				if (bpage->id.space() == TRX_SYS_SPACE) {
					ib::fatal() << "Aborting because of"
						" a corrupt database page.";
				}

				buf_mark_space_corrupt(bpage);
				fil_space_release_for_io(space);
				return(err);
			}
		}

		DBUG_EXECUTE_IF("buf_page_import_corrupt_failure",
<<<<<<< HEAD
				page_not_corrupt: bpage = bpage; );
=======
				page_not_corrupt:  bpage = bpage; );
>>>>>>> 56911096

		if (recv_recovery_is_on()) {
			/* Pages must be uncompressed for crash recovery. */
			ut_a(uncompressed);
			recv_recover_page(TRUE, (buf_block_t*) bpage);
		}

		/* If space is being truncated then avoid ibuf operation.
		During re-init we have already freed ibuf entries. */
		if (uncompressed
		    && !recv_no_ibuf_operations
		    && (bpage->id.space() == 0
			|| !is_predefined_tablespace(bpage->id.space()))
		    && !srv_is_tablespace_truncated(bpage->id.space())
		    && fil_page_get_type(frame) == FIL_PAGE_INDEX
		    && page_is_leaf(frame)) {

			if (bpage->encrypted) {
				ib::warn()
					<< "Table in tablespace "
					<< bpage->id.space()
					<< " encrypted. However key "
					"management plugin or used "
					<< "key_version " << key_version
					<< "is not found or"
					" used encryption algorithm or method does not match."
					" Can't continue opening the table.";
			} else {

				ibuf_merge_or_delete_for_page(
					(buf_block_t*) bpage, bpage->id,
					&bpage->size, TRUE);
			}

		}

		fil_space_release_for_io(space);
	} else {
		/* io_type == BUF_IO_WRITE */
		if (bpage->slot) {
			/* Mark slot free */
			bpage->slot->reserved = false;
			bpage->slot = NULL;
		}
	}

	buf_pool_mutex_enter(buf_pool);
	mutex_enter(buf_page_get_mutex(bpage));

#ifdef UNIV_IBUF_COUNT_DEBUG
	if (io_type == BUF_IO_WRITE || uncompressed) {
		/* For BUF_IO_READ of compressed-only blocks, the
		buffered operations will be merged by buf_page_get_gen()
		after the block has been uncompressed. */
		ut_a(ibuf_count_get(bpage->id) == 0);
	}
#endif
	/* Because this thread which does the unlocking is not the same that
	did the locking, we use a pass value != 0 in unlock, which simply
	removes the newest lock debug record, without checking the thread
	id. */

	buf_page_set_io_fix(bpage, BUF_IO_NONE);
	buf_page_monitor(bpage, io_type);

	switch (io_type) {
	case BUF_IO_READ:
		/* NOTE that the call to ibuf may have moved the ownership of
		the x-latch to this OS thread: do not let this confuse you in
		debugging! */

		ut_ad(buf_pool->n_pend_reads > 0);
		buf_pool->n_pend_reads--;
		buf_pool->stat.n_pages_read++;

		if (uncompressed) {
			rw_lock_x_unlock_gen(&((buf_block_t*) bpage)->lock,
					     BUF_IO_READ);
		}

		mutex_exit(buf_page_get_mutex(bpage));

		break;

	case BUF_IO_WRITE:
		/* Write means a flush operation: call the completion
		routine in the flush system */

		buf_flush_write_complete(bpage);

		if (uncompressed) {
			rw_lock_sx_unlock_gen(&((buf_block_t*) bpage)->lock,
					      BUF_IO_WRITE);
		}

		buf_pool->stat.n_pages_written++;

		/* We decide whether or not to evict the page from the
		LRU list based on the flush_type.
		* BUF_FLUSH_LIST: don't evict
		* BUF_FLUSH_LRU: always evict
		* BUF_FLUSH_SINGLE_PAGE: eviction preference is passed
		by the caller explicitly. */
		if (buf_page_get_flush_type(bpage) == BUF_FLUSH_LRU) {
			evict = true;
		}

		if (evict) {
			mutex_exit(buf_page_get_mutex(bpage));
			buf_LRU_free_page(bpage, true);
		} else {
			mutex_exit(buf_page_get_mutex(bpage));
		}


		break;

	default:
		ut_error;
	}

	DBUG_PRINT("ib_buf", ("%s page %u:%u",
			      io_type == BUF_IO_READ ? "read" : "wrote",
			      bpage->id.space(), bpage->id.page_no()));

	buf_pool_mutex_exit(buf_pool);

	return DB_SUCCESS;
}

/*********************************************************************//**
Asserts that all file pages in the buffer are in a replaceable state.
@return TRUE */
static
ibool
buf_all_freed_instance(
/*===================*/
	buf_pool_t*	buf_pool)	/*!< in: buffer pool instancce */
{
	ulint		i;
	buf_chunk_t*	chunk;

	ut_ad(buf_pool);

	buf_pool_mutex_enter(buf_pool);

	chunk = buf_pool->chunks;

	for (i = buf_pool->n_chunks; i--; chunk++) {

		if (const buf_block_t* block = buf_chunk_not_freed(chunk)) {
			ib::fatal() << "Page " << block->page.id
				<< " still fixed or dirty";
		}
	}

	buf_pool_mutex_exit(buf_pool);

	return(TRUE);
}

/** Refreshes the statistics used to print per-second averages.
@param[in,out]	buf_pool	buffer pool instance */
static
void
buf_refresh_io_stats(
	buf_pool_t*	buf_pool)
{
	buf_pool->last_printout_time = ut_time();
	buf_pool->old_stat = buf_pool->stat;
}

/*********************************************************************//**
Invalidates file pages in one buffer pool instance */
static
void
buf_pool_invalidate_instance(
/*=========================*/
	buf_pool_t*	buf_pool)	/*!< in: buffer pool instance */
{
	ulint		i;

	buf_pool_mutex_enter(buf_pool);

	for (i = BUF_FLUSH_LRU; i < BUF_FLUSH_N_TYPES; i++) {

		/* As this function is called during startup and
		during redo application phase during recovery, InnoDB
		is single threaded (apart from IO helper threads) at
		this stage. No new write batch can be in intialization
		stage at this point. */
		ut_ad(buf_pool->init_flush[i] == FALSE);

		/* However, it is possible that a write batch that has
		been posted earlier is still not complete. For buffer
		pool invalidation to proceed we must ensure there is NO
		write activity happening. */
		if (buf_pool->n_flush[i] > 0) {
			buf_flush_t	type = static_cast<buf_flush_t>(i);

			buf_pool_mutex_exit(buf_pool);
			buf_flush_wait_batch_end(buf_pool, type);
			buf_pool_mutex_enter(buf_pool);
		}
	}

	buf_pool_mutex_exit(buf_pool);

	ut_ad(buf_all_freed_instance(buf_pool));

	buf_pool_mutex_enter(buf_pool);

	while (buf_LRU_scan_and_free_block(buf_pool, true)) {
	}

	ut_ad(UT_LIST_GET_LEN(buf_pool->LRU) == 0);
	ut_ad(UT_LIST_GET_LEN(buf_pool->unzip_LRU) == 0);

	buf_pool->freed_page_clock = 0;
	buf_pool->LRU_old = NULL;
	buf_pool->LRU_old_len = 0;

	memset(&buf_pool->stat, 0x00, sizeof(buf_pool->stat));
	buf_refresh_io_stats(buf_pool);

	buf_pool_mutex_exit(buf_pool);
}

/*********************************************************************//**
Invalidates the file pages in the buffer pool when an archive recovery is
completed. All the file pages buffered must be in a replaceable state when
this function is called: not latched and not modified. */
void
buf_pool_invalidate(void)
/*=====================*/
{
	ulint   i;

	for (i = 0; i < srv_buf_pool_instances; i++) {
		buf_pool_invalidate_instance(buf_pool_from_array(i));
	}
}

#if defined UNIV_DEBUG || defined UNIV_BUF_DEBUG
/*********************************************************************//**
Validates data in one buffer pool instance
@return TRUE */
static
ibool
buf_pool_validate_instance(
/*=======================*/
	buf_pool_t*	buf_pool)	/*!< in: buffer pool instance */
{
	buf_page_t*	b;
	buf_chunk_t*	chunk;
	ulint		i;
	ulint		n_lru_flush	= 0;
	ulint		n_page_flush	= 0;
	ulint		n_list_flush	= 0;
	ulint		n_lru		= 0;
	ulint		n_flush		= 0;
	ulint		n_free		= 0;
	ulint		n_zip		= 0;

	ut_ad(buf_pool);

	buf_pool_mutex_enter(buf_pool);
	hash_lock_x_all(buf_pool->page_hash);

	chunk = buf_pool->chunks;

	/* Check the uncompressed blocks. */

	for (i = buf_pool->n_chunks; i--; chunk++) {

		ulint		j;
		buf_block_t*	block = chunk->blocks;

		for (j = chunk->size; j--; block++) {

			buf_page_mutex_enter(block);

			switch (buf_block_get_state(block)) {
			case BUF_BLOCK_POOL_WATCH:
			case BUF_BLOCK_ZIP_PAGE:
			case BUF_BLOCK_ZIP_DIRTY:
				/* These should only occur on
				zip_clean, zip_free[], or flush_list. */
				ut_error;
				break;

			case BUF_BLOCK_FILE_PAGE:
				ut_a(buf_page_hash_get_low(
						buf_pool, block->page.id)
				     == &block->page);

#ifdef UNIV_IBUF_COUNT_DEBUG
				ut_a(buf_page_get_io_fix(&block->page)
				     == BUF_IO_READ
				     || !ibuf_count_get(block->page.id));
#endif
				switch (buf_page_get_io_fix(&block->page)) {
				case BUF_IO_NONE:
					break;

				case BUF_IO_WRITE:
					switch (buf_page_get_flush_type(
							&block->page)) {
					case BUF_FLUSH_LRU:
						n_lru_flush++;
						goto assert_s_latched;
					case BUF_FLUSH_SINGLE_PAGE:
						n_page_flush++;
assert_s_latched:
						ut_a(rw_lock_is_locked(
							     &block->lock,
								     RW_LOCK_S)
						     || rw_lock_is_locked(
								&block->lock,
								RW_LOCK_SX));
						break;
					case BUF_FLUSH_LIST:
						n_list_flush++;
						break;
					default:
						ut_error;
					}

					break;

				case BUF_IO_READ:

					ut_a(rw_lock_is_locked(&block->lock,
							       RW_LOCK_X));
					break;

				case BUF_IO_PIN:
					break;
				}

				n_lru++;
				break;

			case BUF_BLOCK_NOT_USED:
				n_free++;
				break;

			case BUF_BLOCK_READY_FOR_USE:
			case BUF_BLOCK_MEMORY:
			case BUF_BLOCK_REMOVE_HASH:
				/* do nothing */
				break;
			}

			buf_page_mutex_exit(block);
		}
	}

	mutex_enter(&buf_pool->zip_mutex);

	/* Check clean compressed-only blocks. */

	for (b = UT_LIST_GET_FIRST(buf_pool->zip_clean); b;
	     b = UT_LIST_GET_NEXT(list, b)) {
		ut_a(buf_page_get_state(b) == BUF_BLOCK_ZIP_PAGE);
		switch (buf_page_get_io_fix(b)) {
		case BUF_IO_NONE:
		case BUF_IO_PIN:
			/* All clean blocks should be I/O-unfixed. */
			break;
		case BUF_IO_READ:
			/* In buf_LRU_free_page(), we temporarily set
			b->io_fix = BUF_IO_READ for a newly allocated
			control block in order to prevent
			buf_page_get_gen() from decompressing the block. */
			break;
		default:
			ut_error;
			break;
		}

		/* It is OK to read oldest_modification here because
		we have acquired buf_pool->zip_mutex above which acts
		as the 'block->mutex' for these bpages. */
		ut_a(!b->oldest_modification);
		ut_a(buf_page_hash_get_low(buf_pool, b->id) == b);
		n_lru++;
		n_zip++;
	}

	/* Check dirty blocks. */

	buf_flush_list_mutex_enter(buf_pool);
	for (b = UT_LIST_GET_FIRST(buf_pool->flush_list); b;
	     b = UT_LIST_GET_NEXT(list, b)) {
		ut_ad(b->in_flush_list);
		ut_a(b->oldest_modification);
		n_flush++;

		switch (buf_page_get_state(b)) {
		case BUF_BLOCK_ZIP_DIRTY:
			n_lru++;
			n_zip++;
			switch (buf_page_get_io_fix(b)) {
			case BUF_IO_NONE:
			case BUF_IO_READ:
			case BUF_IO_PIN:
				break;
			case BUF_IO_WRITE:
				switch (buf_page_get_flush_type(b)) {
				case BUF_FLUSH_LRU:
					n_lru_flush++;
					break;
				case BUF_FLUSH_SINGLE_PAGE:
					n_page_flush++;
					break;
				case BUF_FLUSH_LIST:
					n_list_flush++;
					break;
				default:
					ut_error;
				}
				break;
			}
			break;
		case BUF_BLOCK_FILE_PAGE:
			/* uncompressed page */
			break;
		case BUF_BLOCK_POOL_WATCH:
		case BUF_BLOCK_ZIP_PAGE:
		case BUF_BLOCK_NOT_USED:
		case BUF_BLOCK_READY_FOR_USE:
		case BUF_BLOCK_MEMORY:
		case BUF_BLOCK_REMOVE_HASH:
			ut_error;
			break;
		}
		ut_a(buf_page_hash_get_low(buf_pool, b->id) == b);
	}

	ut_a(UT_LIST_GET_LEN(buf_pool->flush_list) == n_flush);

	hash_unlock_x_all(buf_pool->page_hash);
	buf_flush_list_mutex_exit(buf_pool);

	mutex_exit(&buf_pool->zip_mutex);

	if (buf_pool->curr_size == buf_pool->old_size
	    && n_lru + n_free > buf_pool->curr_size + n_zip) {

		ib::fatal() << "n_LRU " << n_lru << ", n_free " << n_free
			<< ", pool " << buf_pool->curr_size
			<< " zip " << n_zip << ". Aborting...";
	}

	ut_a(UT_LIST_GET_LEN(buf_pool->LRU) == n_lru);
	if (buf_pool->curr_size == buf_pool->old_size
	    && UT_LIST_GET_LEN(buf_pool->free) != n_free) {

		ib::fatal() << "Free list len "
			<< UT_LIST_GET_LEN(buf_pool->free)
			<< ", free blocks " << n_free << ". Aborting...";
	}

	ut_a(buf_pool->n_flush[BUF_FLUSH_LIST] == n_list_flush);
	ut_a(buf_pool->n_flush[BUF_FLUSH_LRU] == n_lru_flush);
	ut_a(buf_pool->n_flush[BUF_FLUSH_SINGLE_PAGE] == n_page_flush);

	buf_pool_mutex_exit(buf_pool);

	ut_a(buf_LRU_validate());
	ut_a(buf_flush_validate(buf_pool));

	return(TRUE);
}

/*********************************************************************//**
Validates the buffer buf_pool data structure.
@return TRUE */
ibool
buf_validate(void)
/*==============*/
{
	ulint	i;

	for (i = 0; i < srv_buf_pool_instances; i++) {
		buf_pool_t*	buf_pool;

		buf_pool = buf_pool_from_array(i);

		buf_pool_validate_instance(buf_pool);
	}
	return(TRUE);
}

#endif /* UNIV_DEBUG || UNIV_BUF_DEBUG */

#if defined UNIV_DEBUG_PRINT || defined UNIV_DEBUG || defined UNIV_BUF_DEBUG
/*********************************************************************//**
Prints info of the buffer buf_pool data structure for one instance. */
static
void
buf_print_instance(
/*===============*/
	buf_pool_t*	buf_pool)
{
	index_id_t*	index_ids;
	ulint*		counts;
	ulint		size;
	ulint		i;
	ulint		j;
	index_id_t	id;
	ulint		n_found;
	buf_chunk_t*	chunk;
	dict_index_t*	index;

	ut_ad(buf_pool);

	size = buf_pool->curr_size;

	index_ids = static_cast<index_id_t*>(
		ut_malloc_nokey(size * sizeof *index_ids));

	counts = static_cast<ulint*>(ut_malloc_nokey(sizeof(ulint) * size));

	buf_pool_mutex_enter(buf_pool);
	buf_flush_list_mutex_enter(buf_pool);

	ib::info() << *buf_pool;

	buf_flush_list_mutex_exit(buf_pool);

	/* Count the number of blocks belonging to each index in the buffer */

	n_found = 0;

	chunk = buf_pool->chunks;

	for (i = buf_pool->n_chunks; i--; chunk++) {
		buf_block_t*	block		= chunk->blocks;
		ulint		n_blocks	= chunk->size;

		for (; n_blocks--; block++) {
			const buf_frame_t* frame = block->frame;

			if (fil_page_index_page_check(frame)) {

				id = btr_page_get_index_id(frame);

				/* Look for the id in the index_ids array */
				j = 0;

				while (j < n_found) {

					if (index_ids[j] == id) {
						counts[j]++;

						break;
					}
					j++;
				}

				if (j == n_found) {
					n_found++;
					index_ids[j] = id;
					counts[j] = 1;
				}
			}
		}
	}

	buf_pool_mutex_exit(buf_pool);

	for (i = 0; i < n_found; i++) {
		index = dict_index_get_if_in_cache(index_ids[i]);

		if (!index) {
			ib::info() << "Block count for index "
				<< index_ids[i] << " in buffer is about "
				<< counts[i];
		} else {
			ib::info() << "Block count for index " << index_ids[i]
				<< " in buffer is about " << counts[i]
				<< ", index " << index->name
				<< " of table " << index->table->name;
		}
	}

	ut_free(index_ids);
	ut_free(counts);

	ut_a(buf_pool_validate_instance(buf_pool));
}

/*********************************************************************//**
Prints info of the buffer buf_pool data structure. */
void
buf_print(void)
/*===========*/
{
	ulint   i;

	for (i = 0; i < srv_buf_pool_instances; i++) {
		buf_pool_t*	buf_pool;

		buf_pool = buf_pool_from_array(i);
		buf_print_instance(buf_pool);
	}
}
#endif /* UNIV_DEBUG_PRINT || UNIV_DEBUG || UNIV_BUF_DEBUG */

#ifdef UNIV_DEBUG
/*********************************************************************//**
Returns the number of latched pages in the buffer pool.
@return number of latched pages */
static
ulint
buf_get_latched_pages_number_instance(
/*==================================*/
	buf_pool_t*	buf_pool)	/*!< in: buffer pool instance */
{
	buf_page_t*	b;
	ulint		i;
	buf_chunk_t*	chunk;
	ulint		fixed_pages_number = 0;

	buf_pool_mutex_enter(buf_pool);

	chunk = buf_pool->chunks;

	for (i = buf_pool->n_chunks; i--; chunk++) {
		buf_block_t*	block;
		ulint		j;

		block = chunk->blocks;

		for (j = chunk->size; j--; block++) {
			if (buf_block_get_state(block)
			    != BUF_BLOCK_FILE_PAGE) {

				continue;
			}

			buf_page_mutex_enter(block);

			if (block->page.buf_fix_count != 0
			    || buf_page_get_io_fix(&block->page)
			    != BUF_IO_NONE) {
				fixed_pages_number++;
			}

			buf_page_mutex_exit(block);
		}
	}

	mutex_enter(&buf_pool->zip_mutex);

	/* Traverse the lists of clean and dirty compressed-only blocks. */

	for (b = UT_LIST_GET_FIRST(buf_pool->zip_clean); b;
	     b = UT_LIST_GET_NEXT(list, b)) {
		ut_a(buf_page_get_state(b) == BUF_BLOCK_ZIP_PAGE);
		ut_a(buf_page_get_io_fix(b) != BUF_IO_WRITE);

		if (b->buf_fix_count != 0
		    || buf_page_get_io_fix(b) != BUF_IO_NONE) {
			fixed_pages_number++;
		}
	}

	buf_flush_list_mutex_enter(buf_pool);
	for (b = UT_LIST_GET_FIRST(buf_pool->flush_list); b;
	     b = UT_LIST_GET_NEXT(list, b)) {
		ut_ad(b->in_flush_list);

		switch (buf_page_get_state(b)) {
		case BUF_BLOCK_ZIP_DIRTY:
			if (b->buf_fix_count != 0
			    || buf_page_get_io_fix(b) != BUF_IO_NONE) {
				fixed_pages_number++;
			}
			break;
		case BUF_BLOCK_FILE_PAGE:
			/* uncompressed page */
			break;
		case BUF_BLOCK_POOL_WATCH:
		case BUF_BLOCK_ZIP_PAGE:
		case BUF_BLOCK_NOT_USED:
		case BUF_BLOCK_READY_FOR_USE:
		case BUF_BLOCK_MEMORY:
		case BUF_BLOCK_REMOVE_HASH:
			ut_error;
			break;
		}
	}

	buf_flush_list_mutex_exit(buf_pool);
	mutex_exit(&buf_pool->zip_mutex);
	buf_pool_mutex_exit(buf_pool);

	return(fixed_pages_number);
}

/*********************************************************************//**
Returns the number of latched pages in all the buffer pools.
@return number of latched pages */
ulint
buf_get_latched_pages_number(void)
/*==============================*/
{
	ulint	i;
	ulint	total_latched_pages = 0;

	for (i = 0; i < srv_buf_pool_instances; i++) {
		buf_pool_t*	buf_pool;

		buf_pool = buf_pool_from_array(i);

		total_latched_pages += buf_get_latched_pages_number_instance(
			buf_pool);
	}

	return(total_latched_pages);
}

#endif /* UNIV_DEBUG */

/*********************************************************************//**
Returns the number of pending buf pool read ios.
@return number of pending read I/O operations */
ulint
buf_get_n_pending_read_ios(void)
/*============================*/
{
	ulint	pend_ios = 0;

	for (ulint i = 0; i < srv_buf_pool_instances; i++) {
		pend_ios += buf_pool_from_array(i)->n_pend_reads;
	}

	return(pend_ios);
}

/*********************************************************************//**
Returns the ratio in percents of modified pages in the buffer pool /
database pages in the buffer pool.
@return modified page percentage ratio */
double
buf_get_modified_ratio_pct(void)
/*============================*/
{
	double		ratio;
	ulint		lru_len = 0;
	ulint		free_len = 0;
	ulint		flush_list_len = 0;

	buf_get_total_list_len(&lru_len, &free_len, &flush_list_len);

	ratio = static_cast<double>(100 * flush_list_len)
		/ (1 + lru_len + free_len);

	/* 1 + is there to avoid division by zero */

	return(ratio);
}

/*******************************************************************//**
Aggregates a pool stats information with the total buffer pool stats  */
static
void
buf_stats_aggregate_pool_info(
/*==========================*/
	buf_pool_info_t*	total_info,	/*!< in/out: the buffer pool
						info to store aggregated
						result */
	const buf_pool_info_t*	pool_info)	/*!< in: individual buffer pool
						stats info */
{
	ut_a(total_info && pool_info);

	/* Nothing to copy if total_info is the same as pool_info */
	if (total_info == pool_info) {
		return;
	}

	total_info->pool_size += pool_info->pool_size;
	total_info->lru_len += pool_info->lru_len;
	total_info->old_lru_len += pool_info->old_lru_len;
	total_info->free_list_len += pool_info->free_list_len;
	total_info->flush_list_len += pool_info->flush_list_len;
	total_info->n_pend_unzip += pool_info->n_pend_unzip;
	total_info->n_pend_reads += pool_info->n_pend_reads;
	total_info->n_pending_flush_lru += pool_info->n_pending_flush_lru;
	total_info->n_pending_flush_list += pool_info->n_pending_flush_list;
	total_info->n_pages_made_young += pool_info->n_pages_made_young;
	total_info->n_pages_not_made_young += pool_info->n_pages_not_made_young;
	total_info->n_pages_read += pool_info->n_pages_read;
	total_info->n_pages_created += pool_info->n_pages_created;
	total_info->n_pages_written += pool_info->n_pages_written;
	total_info->n_page_gets += pool_info->n_page_gets;
	total_info->n_ra_pages_read_rnd += pool_info->n_ra_pages_read_rnd;
	total_info->n_ra_pages_read += pool_info->n_ra_pages_read;
	total_info->n_ra_pages_evicted += pool_info->n_ra_pages_evicted;
	total_info->page_made_young_rate += pool_info->page_made_young_rate;
	total_info->page_not_made_young_rate +=
		pool_info->page_not_made_young_rate;
	total_info->pages_read_rate += pool_info->pages_read_rate;
	total_info->pages_created_rate += pool_info->pages_created_rate;
	total_info->pages_written_rate += pool_info->pages_written_rate;
	total_info->n_page_get_delta += pool_info->n_page_get_delta;
	total_info->page_read_delta += pool_info->page_read_delta;
	total_info->young_making_delta += pool_info->young_making_delta;
	total_info->not_young_making_delta += pool_info->not_young_making_delta;
	total_info->pages_readahead_rnd_rate += pool_info->pages_readahead_rnd_rate;
	total_info->pages_readahead_rate += pool_info->pages_readahead_rate;
	total_info->pages_evicted_rate += pool_info->pages_evicted_rate;
	total_info->unzip_lru_len += pool_info->unzip_lru_len;
	total_info->io_sum += pool_info->io_sum;
	total_info->io_cur += pool_info->io_cur;
	total_info->unzip_sum += pool_info->unzip_sum;
	total_info->unzip_cur += pool_info->unzip_cur;
}
/*******************************************************************//**
Collect buffer pool stats information for a buffer pool. Also
record aggregated stats if there are more than one buffer pool
in the server */
void
buf_stats_get_pool_info(
/*====================*/
	buf_pool_t*		buf_pool,	/*!< in: buffer pool */
	ulint			pool_id,	/*!< in: buffer pool ID */
	buf_pool_info_t*	all_pool_info)	/*!< in/out: buffer pool info
						to fill */
{
	buf_pool_info_t*	pool_info;
	time_t			current_time;
	double			time_elapsed;

	/* Find appropriate pool_info to store stats for this buffer pool */
	pool_info = &all_pool_info[pool_id];

	buf_pool_mutex_enter(buf_pool);
	buf_flush_list_mutex_enter(buf_pool);

	pool_info->pool_unique_id = pool_id;

	pool_info->pool_size = buf_pool->curr_size;

	pool_info->lru_len = UT_LIST_GET_LEN(buf_pool->LRU);

	pool_info->old_lru_len = buf_pool->LRU_old_len;

	pool_info->free_list_len = UT_LIST_GET_LEN(buf_pool->free);

	pool_info->flush_list_len = UT_LIST_GET_LEN(buf_pool->flush_list);

	pool_info->n_pend_unzip = UT_LIST_GET_LEN(buf_pool->unzip_LRU);

	pool_info->n_pend_reads = buf_pool->n_pend_reads;

	pool_info->n_pending_flush_lru =
		 (buf_pool->n_flush[BUF_FLUSH_LRU]
		  + buf_pool->init_flush[BUF_FLUSH_LRU]);

	pool_info->n_pending_flush_list =
		 (buf_pool->n_flush[BUF_FLUSH_LIST]
		  + buf_pool->init_flush[BUF_FLUSH_LIST]);

	pool_info->n_pending_flush_single_page =
		 (buf_pool->n_flush[BUF_FLUSH_SINGLE_PAGE]
		  + buf_pool->init_flush[BUF_FLUSH_SINGLE_PAGE]);

	buf_flush_list_mutex_exit(buf_pool);

	current_time = time(NULL);
	time_elapsed = 0.001 + difftime(current_time,
					buf_pool->last_printout_time);

	pool_info->n_pages_made_young = buf_pool->stat.n_pages_made_young;

	pool_info->n_pages_not_made_young =
		buf_pool->stat.n_pages_not_made_young;

	pool_info->n_pages_read = buf_pool->stat.n_pages_read;

	pool_info->n_pages_created = buf_pool->stat.n_pages_created;

	pool_info->n_pages_written = buf_pool->stat.n_pages_written;

	pool_info->n_page_gets = buf_pool->stat.n_page_gets;

	pool_info->n_ra_pages_read_rnd = buf_pool->stat.n_ra_pages_read_rnd;
	pool_info->n_ra_pages_read = buf_pool->stat.n_ra_pages_read;

	pool_info->n_ra_pages_evicted = buf_pool->stat.n_ra_pages_evicted;

	pool_info->page_made_young_rate =
		 (buf_pool->stat.n_pages_made_young
		  - buf_pool->old_stat.n_pages_made_young) / time_elapsed;

	pool_info->page_not_made_young_rate =
		 (buf_pool->stat.n_pages_not_made_young
		  - buf_pool->old_stat.n_pages_not_made_young) / time_elapsed;

	pool_info->pages_read_rate =
		(buf_pool->stat.n_pages_read
		  - buf_pool->old_stat.n_pages_read) / time_elapsed;

	pool_info->pages_created_rate =
		(buf_pool->stat.n_pages_created
		 - buf_pool->old_stat.n_pages_created) / time_elapsed;

	pool_info->pages_written_rate =
		(buf_pool->stat.n_pages_written
		 - buf_pool->old_stat.n_pages_written) / time_elapsed;

	pool_info->n_page_get_delta = buf_pool->stat.n_page_gets
				      - buf_pool->old_stat.n_page_gets;

	if (pool_info->n_page_get_delta) {
		pool_info->page_read_delta = buf_pool->stat.n_pages_read
					     - buf_pool->old_stat.n_pages_read;

		pool_info->young_making_delta =
			buf_pool->stat.n_pages_made_young
			- buf_pool->old_stat.n_pages_made_young;

		pool_info->not_young_making_delta =
			buf_pool->stat.n_pages_not_made_young
			- buf_pool->old_stat.n_pages_not_made_young;
	}
	pool_info->pages_readahead_rnd_rate =
		 (buf_pool->stat.n_ra_pages_read_rnd
		  - buf_pool->old_stat.n_ra_pages_read_rnd) / time_elapsed;


	pool_info->pages_readahead_rate =
		 (buf_pool->stat.n_ra_pages_read
		  - buf_pool->old_stat.n_ra_pages_read) / time_elapsed;

	pool_info->pages_evicted_rate =
		(buf_pool->stat.n_ra_pages_evicted
		 - buf_pool->old_stat.n_ra_pages_evicted) / time_elapsed;

	pool_info->unzip_lru_len = UT_LIST_GET_LEN(buf_pool->unzip_LRU);

	pool_info->io_sum = buf_LRU_stat_sum.io;

	pool_info->io_cur = buf_LRU_stat_cur.io;

	pool_info->unzip_sum = buf_LRU_stat_sum.unzip;

	pool_info->unzip_cur = buf_LRU_stat_cur.unzip;

	buf_refresh_io_stats(buf_pool);
	buf_pool_mutex_exit(buf_pool);
}

/*********************************************************************//**
Prints info of the buffer i/o. */
static
void
buf_print_io_instance(
/*==================*/
	buf_pool_info_t*pool_info,	/*!< in: buffer pool info */
	FILE*		file)		/*!< in/out: buffer where to print */
{
	ut_ad(pool_info);

	fprintf(file,
		"Buffer pool size   " ULINTPF "\n"
		"Free buffers       " ULINTPF "\n"
		"Database pages     " ULINTPF "\n"
		"Old database pages " ULINTPF "\n"
		"Modified db pages  " ULINTPF "\n"
		"Percent of dirty pages(LRU & free pages): %.3f\n"
		"Max dirty pages percent: %.3f\n"
		"Pending reads " ULINTPF "\n"
		"Pending writes: LRU " ULINTPF ", flush list " ULINTPF
		", single page " ULINTPF "\n",
		pool_info->pool_size,
		pool_info->free_list_len,
		pool_info->lru_len,
		pool_info->old_lru_len,
		pool_info->flush_list_len,
		(((double) pool_info->flush_list_len) /
		  (pool_info->lru_len + pool_info->free_list_len + 1.0)) * 100.0,
		srv_max_buf_pool_modified_pct,
		pool_info->n_pend_reads,
		pool_info->n_pending_flush_lru,
		pool_info->n_pending_flush_list,
		pool_info->n_pending_flush_single_page);

	fprintf(file,
		"Pages made young " ULINTPF ", not young " ULINTPF "\n"
		"%.2f youngs/s, %.2f non-youngs/s\n"
		"Pages read " ULINTPF ", created " ULINTPF
		", written " ULINTPF "\n"
		"%.2f reads/s, %.2f creates/s, %.2f writes/s\n",
		pool_info->n_pages_made_young,
		pool_info->n_pages_not_made_young,
		pool_info->page_made_young_rate,
		pool_info->page_not_made_young_rate,
		pool_info->n_pages_read,
		pool_info->n_pages_created,
		pool_info->n_pages_written,
		pool_info->pages_read_rate,
		pool_info->pages_created_rate,
		pool_info->pages_written_rate);

	if (pool_info->n_page_get_delta) {
		double hit_rate = double(pool_info->page_read_delta)
			/ pool_info->n_page_get_delta;

		if (hit_rate > 1) {
			hit_rate = 1;
		}

		fprintf(file,
			"Buffer pool hit rate " ULINTPF " / 1000,"
			" young-making rate " ULINTPF " / 1000 not "
			ULINTPF " / 1000\n",
			ulint(1000 * (1 - hit_rate)),
			ulint(1000 * double(pool_info->young_making_delta)
			      / pool_info->n_page_get_delta),
			ulint(1000 * double(pool_info->not_young_making_delta)
			      / pool_info->n_page_get_delta));
	} else {
		fputs("No buffer pool page gets since the last printout\n",
		      file);
	}

	/* Statistics about read ahead algorithm */
	fprintf(file, "Pages read ahead %.2f/s,"
		" evicted without access %.2f/s,"
		" Random read ahead %.2f/s\n",

		pool_info->pages_readahead_rate,
		pool_info->pages_evicted_rate,
		pool_info->pages_readahead_rnd_rate);

	/* Print some values to help us with visualizing what is
	happening with LRU eviction. */
	fprintf(file,
		"LRU len: " ULINTPF ", unzip_LRU len: " ULINTPF "\n"
		"I/O sum[" ULINTPF "]:cur[" ULINTPF "], "
		"unzip sum[" ULINTPF "]:cur[" ULINTPF "]\n",
		pool_info->lru_len, pool_info->unzip_lru_len,
		pool_info->io_sum, pool_info->io_cur,
		pool_info->unzip_sum, pool_info->unzip_cur);
}

/*********************************************************************//**
Prints info of the buffer i/o. */
void
buf_print_io(
/*=========*/
	FILE*	file)	/*!< in/out: buffer where to print */
{
	ulint			i;
	buf_pool_info_t*	pool_info;
	buf_pool_info_t*	pool_info_total;

	/* If srv_buf_pool_instances is greater than 1, allocate
	one extra buf_pool_info_t, the last one stores
	aggregated/total values from all pools */
	if (srv_buf_pool_instances > 1) {
		pool_info = (buf_pool_info_t*) ut_zalloc_nokey((
			srv_buf_pool_instances + 1) * sizeof *pool_info);

		pool_info_total = &pool_info[srv_buf_pool_instances];
	} else {
		ut_a(srv_buf_pool_instances == 1);

		pool_info_total = pool_info =
			static_cast<buf_pool_info_t*>(
				ut_zalloc_nokey(sizeof *pool_info));
	}

	for (i = 0; i < srv_buf_pool_instances; i++) {
		buf_pool_t*	buf_pool;

		buf_pool = buf_pool_from_array(i);

		/* Fetch individual buffer pool info and calculate
		aggregated stats along the way */
		buf_stats_get_pool_info(buf_pool, i, pool_info);

		/* If we have more than one buffer pool, store
		the aggregated stats  */
		if (srv_buf_pool_instances > 1) {
			buf_stats_aggregate_pool_info(pool_info_total,
						      &pool_info[i]);
		}
	}

	/* Print the aggreate buffer pool info */
	buf_print_io_instance(pool_info_total, file);

	/* If there are more than one buffer pool, print each individual pool
	info */
	if (srv_buf_pool_instances > 1) {
		fputs("----------------------\n"
		"INDIVIDUAL BUFFER POOL INFO\n"
		"----------------------\n", file);

		for (i = 0; i < srv_buf_pool_instances; i++) {
			fprintf(file, "---BUFFER POOL " ULINTPF "\n", i);
			buf_print_io_instance(&pool_info[i], file);
		}
	}

	ut_free(pool_info);
}

/**********************************************************************//**
Refreshes the statistics used to print per-second averages. */
void
buf_refresh_io_stats_all(void)
/*==========================*/
{
	for (ulint i = 0; i < srv_buf_pool_instances; i++) {
		buf_pool_t*	buf_pool;

		buf_pool = buf_pool_from_array(i);

		buf_refresh_io_stats(buf_pool);
	}
}

/**********************************************************************//**
Check if all pages in all buffer pools are in a replacable state.
@return FALSE if not */
ibool
buf_all_freed(void)
/*===============*/
{
	for (ulint i = 0; i < srv_buf_pool_instances; i++) {
		buf_pool_t*	buf_pool;

		buf_pool = buf_pool_from_array(i);

		if (!buf_all_freed_instance(buf_pool)) {
			return(FALSE);
		}
	}

	return(TRUE);
}

/*********************************************************************//**
Checks that there currently are no pending i/o-operations for the buffer
pool.
@return number of pending i/o */
ulint
buf_pool_check_no_pending_io(void)
/*==============================*/
{
	ulint		i;
	ulint		pending_io = 0;

	buf_pool_mutex_enter_all();

	for (i = 0; i < srv_buf_pool_instances; i++) {
		const buf_pool_t*	buf_pool;

		buf_pool = buf_pool_from_array(i);

		pending_io += buf_pool->n_pend_reads
			      + buf_pool->n_flush[BUF_FLUSH_LRU]
			      + buf_pool->n_flush[BUF_FLUSH_SINGLE_PAGE]
			      + buf_pool->n_flush[BUF_FLUSH_LIST];

	}

	buf_pool_mutex_exit_all();

	return(pending_io);
}

/** Print the given page_id_t object.
@param[in,out]	out	the output stream
@param[in]	page_id	the page_id_t object to be printed
@return the output stream */
std::ostream&
operator<<(
	std::ostream&		out,
	const page_id_t&	page_id)
{
	out << "[page id: space=" << page_id.m_space
		<< ", page number=" << page_id.m_page_no << "]";
	return(out);
}

/** Print the given buf_pool_t object.
@param[in,out]	out		the output stream
@param[in]	buf_pool	the buf_pool_t object to be printed
@return the output stream */
std::ostream&
operator<<(
	std::ostream&		out,
	const buf_pool_t&	buf_pool)
{
	out << "[buffer pool instance: "
		<< "buf_pool size=" << buf_pool.curr_size
		<< ", database pages=" << UT_LIST_GET_LEN(buf_pool.LRU)
		<< ", free pages=" << UT_LIST_GET_LEN(buf_pool.free)
		<< ", modified database pages="
		<< UT_LIST_GET_LEN(buf_pool.flush_list)
		<< ", n pending decompressions=" << buf_pool.n_pend_unzip
		<< ", n pending reads=" << buf_pool.n_pend_reads
		<< ", n pending flush LRU=" << buf_pool.n_flush[BUF_FLUSH_LRU]
		<< " list=" << buf_pool.n_flush[BUF_FLUSH_LIST]
		<< " single page=" << buf_pool.n_flush[BUF_FLUSH_SINGLE_PAGE]
		<< ", pages made young=" << buf_pool.stat.n_pages_made_young
		<< ", not young=" << buf_pool.stat.n_pages_not_made_young
		<< ", pages read=" << buf_pool.stat.n_pages_read
		<< ", created=" << buf_pool.stat.n_pages_created
		<< ", written=" << buf_pool.stat.n_pages_written << "]";
	return(out);
}

/********************************************************************//**
Reserve unused slot from temporary memory array and allocate necessary
temporary memory if not yet allocated.
@return reserved slot */
UNIV_INTERN
buf_tmp_buffer_t*
buf_pool_reserve_tmp_slot(
/*======================*/
	buf_pool_t*	buf_pool,	/*!< in: buffer pool where to
					reserve */
	bool		compressed)	/*!< in: is file space compressed */
{
	buf_tmp_buffer_t *free_slot=NULL;

	/* Array is protected by buf_pool mutex */
	buf_pool_mutex_enter(buf_pool);

	for(ulint i = 0; i < buf_pool->tmp_arr->n_slots; i++) {
		buf_tmp_buffer_t *slot = &buf_pool->tmp_arr->slots[i];

		if(slot->reserved == false) {
			free_slot = slot;
			break;
		}
	}

	/* We assume that free slot is found */
	ut_a(free_slot != NULL);
	free_slot->reserved = true;
	/* Now that we have reserved this slot we can release
	buf_pool mutex */
	buf_pool_mutex_exit(buf_pool);

	/* Allocate temporary memory for encryption/decryption */
	if (free_slot->crypt_buf == NULL) {
		free_slot->crypt_buf = static_cast<byte*>(aligned_malloc(UNIV_PAGE_SIZE, UNIV_PAGE_SIZE));
		memset(free_slot->crypt_buf, 0, UNIV_PAGE_SIZE);
	}

	/* For page compressed tables allocate temporary memory for
	compression/decompression */
	if (compressed && free_slot->comp_buf == NULL) {
		ulint size = UNIV_PAGE_SIZE;

		/* Both snappy and lzo compression methods require that
		output buffer used for compression is bigger than input
		buffer. Increase the allocated buffer size accordingly. */
#if HAVE_SNAPPY
		size = snappy_max_compressed_length(size);
#endif
#if HAVE_LZO
		size += LZO1X_1_15_MEM_COMPRESS;
#endif
		free_slot->comp_buf = static_cast<byte*>(aligned_malloc(size, UNIV_PAGE_SIZE));
		memset(free_slot->comp_buf, 0, size);
	}

	return (free_slot);
}

/** Encryption and page_compression hook that is called just before
a page is written to disk.
@param[in,out]	space		tablespace
@param[in,out]	bpage		buffer page
@param[in]	src_frame	physical page frame that is being encrypted
@return	page frame to be written to file
(may be src_frame or an encrypted/compressed copy of it) */
UNIV_INTERN
byte*
buf_page_encrypt_before_write(
	fil_space_t*	space,
	buf_page_t*	bpage,
	byte*		src_frame)
{
	ut_ad(space->id == bpage->id.space());
	bpage->real_size = UNIV_PAGE_SIZE;

	fil_page_type_validate(src_frame);

	switch (bpage->id.page_no()) {
	case 0:
		/* Page 0 of a tablespace is not encrypted/compressed */
		return src_frame;
	case TRX_SYS_PAGE_NO:
		if (bpage->id.space() == TRX_SYS_SPACE) {
			/* don't encrypt/compress page as it contains
			address to dblwr buffer */
			return src_frame;
		}
	}

	fil_space_crypt_t* crypt_data = space->crypt_data;

	const bool encrypted = crypt_data
		&& !crypt_data->not_encrypted()
		&& crypt_data->type != CRYPT_SCHEME_UNENCRYPTED
		&& (!crypt_data->is_default_encryption()
		    || srv_encrypt_tables);

	bool page_compressed = FSP_FLAGS_HAS_PAGE_COMPRESSION(space->flags);

	if (!encrypted && !page_compressed) {
		/* No need to encrypt or page compress the page.
		Clear key-version & crypt-checksum. */
		memset(src_frame + FIL_PAGE_FILE_FLUSH_LSN_OR_KEY_VERSION, 0, 8);
		return src_frame;
	}

	buf_pool_t* buf_pool = buf_pool_from_bpage(bpage);
	/* Find free slot from temporary memory array */
	buf_tmp_buffer_t* slot = buf_pool_reserve_tmp_slot(buf_pool, page_compressed);
	slot->out_buf = NULL;
	bpage->slot = slot;

	byte *dst_frame = slot->crypt_buf;

	if (!page_compressed) {
		/* Encrypt page content */
		byte* tmp = fil_space_encrypt(space,
					      bpage->id.page_no(),
					      bpage->newest_modification,
					      src_frame,
					      dst_frame);

		slot->out_buf = dst_frame = tmp;

		ut_d(fil_page_type_validate(tmp));
	} else {
		/* First we compress the page content */
		ulint out_len = 0;

		byte *tmp = fil_compress_page(
			space,
			(byte *)src_frame,
			slot->comp_buf,
			srv_page_size,
			fsp_flags_get_page_compression_level(space->flags),
			fil_space_get_block_size(space, bpage->id.page_no()),
			encrypted,
			&out_len);

		bpage->real_size = out_len;

#ifdef UNIV_DEBUG
		fil_page_type_validate(tmp);
#endif

		if(encrypted) {

			/* And then we encrypt the page content */
			tmp = fil_space_encrypt(space,
						bpage->id.page_no(),
						bpage->newest_modification,
						tmp,
						dst_frame);
		}

		slot->out_buf = dst_frame = tmp;
	}

	ut_d(fil_page_type_validate(dst_frame));

	// return dst_frame which will be written
	return dst_frame;
}

/** Decrypt a page.
@param[in,out]	bpage	Page control block
@param[in,out]	space	tablespace
@return whether the operation was successful */
static
bool
buf_page_decrypt_after_read(buf_page_t* bpage, fil_space_t* space)
{
	ut_ad(space->n_pending_ios > 0);
	ut_ad(space->id == bpage->id.space());

	bool compressed = bpage->size.is_compressed();
	const page_size_t& size = bpage->size;
	byte* dst_frame = compressed ? bpage->zip.data :
		((buf_block_t*) bpage)->frame;
	unsigned key_version =
		mach_read_from_4(dst_frame + FIL_PAGE_FILE_FLUSH_LSN_OR_KEY_VERSION);
	bool page_compressed = fil_page_is_compressed(dst_frame);
	bool page_compressed_encrypted = fil_page_is_compressed_encrypted(dst_frame);
	buf_pool_t* buf_pool = buf_pool_from_bpage(bpage);
	bool success = true;

	if (bpage->id.page_no() == 0) {
		/* File header pages are not encrypted/compressed */
		return (true);
	}

	/* Page is encrypted if encryption information is found from
	tablespace and page contains used key_version. This is true
	also for pages first compressed and then encrypted. */
	if (!space->crypt_data) {
		key_version = 0;
	}

	if (page_compressed) {
		/* the page we read is unencrypted */
		/* Find free slot from temporary memory array */
		buf_tmp_buffer_t* slot = buf_pool_reserve_tmp_slot(buf_pool, page_compressed);

		ut_d(fil_page_type_validate(dst_frame));

		/* decompress using comp_buf to dst_frame */
		fil_decompress_page(slot->comp_buf,
				    dst_frame,
				    ulong(size.logical()),
				    &bpage->write_size);

		/* Mark this slot as free */
		slot->reserved = false;
		key_version = 0;

		ut_d(fil_page_type_validate(dst_frame));
	} else {
		buf_tmp_buffer_t* slot = NULL;

		if (key_version) {
			/* Verify encryption checksum before we even try to
			decrypt. */
			if (!fil_space_verify_crypt_checksum(
				    dst_frame, size,
				    bpage->id.space(), bpage->id.page_no())) {
				if (space->crypt_data->type
				    != CRYPT_SCHEME_UNENCRYPTED) {
					bpage->encrypted = true;
				}
				return (false);
			}

			/* Find free slot from temporary memory array */
			slot = buf_pool_reserve_tmp_slot(buf_pool, page_compressed);

			ut_d(fil_page_type_validate(dst_frame));

			/* decrypt using crypt_buf to dst_frame */
			if (!fil_space_decrypt(space, slot->crypt_buf,
					       dst_frame, &bpage->encrypted)) {
				success = false;
			}

			ut_d(fil_page_type_validate(dst_frame));
		}

		if (page_compressed_encrypted && success) {
			if (!slot) {
				slot = buf_pool_reserve_tmp_slot(buf_pool, page_compressed);
			}

			ut_d(fil_page_type_validate(dst_frame));
			/* decompress using comp_buf to dst_frame */
			fil_decompress_page(slot->comp_buf,
					    dst_frame,
					    ulong(size.logical()),
					    &bpage->write_size);
			ut_d(fil_page_type_validate(dst_frame));
		}

		/* Mark this slot as free */
		if (slot) {
			slot->reserved = false;
		}
	}

	ut_ad(space->n_pending_ios > 0);
	return (success);
}

/**
Should we punch hole to deallocate unused portion of the page.
@param[in]	bpage		Page control block
@return true if punch hole should be used, false if not */
bool
buf_page_should_punch_hole(
	const buf_page_t* bpage)
{
	return (bpage->real_size != bpage->size.physical());
}

/**
Calculate the length of trim (punch_hole) operation.
@param[in]	bpage		Page control block
@param[in]	write_length	Write length
@return length of the trim or zero. */
ulint
buf_page_get_trim_length(
	const buf_page_t*	bpage,
	ulint			write_length)
{
	return (bpage->size.physical() - write_length);
}


#endif /* !UNIV_INNOCHECKSUM */<|MERGE_RESOLUTION|>--- conflicted
+++ resolved
@@ -818,14 +818,8 @@
 	const void* 	 	space)
 #endif
 {
-<<<<<<< HEAD
 	size_t checksum_field1 = 0;
 	size_t checksum_field2 = 0;
-=======
-	DBUG_EXECUTE_IF("buf_page_import_corrupt_failure", return(TRUE); );
-	ulint checksum_field1 = 0;
-	ulint checksum_field2 = 0;
->>>>>>> 56911096
 #ifndef UNIV_INNOCHECKSUM
 	DBUG_EXECUTE_IF("buf_page_import_corrupt_failure", return(true); );
 #endif
@@ -4174,12 +4168,8 @@
 	ulint		retries = 0;
 	buf_pool_t*	buf_pool = buf_pool_get(page_id);
 
-<<<<<<< HEAD
-	ut_ad(mtr->is_active());
-=======
 	ut_ad((mtr == NULL) == (mode == BUF_EVICT_IF_IN_POOL));
-	ut_ad(!mtr || mtr->state == MTR_ACTIVE);
->>>>>>> 56911096
+	ut_ad(!mtr || mtr->is_active());
 	ut_ad((rw_latch == RW_S_LATCH)
 	      || (rw_latch == RW_X_LATCH)
 	      || (rw_latch == RW_SX_LATCH)
@@ -4195,8 +4185,10 @@
 		/* After DISCARD TABLESPACE, the tablespace would not exist,
 		but in IMPORT TABLESPACE, PageConverter::operator() must
 		replace any old pages, which were not evicted during DISCARD.
-		Skip the assertion on zip_size. */
+		Skip the assertion on space_page_size. */
 		break;
+	default:
+		ut_error;
 	case BUF_GET_NO_LATCH:
 		ut_ad(rw_latch == RW_NO_LATCH);
 		/* fall through */
@@ -4205,33 +4197,17 @@
 	case BUF_PEEK_IF_IN_POOL:
 	case BUF_GET_IF_IN_POOL_OR_WATCH:
 	case BUF_GET_POSSIBLY_FREED:
-		ut_ad(zip_size == fil_space_get_zip_size(space));
-		break;
-	default:
-		ut_error;
-	}
-
-	bool			found;
-	const page_size_t&	space_page_size
-		= fil_space_get_page_size(page_id.space(), &found);
-
-	ut_ad(found);
-
-	ut_ad(page_size.equals_to(space_page_size));
+		bool			found;
+		const page_size_t&	space_page_size
+			= fil_space_get_page_size(page_id.space(), &found);
+		ut_ad(found);
+		ut_ad(page_size.equals_to(space_page_size));
+	}
 #endif /* UNIV_DEBUG */
-<<<<<<< HEAD
-
-	ut_ad(!ibuf_inside(mtr)
+
+	ut_ad(!mtr || !ibuf_inside(mtr)
 	      || ibuf_page_low(page_id, page_size, FALSE, file, line, NULL));
 
-=======
-	ut_ad(ut_is_2pow(zip_size));
-#ifndef UNIV_LOG_DEBUG
-	ut_ad(!mtr || !ibuf_inside(mtr)
-	      || ibuf_page_low(space, zip_size, offset,
-			       FALSE, file, line, NULL));
-#endif
->>>>>>> 56911096
 	buf_pool->stat.n_page_gets++;
 	hash_lock = buf_page_hash_lock_get(buf_pool, page_id);
 loop:
@@ -4290,7 +4266,24 @@
 				sure that no state change takes place. */
 				fix_block = block;
 
-				buf_block_fix(fix_block);
+				if (fsp_is_system_temporary(page_id.space())) {
+					/* For temporary tablespace,
+					the mutex is being used for
+					synchronization between user
+					thread and flush thread,
+					instead of block->lock. See
+					buf_flush_page() for the flush
+					thread counterpart. */
+
+					BPageMutex*	fix_mutex
+						= buf_page_get_mutex(
+							&fix_block->page);
+					mutex_enter(fix_mutex);
+					buf_block_fix(fix_block);
+					mutex_exit(fix_mutex);
+				} else {
+					buf_block_fix(fix_block);
+				}
 
 				/* Now safe to release page_hash mutex */
 				rw_lock_x_unlock(hash_lock);
@@ -4300,25 +4293,15 @@
 			rw_lock_x_unlock(hash_lock);
 		}
 
-<<<<<<< HEAD
-		if (mode == BUF_GET_IF_IN_POOL
-		    || mode == BUF_PEEK_IF_IN_POOL
-		    || mode == BUF_GET_IF_IN_POOL_OR_WATCH) {
-
-			ut_ad(!rw_lock_own(hash_lock, RW_LOCK_X));
-			ut_ad(!rw_lock_own(hash_lock, RW_LOCK_S));
-
-=======
 		switch (mode) {
 		case BUF_GET_IF_IN_POOL:
 		case BUF_GET_IF_IN_POOL_OR_WATCH:
 		case BUF_PEEK_IF_IN_POOL:
 		case BUF_EVICT_IF_IN_POOL:
 #ifdef UNIV_SYNC_DEBUG
-			ut_ad(!rw_lock_own(hash_lock, RW_LOCK_EX));
-			ut_ad(!rw_lock_own(hash_lock, RW_LOCK_SHARED));
+			ut_ad(!rw_lock_own(hash_lock, RW_LOCK_X));
+			ut_ad(!rw_lock_own(hash_lock, RW_LOCK_S));
 #endif /* UNIV_SYNC_DEBUG */
->>>>>>> 56911096
 			return(NULL);
 		}
 
@@ -4393,45 +4376,35 @@
 		fix_block = block;
 	}
 
-	buf_block_fix(fix_block);
+	if (fsp_is_system_temporary(page_id.space())) {
+		/* For temporary tablespace, the mutex is being used
+		for synchronization between user thread and flush
+		thread, instead of block->lock. See buf_flush_page()
+		for the flush thread counterpart. */
+		BPageMutex*	fix_mutex = buf_page_get_mutex(
+			&fix_block->page);
+		mutex_enter(fix_mutex);
+		buf_block_fix(fix_block);
+		mutex_exit(fix_mutex);
+	} else {
+		buf_block_fix(fix_block);
+	}
 
 	/* Now safe to release page_hash mutex */
 	rw_lock_s_unlock(hash_lock);
 
 got_block:
 
-<<<<<<< HEAD
-	if (mode == BUF_GET_IF_IN_POOL || mode == BUF_PEEK_IF_IN_POOL) {
-
+	switch (mode) {
+	case BUF_GET_IF_IN_POOL:
+	case BUF_PEEK_IF_IN_POOL:
+	case BUF_EVICT_IF_IN_POOL:
 		buf_page_t*	fix_page = &fix_block->page;
 		BPageMutex*	fix_mutex = buf_page_get_mutex(fix_page);
 		mutex_enter(fix_mutex);
 		const bool	must_read
 			= (buf_page_get_io_fix(fix_page) == BUF_IO_READ);
 		mutex_exit(fix_mutex);
-=======
-	fix_mutex = buf_page_get_mutex(&fix_block->page);
-
-	ut_ad(page_zip_get_size(&block->page.zip) == zip_size);
-
-	switch (mode) {
-	case BUF_GET_IF_IN_POOL:
-	case BUF_PEEK_IF_IN_POOL:
-	case BUF_EVICT_IF_IN_POOL:
-		bool	must_read;
-
-		{
-			buf_page_t*	fix_page = &fix_block->page;
-
-			mutex_enter(fix_mutex);
-
-			buf_io_fix	io_fix = buf_page_get_io_fix(fix_page);
-
-			must_read = (io_fix == BUF_IO_READ);
-
-			mutex_exit(fix_mutex);
-		}
->>>>>>> 56911096
 
 		if (must_read) {
 			/* The page is being read to buffer pool,
@@ -4447,7 +4420,6 @@
 		buf_page_t*	bpage;
 
 	case BUF_BLOCK_FILE_PAGE:
-<<<<<<< HEAD
 		bpage = &block->page;
 		if (fsp_is_system_temporary(page_id.space())
 		    && buf_page_get_io_fix(bpage) != BUF_IO_NONE) {
@@ -4457,7 +4429,8 @@
 			buf_block_unfix(fix_block);
 			os_thread_sleep(WAIT_FOR_WRITE);
 			goto loop;
-=======
+		}
+
 		if (UNIV_UNLIKELY(mode == BUF_EVICT_IF_IN_POOL)) {
 evict_from_pool:
 			ut_ad(!fix_block->page.oldest_modification);
@@ -4470,7 +4443,6 @@
 
 			buf_pool_mutex_exit(buf_pool);
 			return(NULL);
->>>>>>> 56911096
 		}
 		break;
 
@@ -6005,15 +5977,10 @@
 		if (err != DB_SUCCESS) {
 			/* Not a real corruption if it was triggered by
 			error injection */
-<<<<<<< HEAD
 			DBUG_EXECUTE_IF(
 				"buf_page_import_corrupt_failure",
 				if (!is_predefined_tablespace(
 					    bpage->id.space())) {
-=======
-			DBUG_EXECUTE_IF("buf_page_import_corrupt_failure",
-				if (bpage->space > TRX_SYS_SPACE) {
->>>>>>> 56911096
 					buf_mark_space_corrupt(bpage);
 					ib::info() << "Simulated IMPORT "
 						"corruption";
@@ -6065,11 +6032,7 @@
 		}
 
 		DBUG_EXECUTE_IF("buf_page_import_corrupt_failure",
-<<<<<<< HEAD
 				page_not_corrupt: bpage = bpage; );
-=======
-				page_not_corrupt:  bpage = bpage; );
->>>>>>> 56911096
 
 		if (recv_recovery_is_on()) {
 			/* Pages must be uncompressed for crash recovery. */
