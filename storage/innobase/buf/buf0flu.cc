/*****************************************************************************

Copyright (c) 1995, 2017, Oracle and/or its affiliates. All Rights Reserved.
Copyright (c) 2013, 2020, MariaDB Corporation.
Copyright (c) 2013, 2014, Fusion-io

This program is free software; you can redistribute it and/or modify it under
the terms of the GNU General Public License as published by the Free Software
Foundation; version 2 of the License.

This program is distributed in the hope that it will be useful, but WITHOUT
ANY WARRANTY; without even the implied warranty of MERCHANTABILITY or FITNESS
FOR A PARTICULAR PURPOSE. See the GNU General Public License for more details.

You should have received a copy of the GNU General Public License along with
this program; if not, write to the Free Software Foundation, Inc.,
51 Franklin Street, Fifth Floor, Boston, MA 02110-1335 USA

*****************************************************************************/

/**************************************************//**
@file buf/buf0flu.cc
The database buffer buf_pool flush algorithm

Created 11/11/1995 Heikki Tuuri
*******************************************************/

#include "univ.i"
#include <mysql/service_thd_wait.h>
#include <sql_class.h>

#include "buf0flu.h"
#include "buf0buf.h"
#include "buf0mtflu.h"
#include "buf0checksum.h"
#include "srv0start.h"
#include "srv0srv.h"
#include "page0zip.h"
#include "ut0byte.h"
#include "page0page.h"
#include "fil0fil.h"
#include "buf0lru.h"
#include "buf0rea.h"
#include "ibuf0ibuf.h"
#include "log0log.h"
#include "os0file.h"
#include "trx0sys.h"
#include "srv0mon.h"
#include "ut0stage.h"
#include "fil0pagecompress.h"
#ifdef UNIV_LINUX
/* include defs for CPU time priority settings */
#include <unistd.h>
#include <sys/syscall.h>
#include <sys/time.h>
#include <sys/resource.h>
static const int buf_flush_page_cleaner_priority = -20;
#endif /* UNIV_LINUX */

/** Sleep time in microseconds for loop waiting for the oldest
modification lsn */
static const ulint buf_flush_wait_flushed_sleep_time = 10000;

#include <my_service_manager.h>

/** Number of pages flushed through non flush_list flushes. */
static ulint buf_lru_flush_page_count = 0;

/** Flag indicating if the page_cleaner is in active state. This flag
is set to TRUE by the page_cleaner thread when it is spawned and is set
back to FALSE at shutdown by the page_cleaner as well. Therefore no
need to protect it by a mutex. It is only ever read by the thread
doing the shutdown */
bool buf_page_cleaner_is_active;

/** Factor for scan length to determine n_pages for intended oldest LSN
progress */
static ulint buf_flush_lsn_scan_factor = 3;

/** Average redo generation rate */
static lsn_t lsn_avg_rate = 0;

/** Target oldest LSN for the requested flush_sync */
static lsn_t buf_flush_sync_lsn = 0;

#ifdef UNIV_PFS_THREAD
mysql_pfs_key_t page_cleaner_thread_key;
#endif /* UNIV_PFS_THREAD */

/** Event to synchronise with the flushing. */
os_event_t	buf_flush_event;

/** State for page cleaner array slot */
enum page_cleaner_state_t {
	/** Not requested any yet.
	Moved from FINISHED by the coordinator. */
	PAGE_CLEANER_STATE_NONE = 0,
	/** Requested but not started flushing.
	Moved from NONE by the coordinator. */
	PAGE_CLEANER_STATE_REQUESTED,
	/** Flushing is on going.
	Moved from REQUESTED by the worker. */
	PAGE_CLEANER_STATE_FLUSHING,
	/** Flushing was finished.
	Moved from FLUSHING by the worker. */
	PAGE_CLEANER_STATE_FINISHED
};

/** Page cleaner request state for each buffer pool instance */
struct page_cleaner_slot_t {
	page_cleaner_state_t	state;	/*!< state of the request.
					protected by page_cleaner_t::mutex
					if the worker thread got the slot and
					set to PAGE_CLEANER_STATE_FLUSHING,
					n_flushed_lru and n_flushed_list can be
					updated only by the worker thread */
	/* This value is set during state==PAGE_CLEANER_STATE_NONE */
	ulint			n_pages_requested;
					/*!< number of requested pages
					for the slot */
	/* These values are updated during state==PAGE_CLEANER_STATE_FLUSHING,
	and commited with state==PAGE_CLEANER_STATE_FINISHED.
	The consistency is protected by the 'state' */
	ulint			n_flushed_lru;
					/*!< number of flushed pages
					by LRU scan flushing */
	ulint			n_flushed_list;
					/*!< number of flushed pages
					by flush_list flushing */
	bool			succeeded_list;
					/*!< true if flush_list flushing
					succeeded. */
	ulint			flush_lru_time;
					/*!< elapsed time for LRU flushing */
	ulint			flush_list_time;
					/*!< elapsed time for flush_list
					flushing */
	ulint			flush_lru_pass;
					/*!< count to attempt LRU flushing */
	ulint			flush_list_pass;
					/*!< count to attempt flush_list
					flushing */
};

/** Page cleaner structure common for all threads */
struct page_cleaner_t {
	ib_mutex_t		mutex;		/*!< mutex to protect whole of
						page_cleaner_t struct and
						page_cleaner_slot_t slots. */
	os_event_t		is_requested;	/*!< event to activate worker
						threads. */
	os_event_t		is_finished;	/*!< event to signal that all
						slots were finished. */
	volatile ulint		n_workers;	/*!< number of worker threads
						in existence */
	bool			requested;	/*!< true if requested pages
						to flush */
	lsn_t			lsn_limit;	/*!< upper limit of LSN to be
						flushed */
	ulint			n_slots;	/*!< total number of slots */
	ulint			n_slots_requested;
						/*!< number of slots
						in the state
						PAGE_CLEANER_STATE_REQUESTED */
	ulint			n_slots_flushing;
						/*!< number of slots
						in the state
						PAGE_CLEANER_STATE_FLUSHING */
	ulint			n_slots_finished;
						/*!< number of slots
						in the state
						PAGE_CLEANER_STATE_FINISHED */
	ulint			flush_time;	/*!< elapsed time to flush
						requests for all slots */
	ulint			flush_pass;	/*!< count to finish to flush
						requests for all slots */
	page_cleaner_slot_t	slots[MAX_BUFFER_POOLS];
	bool			is_running;	/*!< false if attempt
						to shutdown */

#ifdef UNIV_DEBUG
	ulint			n_disabled_debug;
						/*<! how many of pc threads
						have been disabled */
#endif /* UNIV_DEBUG */
};

static page_cleaner_t	page_cleaner;

#ifdef UNIV_DEBUG
my_bool innodb_page_cleaner_disabled_debug;
#endif /* UNIV_DEBUG */

/** If LRU list of a buf_pool is less than this size then LRU eviction
should not happen. This is because when we do LRU flushing we also put
the blocks on free list. If LRU list is very small then we can end up
in thrashing. */
#define BUF_LRU_MIN_LEN		256

/* @} */

/******************************************************************//**
Increases flush_list size in bytes with the page size in inline function */
static inline
void
incr_flush_list_size_in_bytes(
/*==========================*/
	buf_block_t*	block,		/*!< in: control block */
	buf_pool_t*	buf_pool)	/*!< in: buffer pool instance */
{
	ut_ad(buf_flush_list_mutex_own(buf_pool));

	buf_pool->stat.flush_list_bytes += block->page.size.physical();

	ut_ad(buf_pool->stat.flush_list_bytes <= buf_pool->curr_pool_size);
}

#if defined UNIV_DEBUG || defined UNIV_BUF_DEBUG
/******************************************************************//**
Validates the flush list.
@return TRUE if ok */
static
ibool
buf_flush_validate_low(
/*===================*/
	buf_pool_t*	buf_pool);	/*!< in: Buffer pool instance */

/******************************************************************//**
Validates the flush list some of the time.
@return TRUE if ok or the check was skipped */
static
ibool
buf_flush_validate_skip(
/*====================*/
	buf_pool_t*	buf_pool)	/*!< in: Buffer pool instance */
{
/** Try buf_flush_validate_low() every this many times */
# define BUF_FLUSH_VALIDATE_SKIP	23

	/** The buf_flush_validate_low() call skip counter.
	Use a signed type because of the race condition below. */
	static int buf_flush_validate_count = BUF_FLUSH_VALIDATE_SKIP;

	/* There is a race condition below, but it does not matter,
	because this call is only for heuristic purposes. We want to
	reduce the call frequency of the costly buf_flush_validate_low()
	check in debug builds. */
	if (--buf_flush_validate_count > 0) {
		return(TRUE);
	}

	buf_flush_validate_count = BUF_FLUSH_VALIDATE_SKIP;
	return(buf_flush_validate_low(buf_pool));
}
#endif /* UNIV_DEBUG || UNIV_BUF_DEBUG */

/******************************************************************//**
Insert a block in the flush_rbt and returns a pointer to its
predecessor or NULL if no predecessor. The ordering is maintained
on the basis of the <oldest_modification, space, offset> key.
@return pointer to the predecessor or NULL if no predecessor. */
static
buf_page_t*
buf_flush_insert_in_flush_rbt(
/*==========================*/
	buf_page_t*	bpage)	/*!< in: bpage to be inserted. */
{
	const ib_rbt_node_t*	c_node;
	const ib_rbt_node_t*	p_node;
	buf_page_t*		prev = NULL;
	buf_pool_t*		buf_pool = buf_pool_from_bpage(bpage);

	ut_ad(srv_shutdown_state != SRV_SHUTDOWN_FLUSH_PHASE);
	ut_ad(buf_flush_list_mutex_own(buf_pool));

	/* Insert this buffer into the rbt. */
	c_node = rbt_insert(buf_pool->flush_rbt, &bpage, &bpage);
	ut_a(c_node != NULL);

	/* Get the predecessor. */
	p_node = rbt_prev(buf_pool->flush_rbt, c_node);

	if (p_node != NULL) {
		buf_page_t**	value;
		value = rbt_value(buf_page_t*, p_node);
		prev = *value;
		ut_a(prev != NULL);
	}

	return(prev);
}

/*********************************************************//**
Delete a bpage from the flush_rbt. */
static
void
buf_flush_delete_from_flush_rbt(
/*============================*/
	buf_page_t*	bpage)	/*!< in: bpage to be removed. */
{
#ifdef UNIV_DEBUG
	ibool		ret = FALSE;
#endif /* UNIV_DEBUG */
	buf_pool_t*	buf_pool = buf_pool_from_bpage(bpage);

	ut_ad(buf_flush_list_mutex_own(buf_pool));

#ifdef UNIV_DEBUG
	ret =
#endif /* UNIV_DEBUG */
	rbt_delete(buf_pool->flush_rbt, &bpage);

	ut_ad(ret);
}

/*****************************************************************//**
Compare two modified blocks in the buffer pool. The key for comparison
is:
key = <oldest_modification, space, offset>
This comparison is used to maintian ordering of blocks in the
buf_pool->flush_rbt.
Note that for the purpose of flush_rbt, we only need to order blocks
on the oldest_modification. The other two fields are used to uniquely
identify the blocks.
@return < 0 if b2 < b1, 0 if b2 == b1, > 0 if b2 > b1 */
static
int
buf_flush_block_cmp(
/*================*/
	const void*	p1,		/*!< in: block1 */
	const void*	p2)		/*!< in: block2 */
{
	int			ret;
	const buf_page_t*	b1 = *(const buf_page_t**) p1;
	const buf_page_t*	b2 = *(const buf_page_t**) p2;

	ut_ad(b1 != NULL);
	ut_ad(b2 != NULL);

#ifdef UNIV_DEBUG
	buf_pool_t*	buf_pool = buf_pool_from_bpage(b1);
#endif /* UNIV_DEBUG */

	ut_ad(buf_flush_list_mutex_own(buf_pool));

	ut_ad(b1->in_flush_list);
	ut_ad(b2->in_flush_list);

	if (b2->oldest_modification > b1->oldest_modification) {
		return(1);
	} else if (b2->oldest_modification < b1->oldest_modification) {
		return(-1);
	}

	/* If oldest_modification is same then decide on the space. */
	ret = (int)(b2->id.space() - b1->id.space());

	/* Or else decide ordering on the page number. */
	return(ret ? ret : (int) (b2->id.page_no() - b1->id.page_no()));
}

/********************************************************************//**
Initialize the red-black tree to speed up insertions into the flush_list
during recovery process. Should be called at the start of recovery
process before any page has been read/written. */
void
buf_flush_init_flush_rbt(void)
/*==========================*/
{
	ulint	i;

	for (i = 0; i < srv_buf_pool_instances; i++) {
		buf_pool_t*	buf_pool;

		buf_pool = buf_pool_from_array(i);

		buf_flush_list_mutex_enter(buf_pool);

		ut_ad(buf_pool->flush_rbt == NULL);

		/* Create red black tree for speedy insertions in flush list. */
		buf_pool->flush_rbt = rbt_create(
			sizeof(buf_page_t*), buf_flush_block_cmp);

		buf_flush_list_mutex_exit(buf_pool);
	}
}

/********************************************************************//**
Frees up the red-black tree. */
void
buf_flush_free_flush_rbt(void)
/*==========================*/
{
	ulint	i;

	for (i = 0; i < srv_buf_pool_instances; i++) {
		buf_pool_t*	buf_pool;

		buf_pool = buf_pool_from_array(i);

		buf_flush_list_mutex_enter(buf_pool);

#if defined UNIV_DEBUG || defined UNIV_BUF_DEBUG
		ut_a(buf_flush_validate_low(buf_pool));
#endif /* UNIV_DEBUG || UNIV_BUF_DEBUG */

		rbt_free(buf_pool->flush_rbt);
		buf_pool->flush_rbt = NULL;

		buf_flush_list_mutex_exit(buf_pool);
	}
}

/********************************************************************//**
Inserts a modified block into the flush list. */
void
buf_flush_insert_into_flush_list(
/*=============================*/
	buf_pool_t*	buf_pool,	/*!< buffer pool instance */
	buf_block_t*	block,		/*!< in/out: block which is modified */
	lsn_t		lsn)		/*!< in: oldest modification */
{
	ut_ad(!buf_pool_mutex_own(buf_pool));
	ut_ad(log_flush_order_mutex_own());
	ut_ad(buf_page_mutex_own(block));

	buf_flush_list_mutex_enter(buf_pool);

	ut_ad((UT_LIST_GET_FIRST(buf_pool->flush_list) == NULL)
	      || (UT_LIST_GET_FIRST(buf_pool->flush_list)->oldest_modification
		  <= lsn));

	/* If we are in the recovery then we need to update the flush
	red-black tree as well. */
	if (buf_pool->flush_rbt != NULL) {
		buf_flush_list_mutex_exit(buf_pool);
		buf_flush_insert_sorted_into_flush_list(buf_pool, block, lsn);
		return;
	}

	ut_ad(buf_block_get_state(block) == BUF_BLOCK_FILE_PAGE);
	ut_ad(!block->page.in_flush_list);

	ut_d(block->page.in_flush_list = TRUE);
	block->page.oldest_modification = lsn;

	UT_LIST_ADD_FIRST(buf_pool->flush_list, &block->page);

	incr_flush_list_size_in_bytes(block, buf_pool);

	MEM_CHECK_DEFINED(block->page.size.is_compressed()
			  ? block->page.zip.data : block->frame,
			  block->page.size.physical());
#if defined UNIV_DEBUG || defined UNIV_BUF_DEBUG
	ut_a(buf_flush_validate_skip(buf_pool));
#endif /* UNIV_DEBUG || UNIV_BUF_DEBUG */

	buf_flush_list_mutex_exit(buf_pool);
}

/********************************************************************//**
Inserts a modified block into the flush list in the right sorted position.
This function is used by recovery, because there the modifications do not
necessarily come in the order of lsn's. */
void
buf_flush_insert_sorted_into_flush_list(
/*====================================*/
	buf_pool_t*	buf_pool,	/*!< in: buffer pool instance */
	buf_block_t*	block,		/*!< in/out: block which is modified */
	lsn_t		lsn)		/*!< in: oldest modification */
{
	buf_page_t*	prev_b;
	buf_page_t*	b;

	ut_ad(srv_shutdown_state != SRV_SHUTDOWN_FLUSH_PHASE);
	ut_ad(!buf_pool_mutex_own(buf_pool));
	ut_ad(log_flush_order_mutex_own());
	ut_ad(buf_page_mutex_own(block));
	ut_ad(buf_block_get_state(block) == BUF_BLOCK_FILE_PAGE);

	buf_flush_list_mutex_enter(buf_pool);

	/* The field in_LRU_list is protected by buf_pool->mutex, which
	we are not holding.  However, while a block is in the flush
	list, it is dirty and cannot be discarded, not from the
	page_hash or from the LRU list.  At most, the uncompressed
	page frame of a compressed block may be discarded or created
	(copying the block->page to or from a buf_page_t that is
	dynamically allocated from buf_buddy_alloc()).  Because those
	transitions hold block->mutex and the flush list mutex (via
	buf_flush_relocate_on_flush_list()), there is no possibility
	of a race condition in the assertions below. */
	ut_ad(block->page.in_LRU_list);
	ut_ad(block->page.in_page_hash);
	/* buf_buddy_block_register() will take a block in the
	BUF_BLOCK_MEMORY state, not a file page. */
	ut_ad(!block->page.in_zip_hash);

	ut_ad(!block->page.in_flush_list);
	ut_d(block->page.in_flush_list = TRUE);
	block->page.oldest_modification = lsn;

	MEM_CHECK_DEFINED(block->page.size.is_compressed()
			  ? block->page.zip.data : block->frame,
			  block->page.size.physical());

	prev_b = NULL;

	/* For the most part when this function is called the flush_rbt
	should not be NULL. In a very rare boundary case it is possible
	that the flush_rbt has already been freed by the recovery thread
	before the last page was hooked up in the flush_list by the
	io-handler thread. In that case we'll just do a simple
	linear search in the else block. */
	if (buf_pool->flush_rbt != NULL) {

		prev_b = buf_flush_insert_in_flush_rbt(&block->page);

	} else {

		b = UT_LIST_GET_FIRST(buf_pool->flush_list);

		while (b != NULL && b->oldest_modification
		       > block->page.oldest_modification) {

			ut_ad(b->in_flush_list);
			prev_b = b;
			b = UT_LIST_GET_NEXT(list, b);
		}
	}

	if (prev_b == NULL) {
		UT_LIST_ADD_FIRST(buf_pool->flush_list, &block->page);
	} else {
		UT_LIST_INSERT_AFTER(buf_pool->flush_list, prev_b, &block->page);
	}

	incr_flush_list_size_in_bytes(block, buf_pool);

#if defined UNIV_DEBUG || defined UNIV_BUF_DEBUG
	ut_a(buf_flush_validate_low(buf_pool));
#endif /* UNIV_DEBUG || UNIV_BUF_DEBUG */

	buf_flush_list_mutex_exit(buf_pool);
}

/********************************************************************//**
Returns TRUE if the file page block is immediately suitable for replacement,
i.e., the transition FILE_PAGE => NOT_USED allowed.
@return TRUE if can replace immediately */
ibool
buf_flush_ready_for_replace(
/*========================*/
	buf_page_t*	bpage)	/*!< in: buffer control block, must be
				buf_page_in_file(bpage) and in the LRU list */
{
#ifdef UNIV_DEBUG
	buf_pool_t*	buf_pool = buf_pool_from_bpage(bpage);
	ut_ad(buf_pool_mutex_own(buf_pool));
#endif /* UNIV_DEBUG */
	ut_ad(mutex_own(buf_page_get_mutex(bpage)));
	ut_ad(bpage->in_LRU_list);
	ut_a(buf_page_in_file(bpage));

	return bpage->oldest_modification == 0
		&& bpage->buf_fix_count == 0
		&& buf_page_get_io_fix(bpage) == BUF_IO_NONE;
}

/********************************************************************//**
Returns true if the block is modified and ready for flushing.
@return true if can flush immediately */
bool
buf_flush_ready_for_flush(
/*======================*/
	buf_page_t*	bpage,	/*!< in: buffer control block, must be
				buf_page_in_file(bpage) */
	buf_flush_t	flush_type)/*!< in: type of flush */
{
#ifdef UNIV_DEBUG
	buf_pool_t*	buf_pool = buf_pool_from_bpage(bpage);
	ut_ad(buf_pool_mutex_own(buf_pool));
#endif /* UNIV_DEBUG */

	ut_a(buf_page_in_file(bpage));
	ut_ad(mutex_own(buf_page_get_mutex(bpage)));
	ut_ad(flush_type < BUF_FLUSH_N_TYPES);

	if (bpage->oldest_modification == 0
	    || buf_page_get_io_fix(bpage) != BUF_IO_NONE) {
		return(false);
	}

	ut_ad(bpage->in_flush_list);

	switch (flush_type) {
	case BUF_FLUSH_LIST:
	case BUF_FLUSH_LRU:
	case BUF_FLUSH_SINGLE_PAGE:
		return(true);

	case BUF_FLUSH_N_TYPES:
		break;
	}

	ut_error;
	return(false);
}

/********************************************************************//**
Remove a block from the flush list of modified blocks. */
void
buf_flush_remove(
/*=============*/
	buf_page_t*	bpage)	/*!< in: pointer to the block in question */
{
	buf_pool_t*	buf_pool = buf_pool_from_bpage(bpage);

#if 0 // FIXME: Rate-limit the output. Move this to the page cleaner?
	if (UNIV_UNLIKELY(srv_shutdown_state == SRV_SHUTDOWN_FLUSH_PHASE)) {
		service_manager_extend_timeout(
			INNODB_EXTEND_TIMEOUT_INTERVAL,
			"Flush and remove page with tablespace id %u"
			", Poolid " ULINTPF ", flush list length " ULINTPF,
			bpage->space, buf_pool->instance_no,
			UT_LIST_GET_LEN(buf_pool->flush_list));
	}
#endif

	ut_ad(buf_pool_mutex_own(buf_pool));
	ut_ad(mutex_own(buf_page_get_mutex(bpage)));
	ut_ad(bpage->in_flush_list);

	buf_flush_list_mutex_enter(buf_pool);

	/* Important that we adjust the hazard pointer before removing
	the bpage from flush list. */
	buf_pool->flush_hp.adjust(bpage);

	switch (buf_page_get_state(bpage)) {
	case BUF_BLOCK_POOL_WATCH:
	case BUF_BLOCK_ZIP_PAGE:
		/* Clean compressed pages should not be on the flush list */
	case BUF_BLOCK_NOT_USED:
	case BUF_BLOCK_READY_FOR_USE:
	case BUF_BLOCK_MEMORY:
	case BUF_BLOCK_REMOVE_HASH:
		ut_error;
		return;
	case BUF_BLOCK_ZIP_DIRTY:
		buf_page_set_state(bpage, BUF_BLOCK_ZIP_PAGE);
		UT_LIST_REMOVE(buf_pool->flush_list, bpage);
#if defined UNIV_DEBUG || defined UNIV_BUF_DEBUG
		buf_LRU_insert_zip_clean(bpage);
#endif /* UNIV_DEBUG || UNIV_BUF_DEBUG */
		break;
	case BUF_BLOCK_FILE_PAGE:
		UT_LIST_REMOVE(buf_pool->flush_list, bpage);
		break;
	}

	/* If the flush_rbt is active then delete from there as well. */
	if (buf_pool->flush_rbt != NULL) {
		buf_flush_delete_from_flush_rbt(bpage);
	}

	/* Must be done after we have removed it from the flush_rbt
	because we assert on in_flush_list in comparison function. */
	ut_d(bpage->in_flush_list = FALSE);

	buf_pool->stat.flush_list_bytes -= bpage->size.physical();

	bpage->oldest_modification = 0;

#if defined UNIV_DEBUG || defined UNIV_BUF_DEBUG
	ut_a(buf_flush_validate_skip(buf_pool));
#endif /* UNIV_DEBUG || UNIV_BUF_DEBUG */

	/* If there is an observer that want to know if the asynchronous
	flushing was done then notify it. */
	if (bpage->flush_observer != NULL) {
		bpage->flush_observer->notify_remove(buf_pool, bpage);

		bpage->flush_observer = NULL;
	}

	buf_flush_list_mutex_exit(buf_pool);
}

/*******************************************************************//**
Relocates a buffer control block on the flush_list.
Note that it is assumed that the contents of bpage have already been
copied to dpage.
IMPORTANT: When this function is called bpage and dpage are not
exact copies of each other. For example, they both will have different
::state. Also the ::list pointers in dpage may be stale. We need to
use the current list node (bpage) to do the list manipulation because
the list pointers could have changed between the time that we copied
the contents of bpage to the dpage and the flush list manipulation
below. */
void
buf_flush_relocate_on_flush_list(
/*=============================*/
	buf_page_t*	bpage,	/*!< in/out: control block being moved */
	buf_page_t*	dpage)	/*!< in/out: destination block */
{
	buf_page_t*	prev;
	buf_page_t*	prev_b = NULL;
	buf_pool_t*	buf_pool = buf_pool_from_bpage(bpage);

	ut_ad(buf_pool_mutex_own(buf_pool));
	/* Must reside in the same buffer pool. */
	ut_ad(buf_pool == buf_pool_from_bpage(dpage));

	ut_ad(mutex_own(buf_page_get_mutex(bpage)));

	buf_flush_list_mutex_enter(buf_pool);

	/* FIXME: At this point we have both buf_pool and flush_list
	mutexes. Theoretically removal of a block from flush list is
	only covered by flush_list mutex but currently we do
	have buf_pool mutex in buf_flush_remove() therefore this block
	is guaranteed to be in the flush list. We need to check if
	this will work without the assumption of block removing code
	having the buf_pool mutex. */
	ut_ad(bpage->in_flush_list);
	ut_ad(dpage->in_flush_list);

	/* If recovery is active we must swap the control blocks in
	the flush_rbt as well. */
	if (buf_pool->flush_rbt != NULL) {
		buf_flush_delete_from_flush_rbt(bpage);
		prev_b = buf_flush_insert_in_flush_rbt(dpage);
	}

	/* Important that we adjust the hazard pointer before removing
	the bpage from the flush list. */
	buf_pool->flush_hp.adjust(bpage);

	/* Must be done after we have removed it from the flush_rbt
	because we assert on in_flush_list in comparison function. */
	ut_d(bpage->in_flush_list = FALSE);

	prev = UT_LIST_GET_PREV(list, bpage);
	UT_LIST_REMOVE(buf_pool->flush_list, bpage);

	if (prev) {
		ut_ad(prev->in_flush_list);
		UT_LIST_INSERT_AFTER( buf_pool->flush_list, prev, dpage);
	} else {
		UT_LIST_ADD_FIRST(buf_pool->flush_list, dpage);
	}

	/* Just an extra check. Previous in flush_list
	should be the same control block as in flush_rbt. */
	ut_a(buf_pool->flush_rbt == NULL || prev_b == prev);

#if defined UNIV_DEBUG || defined UNIV_BUF_DEBUG
	ut_a(buf_flush_validate_low(buf_pool));
#endif /* UNIV_DEBUG || UNIV_BUF_DEBUG */

	buf_flush_list_mutex_exit(buf_pool);
}

/** Update the flush system data structures when a write is completed.
@param[in,out]	bpage	flushed page
@param[in]	dblwr	whether the doublewrite buffer was used */
void buf_flush_write_complete(buf_page_t* bpage, bool dblwr)
{
	buf_flush_t	flush_type;
	buf_pool_t*	buf_pool = buf_pool_from_bpage(bpage);

	ut_ad(bpage);

	buf_flush_remove(bpage);

	flush_type = buf_page_get_flush_type(bpage);
	buf_pool->n_flush[flush_type]--;
	ut_ad(buf_pool->n_flush[flush_type] != ULINT_MAX);

	ut_ad(buf_pool_mutex_own(buf_pool));

	if (buf_pool->n_flush[flush_type] == 0
	    && buf_pool->init_flush[flush_type] == FALSE) {

		/* The running flush batch has ended */

		os_event_set(buf_pool->no_flush[flush_type]);
	}

	if (dblwr) {
		buf_dblwr_update(bpage, flush_type);
	}
}

/** Calculate the checksum of a page from compressed table and update
the page.
@param[in,out]	page	page to update
@param[in]	size	compressed page size
@param[in]	lsn	LSN to stamp on the page */
void
buf_flush_update_zip_checksum(
	buf_frame_t*	page,
	ulint		size,
	lsn_t		lsn)
{
	ut_a(size > 0);

	const uint32_t	checksum = page_zip_calc_checksum(
		page, size,
		static_cast<srv_checksum_algorithm_t>(srv_checksum_algorithm));

	mach_write_to_8(page + FIL_PAGE_LSN, lsn);
	mach_write_to_4(page + FIL_PAGE_SPACE_OR_CHKSUM, checksum);
}

/** Initialize a page for writing to the tablespace.
@param[in]	block		buffer block; NULL if bypassing the buffer pool
@param[in,out]	page		page frame
@param[in,out]	page_zip_	compressed page, or NULL if uncompressed
@param[in]	newest_lsn	newest modification LSN to the page */
void
buf_flush_init_for_writing(
	const buf_block_t*	block,
	byte*			page,
	void*			page_zip_,
	lsn_t			newest_lsn)
{
	ut_ad(block == NULL || block->frame == page);
	ut_ad(block == NULL || page_zip_ == NULL
	      || &block->page.zip == page_zip_);
	ut_ad(!srv_safe_truncate || !block || newest_lsn);
	ut_ad(page);
#if 0 /* MDEV-15528 TODO: reinstate this check */
	/* innodb_immediate_scrub_data_uncompressed=ON would cause
	fsp_init_file_page() to be called on freed pages, and thus
	cause them to be written as almost-all-zeroed.
	In MDEV-15528 we should change that implement an option to
	make freed pages appear all-zero, bypassing this code. */
	ut_ad(!srv_safe_truncate || !newest_lsn || fil_page_get_type(page));
#endif

	if (page_zip_) {
		page_zip_des_t*	page_zip;
		ulint		size;

		page_zip = static_cast<page_zip_des_t*>(page_zip_);
		size = page_zip_get_size(page_zip);

		ut_ad(size);
		ut_ad(ut_is_2pow(size));
		ut_ad(size <= UNIV_ZIP_SIZE_MAX);

		switch (fil_page_get_type(page)) {
		case FIL_PAGE_TYPE_ALLOCATED:
		case FIL_PAGE_INODE:
		case FIL_PAGE_IBUF_BITMAP:
		case FIL_PAGE_TYPE_FSP_HDR:
		case FIL_PAGE_TYPE_XDES:
			/* These are essentially uncompressed pages. */
			memcpy(page_zip->data, page, size);
			/* fall through */
		case FIL_PAGE_TYPE_ZBLOB:
		case FIL_PAGE_TYPE_ZBLOB2:
		case FIL_PAGE_INDEX:
		case FIL_PAGE_RTREE:

			buf_flush_update_zip_checksum(
				page_zip->data, size, newest_lsn);

			return;
		}

		ib::error() << "The compressed page to be written"
			" seems corrupt:";
		ut_print_buf(stderr, page, size);
		fputs("\nInnoDB: Possibly older version of the page:", stderr);
		ut_print_buf(stderr, page_zip->data, size);
		putc('\n', stderr);
		ut_error;
	}

	/* Write the newest modification lsn to the page header and trailer */
	mach_write_to_8(page + FIL_PAGE_LSN, newest_lsn);

	mach_write_to_8(page + UNIV_PAGE_SIZE - FIL_PAGE_END_LSN_OLD_CHKSUM,
			newest_lsn);

	if (block && srv_page_size == 16384) {
		/* The page type could be garbage in old files
		created before MySQL 5.5. Such files always
		had a page size of 16 kilobytes. */
		ulint	page_type = fil_page_get_type(page);
		ulint	reset_type = page_type;

		switch (block->page.id.page_no() % 16384) {
		case 0:
			reset_type = block->page.id.page_no() == 0
				? FIL_PAGE_TYPE_FSP_HDR
				: FIL_PAGE_TYPE_XDES;
			break;
		case 1:
			reset_type = FIL_PAGE_IBUF_BITMAP;
			break;
		case FSP_TRX_SYS_PAGE_NO:
			if (block->page.id.page_no()
			    == TRX_SYS_PAGE_NO
			    && block->page.id.space()
			    == TRX_SYS_SPACE) {
				reset_type = FIL_PAGE_TYPE_TRX_SYS;
				break;
			}
			/* fall through */
		default:
			switch (page_type) {
			case FIL_PAGE_INDEX:
			case FIL_PAGE_RTREE:
			case FIL_PAGE_UNDO_LOG:
			case FIL_PAGE_INODE:
			case FIL_PAGE_IBUF_FREE_LIST:
			case FIL_PAGE_TYPE_ALLOCATED:
			case FIL_PAGE_TYPE_SYS:
			case FIL_PAGE_TYPE_TRX_SYS:
			case FIL_PAGE_TYPE_BLOB:
			case FIL_PAGE_TYPE_ZBLOB:
			case FIL_PAGE_TYPE_ZBLOB2:
				break;
			case FIL_PAGE_TYPE_FSP_HDR:
			case FIL_PAGE_TYPE_XDES:
			case FIL_PAGE_IBUF_BITMAP:
				/* These pages should have
				predetermined page numbers
				(see above). */
			default:
				reset_type = FIL_PAGE_TYPE_UNKNOWN;
				break;
			}
		}

		if (UNIV_UNLIKELY(page_type != reset_type)) {
			ib::info()
				<< "Resetting invalid page "
				<< block->page.id << " type "
				<< page_type << " to "
				<< reset_type << " when flushing.";
			fil_page_set_type(page, reset_type);
		}
	}

	uint32_t checksum = BUF_NO_CHECKSUM_MAGIC;

	switch (srv_checksum_algorithm_t(srv_checksum_algorithm)) {
	case SRV_CHECKSUM_ALGORITHM_INNODB:
	case SRV_CHECKSUM_ALGORITHM_STRICT_INNODB:
		checksum = buf_calc_page_new_checksum(page);
		mach_write_to_4(page + FIL_PAGE_SPACE_OR_CHKSUM,
				checksum);
		/* With the InnoDB checksum, we overwrite the first 4 bytes of
		the end lsn field to store the old formula checksum. Since it
		depends also on the field FIL_PAGE_SPACE_OR_CHKSUM, it has to
		be calculated after storing the new formula checksum. */
		checksum = buf_calc_page_old_checksum(page);
		break;
	case SRV_CHECKSUM_ALGORITHM_CRC32:
	case SRV_CHECKSUM_ALGORITHM_STRICT_CRC32:
		/* In other cases we write the same checksum to both fields. */
		checksum = buf_calc_page_crc32(page);
		mach_write_to_4(page + FIL_PAGE_SPACE_OR_CHKSUM,
				checksum);
		break;
	case SRV_CHECKSUM_ALGORITHM_NONE:
	case SRV_CHECKSUM_ALGORITHM_STRICT_NONE:
		mach_write_to_4(page + FIL_PAGE_SPACE_OR_CHKSUM,
				checksum);
		break;
		/* no default so the compiler will emit a warning if
		new enum is added and not handled here */
	}

	mach_write_to_4(page + UNIV_PAGE_SIZE - FIL_PAGE_END_LSN_OLD_CHKSUM,
			checksum);
}

/********************************************************************//**
Does an asynchronous write of a buffer page. NOTE: in simulated aio and
also when the doublewrite buffer is used, we must call
buf_dblwr_flush_buffered_writes after we have posted a batch of
writes! */
static
void
buf_flush_write_block_low(
/*======================*/
	buf_page_t*	bpage,		/*!< in: buffer block to write */
	buf_flush_t	flush_type,	/*!< in: type of flush */
	bool		sync)		/*!< in: true if sync IO request */
{
	fil_space_t* space = fil_space_acquire_for_io(bpage->id.space());
	if (!space) {
		return;
	}
	ut_ad(space->purpose == FIL_TYPE_TEMPORARY
	      || space->purpose == FIL_TYPE_IMPORT
	      || space->purpose == FIL_TYPE_TABLESPACE);
	ut_ad((space->purpose == FIL_TYPE_TEMPORARY)
	      == fsp_is_system_temporary(space->id));
	page_t*	frame = NULL;
#ifdef UNIV_DEBUG
	buf_pool_t*	buf_pool = buf_pool_from_bpage(bpage);
	ut_ad(!buf_pool_mutex_own(buf_pool));
#endif /* UNIV_DEBUG */

	DBUG_PRINT("ib_buf", ("flush %s %u page %u:%u",
			      sync ? "sync" : "async", (unsigned) flush_type,
			      bpage->id.space(), bpage->id.page_no()));

	ut_ad(buf_page_in_file(bpage));

	/* We are not holding buf_pool->mutex or block_mutex here.
	Nevertheless, it is safe to access bpage, because it is
	io_fixed and oldest_modification != 0.  Thus, it cannot be
	relocated in the buffer pool or removed from flush_list or
	LRU_list. */
	ut_ad(!buf_pool_mutex_own(buf_pool));
	ut_ad(!buf_flush_list_mutex_own(buf_pool));
	ut_ad(!buf_page_get_mutex(bpage)->is_owned());
	ut_ad(buf_page_get_io_fix(bpage) == BUF_IO_WRITE);
	ut_ad(bpage->oldest_modification != 0);
	ut_ad(bpage->newest_modification != 0);

	/* Force the log to the disk before writing the modified block */
	if (!srv_read_only_mode) {
		log_write_up_to(bpage->newest_modification, true);
	}

	switch (buf_page_get_state(bpage)) {
	case BUF_BLOCK_POOL_WATCH:
	case BUF_BLOCK_ZIP_PAGE: /* The page should be dirty. */
	case BUF_BLOCK_NOT_USED:
	case BUF_BLOCK_READY_FOR_USE:
	case BUF_BLOCK_MEMORY:
	case BUF_BLOCK_REMOVE_HASH:
		ut_error;
		break;
	case BUF_BLOCK_ZIP_DIRTY:
		frame = bpage->zip.data;

		buf_flush_update_zip_checksum(frame, bpage->size.physical(),
					      bpage->newest_modification);
		break;
	case BUF_BLOCK_FILE_PAGE:
		frame = bpage->zip.data;
		if (!frame) {
			frame = ((buf_block_t*) bpage)->frame;
		}

		buf_flush_init_for_writing(
			reinterpret_cast<const buf_block_t*>(bpage),
			reinterpret_cast<const buf_block_t*>(bpage)->frame,
			bpage->zip.data ? &bpage->zip : NULL,
			bpage->newest_modification);
		break;
	}

	frame = buf_page_encrypt_before_write(space, bpage, frame);

	ut_ad(space->purpose == FIL_TYPE_TABLESPACE
	      || space->atomic_write_supported);
	if (!space->use_doublewrite()) {
		ulint	type = IORequest::WRITE | IORequest::DO_NOT_WAKE;

		IORequest	request(type, bpage);

		/* TODO: pass the tablespace to fil_io() */
		fil_io(request,
		       sync, bpage->id, bpage->size, 0, bpage->size.physical(),
		       frame, bpage);
	} else {
		ut_ad(!srv_read_only_mode);

		if (flush_type == BUF_FLUSH_SINGLE_PAGE) {
			buf_dblwr_write_single_page(bpage, sync);
		} else {
			ut_ad(!sync);
			buf_dblwr_add_to_batch(bpage);
		}
	}

	/* When doing single page flushing the IO is done synchronously
	and we flush the changes to disk only for the tablespace we
	are working on. */
	if (sync) {
		ut_ad(flush_type == BUF_FLUSH_SINGLE_PAGE);
		if (space->purpose != FIL_TYPE_TEMPORARY) {
			fil_flush(space);
		}

		/* The tablespace could already have been dropped,
		because fil_io(request, sync) would already have
		decremented the node->n_pending. However,
		buf_page_io_complete() only needs to look up the
		tablespace during read requests, not during writes. */
		ut_ad(buf_page_get_io_fix(bpage) == BUF_IO_WRITE);
#ifdef UNIV_DEBUG
		dberr_t err =
#endif
		/* true means we want to evict this page from the
		LRU list as well. */
		buf_page_io_complete(bpage, space->use_doublewrite(), true);

		ut_ad(err == DB_SUCCESS);
	}

	fil_space_release_for_io(space);

	/* Increment the counter of I/O operations used
	for selecting LRU policy. */
	buf_LRU_stat_inc_io();
}

/********************************************************************//**
Writes a flushable page asynchronously from the buffer pool to a file.
NOTE: in simulated aio we must call
os_aio_simulated_wake_handler_threads after we have posted a batch of
writes! NOTE: buf_pool->mutex and buf_page_get_mutex(bpage) must be
held upon entering this function, and they will be released by this
function if it returns true.
@return TRUE if the page was flushed */
ibool
buf_flush_page(
/*===========*/
	buf_pool_t*	buf_pool,	/*!< in: buffer pool instance */
	buf_page_t*	bpage,		/*!< in: buffer control block */
	buf_flush_t	flush_type,	/*!< in: type of flush */
	bool		sync)		/*!< in: true if sync IO request */
{
	BPageMutex*	block_mutex;

	ut_ad(flush_type < BUF_FLUSH_N_TYPES);
	ut_ad(buf_pool_mutex_own(buf_pool));
	ut_ad(buf_page_in_file(bpage));
	ut_ad(!sync || flush_type == BUF_FLUSH_SINGLE_PAGE);

	block_mutex = buf_page_get_mutex(bpage);
	ut_ad(mutex_own(block_mutex));

	ut_ad(buf_flush_ready_for_flush(bpage, flush_type));

	bool	is_uncompressed;

	is_uncompressed = (buf_page_get_state(bpage) == BUF_BLOCK_FILE_PAGE);
	ut_ad(is_uncompressed == (block_mutex != &buf_pool->zip_mutex));

	ibool		flush;
	rw_lock_t*	rw_lock;
	bool		no_fix_count = bpage->buf_fix_count == 0;

	if (!is_uncompressed) {
		flush = TRUE;
		rw_lock = NULL;
	} else if (!(no_fix_count || flush_type == BUF_FLUSH_LIST)
		   || (!no_fix_count
		       && srv_shutdown_state <= SRV_SHUTDOWN_CLEANUP
		       && fsp_is_system_temporary(bpage->id.space()))) {
		/* This is a heuristic, to avoid expensive SX attempts. */
		/* For table residing in temporary tablespace sync is done
		using IO_FIX and so before scheduling for flush ensure that
		page is not fixed. */
		flush = FALSE;
	} else {
		rw_lock = &reinterpret_cast<buf_block_t*>(bpage)->lock;
		if (flush_type != BUF_FLUSH_LIST) {
			flush = rw_lock_sx_lock_nowait(rw_lock, BUF_IO_WRITE);
		} else {
			/* Will SX lock later */
			flush = TRUE;
		}
	}

	if (flush) {

		/* We are committed to flushing by the time we get here */

		buf_page_set_io_fix(bpage, BUF_IO_WRITE);

		buf_page_set_flush_type(bpage, flush_type);

		if (buf_pool->n_flush[flush_type] == 0) {
			os_event_reset(buf_pool->no_flush[flush_type]);
		}

		++buf_pool->n_flush[flush_type];
		ut_ad(buf_pool->n_flush[flush_type] != 0);

		mutex_exit(block_mutex);

		buf_pool_mutex_exit(buf_pool);

		if (flush_type == BUF_FLUSH_LIST
		    && is_uncompressed
		    && !rw_lock_sx_lock_nowait(rw_lock, BUF_IO_WRITE)) {

			if (!fsp_is_system_temporary(bpage->id.space())) {
				/* avoiding deadlock possibility involves
				doublewrite buffer, should flush it, because
				it might hold the another block->lock. */
				buf_dblwr_flush_buffered_writes();
			} else {
				buf_dblwr_sync_datafiles();
			}

			rw_lock_sx_lock_gen(rw_lock, BUF_IO_WRITE);
		}

		/* If there is an observer that want to know if the asynchronous
		flushing was sent then notify it.
		Note: we set flush observer to a page with x-latch, so we can
		guarantee that notify_flush and notify_remove are called in pair
		with s-latch on a uncompressed page. */
		if (bpage->flush_observer != NULL) {
			buf_pool_mutex_enter(buf_pool);

			bpage->flush_observer->notify_flush(buf_pool, bpage);

			buf_pool_mutex_exit(buf_pool);
		}

		/* Even though bpage is not protected by any mutex at this
		point, it is safe to access bpage, because it is io_fixed and
		oldest_modification != 0.  Thus, it cannot be relocated in the
		buffer pool or removed from flush_list or LRU_list. */

		buf_flush_write_block_low(bpage, flush_type, sync);
	}

	return(flush);
}

# if defined UNIV_DEBUG || defined UNIV_IBUF_DEBUG
/********************************************************************//**
Writes a flushable page asynchronously from the buffer pool to a file.
NOTE: buf_pool->mutex and block->mutex must be held upon entering this
function, and they will be released by this function after flushing.
This is loosely based on buf_flush_batch() and buf_flush_page().
@return TRUE if the page was flushed and the mutexes released */
ibool
buf_flush_page_try(
/*===============*/
	buf_pool_t*	buf_pool,	/*!< in/out: buffer pool instance */
	buf_block_t*	block)		/*!< in/out: buffer control block */
{
	ut_ad(buf_pool_mutex_own(buf_pool));
	ut_ad(buf_block_get_state(block) == BUF_BLOCK_FILE_PAGE);
	ut_ad(buf_page_mutex_own(block));

	if (!buf_flush_ready_for_flush(&block->page, BUF_FLUSH_SINGLE_PAGE)) {
		return(FALSE);
	}

	/* The following call will release the buffer pool and
	block mutex. */
	return(buf_flush_page(
			buf_pool, &block->page,
			BUF_FLUSH_SINGLE_PAGE, true));
}
# endif /* UNIV_DEBUG || UNIV_IBUF_DEBUG */

/** Check the page is in buffer pool and can be flushed.
@param[in]	page_id		page id
@param[in]	flush_type	BUF_FLUSH_LRU or BUF_FLUSH_LIST
@return true if the page can be flushed. */
static
bool
buf_flush_check_neighbor(
	const page_id_t		page_id,
	buf_flush_t		flush_type)
{
	buf_page_t*	bpage;
	buf_pool_t*	buf_pool = buf_pool_get(page_id);
	bool		ret;

	ut_ad(flush_type == BUF_FLUSH_LRU
	      || flush_type == BUF_FLUSH_LIST);

	buf_pool_mutex_enter(buf_pool);

	/* We only want to flush pages from this buffer pool. */
	bpage = buf_page_hash_get(buf_pool, page_id);

	if (!bpage) {

		buf_pool_mutex_exit(buf_pool);
		return(false);
	}

	ut_a(buf_page_in_file(bpage));

	/* We avoid flushing 'non-old' blocks in an LRU flush,
	because the flushed blocks are soon freed */

	ret = false;
	if (flush_type != BUF_FLUSH_LRU || buf_page_is_old(bpage)) {
		BPageMutex* block_mutex = buf_page_get_mutex(bpage);

		mutex_enter(block_mutex);
		if (buf_flush_ready_for_flush(bpage, flush_type)) {
			ret = true;
		}
		mutex_exit(block_mutex);
	}
	buf_pool_mutex_exit(buf_pool);

	return(ret);
}

/** Flushes to disk all flushable pages within the flush area.
@param[in]	page_id		page id
@param[in]	flush_type	BUF_FLUSH_LRU or BUF_FLUSH_LIST
@param[in]	n_flushed	number of pages flushed so far in this batch
@param[in]	n_to_flush	maximum number of pages we are allowed to flush
@return number of pages flushed */
static
ulint
buf_flush_try_neighbors(
	const page_id_t		page_id,
	buf_flush_t		flush_type,
	ulint			n_flushed,
	ulint			n_to_flush)
{
	ulint		i;
	ulint		low;
	ulint		high;
	ulint		count = 0;
	buf_pool_t*	buf_pool = buf_pool_get(page_id);

	ut_ad(flush_type == BUF_FLUSH_LRU || flush_type == BUF_FLUSH_LIST);

	if (UT_LIST_GET_LEN(buf_pool->LRU) < BUF_LRU_OLD_MIN_LEN
	    || srv_flush_neighbors == 0) {
		/* If there is little space or neighbor flushing is
		not enabled then just flush the victim. */
		low = page_id.page_no();
		high = page_id.page_no() + 1;
	} else {
		/* When flushed, dirty blocks are searched in
		neighborhoods of this size, and flushed along with the
		original page. */

		ulint	buf_flush_area;

		buf_flush_area	= ut_min(
			BUF_READ_AHEAD_AREA(buf_pool),
			buf_pool->curr_size / 16);

		low = (page_id.page_no() / buf_flush_area) * buf_flush_area;
		high = (page_id.page_no() / buf_flush_area + 1) * buf_flush_area;

		if (srv_flush_neighbors == 1) {
			/* adjust 'low' and 'high' to limit
			   for contiguous dirty area */
			if (page_id.page_no() > low) {
				for (i = page_id.page_no() - 1; i >= low; i--) {
					if (!buf_flush_check_neighbor(
						page_id_t(page_id.space(), i),
						flush_type)) {

						break;
					}

					if (i == low) {
						/* Avoid overwrap when low == 0
						and calling
						buf_flush_check_neighbor() with
						i == (ulint) -1 */
						i--;
						break;
					}
				}
				low = i + 1;
			}

			for (i = page_id.page_no() + 1;
			     i < high
			     && buf_flush_check_neighbor(
				     page_id_t(page_id.space(), i),
				     flush_type);
			     i++) {
				/* do nothing */
			}
			high = i;
		}
	}

<<<<<<< HEAD
	const ulint	space_size = fil_space_get_size(page_id.space());
	if (high > space_size) {
		high = space_size;
=======
#ifdef UNIV_DEBUG
	/* fprintf(stderr, "Flush area: low %lu high %lu\n", low, high); */
#endif

	if (fil_space_t *s = fil_space_acquire_for_io(space)) {
		high = s->max_page_number_for_io(high);
		fil_space_release_for_io(s);
	} else {
		return 0;
>>>>>>> 57ec42bc
	}

	DBUG_PRINT("ib_buf", ("flush %u:%u..%u",
			      page_id.space(),
			      (unsigned) low, (unsigned) high));

	for (ulint i = low; i < high; i++) {
		buf_page_t*	bpage;

		if ((count + n_flushed) >= n_to_flush) {

			/* We have already flushed enough pages and
			should call it a day. There is, however, one
			exception. If the page whose neighbors we
			are flushing has not been flushed yet then
			we'll try to flush the victim that we
			selected originally. */
			if (i <= page_id.page_no()) {
				i = page_id.page_no();
			} else {
				break;
			}
		}

		const page_id_t	cur_page_id(page_id.space(), i);

		buf_pool = buf_pool_get(cur_page_id);

		buf_pool_mutex_enter(buf_pool);

		/* We only want to flush pages from this buffer pool. */
		bpage = buf_page_hash_get(buf_pool, cur_page_id);

		if (bpage == NULL) {

			buf_pool_mutex_exit(buf_pool);
			continue;
		}

		ut_a(buf_page_in_file(bpage));

		/* We avoid flushing 'non-old' blocks in an LRU flush,
		because the flushed blocks are soon freed */

		if (flush_type != BUF_FLUSH_LRU
		    || i == page_id.page_no()
		    || buf_page_is_old(bpage)) {

			BPageMutex* block_mutex = buf_page_get_mutex(bpage);

			mutex_enter(block_mutex);

			if (buf_flush_ready_for_flush(bpage, flush_type)
			    && (i == page_id.page_no()
				|| bpage->buf_fix_count == 0)) {

				/* We also try to flush those
				neighbors != offset */

				if (buf_flush_page(
					buf_pool, bpage, flush_type, false)) {

					++count;
				} else {
					mutex_exit(block_mutex);
					buf_pool_mutex_exit(buf_pool);
				}

				continue;
			} else {
				mutex_exit(block_mutex);
			}
		}
		buf_pool_mutex_exit(buf_pool);
	}

	if (count > 1) {
		MONITOR_INC_VALUE_CUMULATIVE(
			MONITOR_FLUSH_NEIGHBOR_TOTAL_PAGE,
			MONITOR_FLUSH_NEIGHBOR_COUNT,
			MONITOR_FLUSH_NEIGHBOR_PAGES,
			(count - 1));
	}

	return(count);
}

/** Check if the block is modified and ready for flushing.
If the the block is ready to flush then flush the page and try o flush
its neighbors.
@param[in]	bpage		buffer control block,
must be buf_page_in_file(bpage)
@param[in]	flush_type	BUF_FLUSH_LRU or BUF_FLUSH_LIST
@param[in]	n_to_flush	number of pages to flush
@param[in,out]	count		number of pages flushed
@return TRUE if buf_pool mutex was released during this function.
This does not guarantee that some pages were written as well.
Number of pages written are incremented to the count. */
static
bool
buf_flush_page_and_try_neighbors(
	buf_page_t*		bpage,
	buf_flush_t		flush_type,
	ulint			n_to_flush,
	ulint*			count)
{
#ifdef UNIV_DEBUG
	buf_pool_t*	buf_pool = buf_pool_from_bpage(bpage);

	ut_ad(buf_pool_mutex_own(buf_pool));
#endif /* UNIV_DEBUG */

	bool		flushed;
	BPageMutex*	block_mutex = buf_page_get_mutex(bpage);

	mutex_enter(block_mutex);

	ut_a(buf_page_in_file(bpage));

	if (buf_flush_ready_for_flush(bpage, flush_type)) {
		buf_pool_t*	buf_pool;

		buf_pool = buf_pool_from_bpage(bpage);

		const page_id_t	page_id = bpage->id;

		mutex_exit(block_mutex);

		buf_pool_mutex_exit(buf_pool);

		/* Try to flush also all the neighbors */
		*count += buf_flush_try_neighbors(
			page_id, flush_type, *count, n_to_flush);

		buf_pool_mutex_enter(buf_pool);
		flushed = TRUE;
	} else {
		mutex_exit(block_mutex);

		flushed = false;
	}

	ut_ad(buf_pool_mutex_own(buf_pool));

	return(flushed);
}

/*******************************************************************//**
This utility moves the uncompressed frames of pages to the free list.
Note that this function does not actually flush any data to disk. It
just detaches the uncompressed frames from the compressed pages at the
tail of the unzip_LRU and puts those freed frames in the free list.
Note that it is a best effort attempt and it is not guaranteed that
after a call to this function there will be 'max' blocks in the free
list.
@return number of blocks moved to the free list. */
static
ulint
buf_free_from_unzip_LRU_list_batch(
/*===============================*/
	buf_pool_t*	buf_pool,	/*!< in: buffer pool instance */
	ulint		max)		/*!< in: desired number of
					blocks in the free_list */
{
	ulint		scanned = 0;
	ulint		count = 0;
	ulint		free_len = UT_LIST_GET_LEN(buf_pool->free);
	ulint		lru_len = UT_LIST_GET_LEN(buf_pool->unzip_LRU);

	ut_ad(buf_pool_mutex_own(buf_pool));

	buf_block_t*	block = UT_LIST_GET_LAST(buf_pool->unzip_LRU);

	while (block != NULL
	       && count < max
	       && free_len < srv_LRU_scan_depth
	       && lru_len > UT_LIST_GET_LEN(buf_pool->LRU) / 10) {

		++scanned;
		if (buf_LRU_free_page(&block->page, false)) {
			/* Block was freed. buf_pool->mutex potentially
			released and reacquired */
			++count;
			block = UT_LIST_GET_LAST(buf_pool->unzip_LRU);

		} else {

			block = UT_LIST_GET_PREV(unzip_LRU, block);
		}

		free_len = UT_LIST_GET_LEN(buf_pool->free);
		lru_len = UT_LIST_GET_LEN(buf_pool->unzip_LRU);
	}

	ut_ad(buf_pool_mutex_own(buf_pool));

	if (scanned) {
		MONITOR_INC_VALUE_CUMULATIVE(
			MONITOR_LRU_BATCH_SCANNED,
			MONITOR_LRU_BATCH_SCANNED_NUM_CALL,
			MONITOR_LRU_BATCH_SCANNED_PER_CALL,
			scanned);
	}

	return(count);
}

/*******************************************************************//**
This utility flushes dirty blocks from the end of the LRU list.
The calling thread is not allowed to own any latches on pages!
It attempts to make 'max' blocks available in the free list. Note that
it is a best effort attempt and it is not guaranteed that after a call
to this function there will be 'max' blocks in the free list.*/

void
buf_flush_LRU_list_batch(
/*=====================*/
	buf_pool_t*	buf_pool,	/*!< in: buffer pool instance */
	ulint		max,		/*!< in: desired number of
					blocks in the free_list */
	flush_counters_t*	n)	/*!< out: flushed/evicted page
					counts */
{
	buf_page_t*	bpage;
	ulint		scanned = 0;
	ulint		free_len = UT_LIST_GET_LEN(buf_pool->free);
	ulint		lru_len = UT_LIST_GET_LEN(buf_pool->LRU);
	ulint		withdraw_depth = 0;

	n->flushed = 0;
	n->evicted = 0;
	n->unzip_LRU_evicted = 0;
	ut_ad(buf_pool_mutex_own(buf_pool));
	if (buf_pool->curr_size < buf_pool->old_size
	    && buf_pool->withdraw_target > 0) {
		withdraw_depth = buf_pool->withdraw_target
				 - UT_LIST_GET_LEN(buf_pool->withdraw);
	}

	for (bpage = UT_LIST_GET_LAST(buf_pool->LRU);
	     bpage != NULL && n->flushed + n->evicted < max
	     && free_len < srv_LRU_scan_depth + withdraw_depth
	     && lru_len > BUF_LRU_MIN_LEN;
	     ++scanned,
	     bpage = buf_pool->lru_hp.get()) {

		buf_page_t* prev = UT_LIST_GET_PREV(LRU, bpage);
		buf_pool->lru_hp.set(prev);

		BPageMutex*	block_mutex = buf_page_get_mutex(bpage);

		mutex_enter(block_mutex);

		if (buf_flush_ready_for_replace(bpage)) {
			/* block is ready for eviction i.e., it is
			clean and is not IO-fixed or buffer fixed. */
			mutex_exit(block_mutex);
			if (buf_LRU_free_page(bpage, true)) {
				++n->evicted;
			}
		} else if (buf_flush_ready_for_flush(bpage, BUF_FLUSH_LRU)) {
			/* Block is ready for flush. Dispatch an IO
			request. The IO helper thread will put it on
			free list in IO completion routine. */
			mutex_exit(block_mutex);
			buf_flush_page_and_try_neighbors(
				bpage, BUF_FLUSH_LRU, max, &n->flushed);
		} else {
			/* Can't evict or dispatch this block. Go to
			previous. */
			ut_ad(buf_pool->lru_hp.is_hp(prev));
			mutex_exit(block_mutex);
		}

		ut_ad(!mutex_own(block_mutex));
		ut_ad(buf_pool_mutex_own(buf_pool));

		free_len = UT_LIST_GET_LEN(buf_pool->free);
		lru_len = UT_LIST_GET_LEN(buf_pool->LRU);
	}

	buf_pool->lru_hp.set(NULL);

	/* We keep track of all flushes happening as part of LRU
	flush. When estimating the desired rate at which flush_list
	should be flushed, we factor in this value. */
	buf_lru_flush_page_count += n->flushed;

	ut_ad(buf_pool_mutex_own(buf_pool));

	if (n->evicted) {
		MONITOR_INC_VALUE_CUMULATIVE(
			MONITOR_LRU_BATCH_EVICT_TOTAL_PAGE,
			MONITOR_LRU_BATCH_EVICT_COUNT,
			MONITOR_LRU_BATCH_EVICT_PAGES,
			n->evicted);
	}

	if (scanned) {
		MONITOR_INC_VALUE_CUMULATIVE(
			MONITOR_LRU_BATCH_SCANNED,
			MONITOR_LRU_BATCH_SCANNED_NUM_CALL,
			MONITOR_LRU_BATCH_SCANNED_PER_CALL,
			scanned);
	}
}

/*******************************************************************//**
Flush and move pages from LRU or unzip_LRU list to the free list.
Whether LRU or unzip_LRU is used depends on the state of the system.*/

static
void
buf_do_LRU_batch(
/*=============*/
	buf_pool_t*	buf_pool,	/*!< in: buffer pool instance */
	ulint		max,		/*!< in: desired number of
					blocks in the free_list */
	flush_counters_t*	n)	/*!< out: flushed/evicted page
					counts */
{
	if (buf_LRU_evict_from_unzip_LRU(buf_pool)) {
		n->unzip_LRU_evicted = buf_free_from_unzip_LRU_list_batch(buf_pool, max);
	} else {
		n->unzip_LRU_evicted = 0;
	}

	if (max > n->unzip_LRU_evicted) {
		buf_flush_LRU_list_batch(buf_pool, max - n->unzip_LRU_evicted, n);
	} else {
		n->evicted = 0;
		n->flushed = 0;
	}

	/* Add evicted pages from unzip_LRU to the evicted pages from
	the simple LRU. */
	n->evicted += n->unzip_LRU_evicted;
}

/** This utility flushes dirty blocks from the end of the flush_list.
The calling thread is not allowed to own any latches on pages!
@param[in]	buf_pool	buffer pool instance
@param[in]	min_n		wished minimum mumber of blocks flushed (it is
not guaranteed that the actual number is that big, though)
@param[in]	lsn_limit	all blocks whose oldest_modification is smaller
than this should be flushed (if their number does not exceed min_n)
@return number of blocks for which the write request was queued;
ULINT_UNDEFINED if there was a flush of the same type already
running */
static
ulint
buf_do_flush_list_batch(
	buf_pool_t*		buf_pool,
	ulint			min_n,
	lsn_t			lsn_limit)
{
	ulint		count = 0;
	ulint		scanned = 0;

	ut_ad(buf_pool_mutex_own(buf_pool));

	/* Start from the end of the list looking for a suitable
	block to be flushed. */
	buf_flush_list_mutex_enter(buf_pool);
	ulint len = UT_LIST_GET_LEN(buf_pool->flush_list);

	/* In order not to degenerate this scan to O(n*n) we attempt
	to preserve pointer of previous block in the flush list. To do
	so we declare it a hazard pointer. Any thread working on the
	flush list must check the hazard pointer and if it is removing
	the same block then it must reset it. */
	for (buf_page_t* bpage = UT_LIST_GET_LAST(buf_pool->flush_list);
	     count < min_n && bpage != NULL && len > 0
	     && bpage->oldest_modification < lsn_limit;
	     bpage = buf_pool->flush_hp.get(),
	     ++scanned) {

		buf_page_t*	prev;

		ut_a(bpage->oldest_modification > 0);
		ut_ad(bpage->in_flush_list);

		prev = UT_LIST_GET_PREV(list, bpage);
		buf_pool->flush_hp.set(prev);
		buf_flush_list_mutex_exit(buf_pool);

#ifdef UNIV_DEBUG
		bool flushed =
#endif /* UNIV_DEBUG */
		buf_flush_page_and_try_neighbors(
			bpage, BUF_FLUSH_LIST, min_n, &count);

		buf_flush_list_mutex_enter(buf_pool);

		ut_ad(flushed || buf_pool->flush_hp.is_hp(prev));

		--len;
	}

	buf_pool->flush_hp.set(NULL);
	buf_flush_list_mutex_exit(buf_pool);

	if (scanned) {
		MONITOR_INC_VALUE_CUMULATIVE(
			MONITOR_FLUSH_BATCH_SCANNED,
			MONITOR_FLUSH_BATCH_SCANNED_NUM_CALL,
			MONITOR_FLUSH_BATCH_SCANNED_PER_CALL,
			scanned);
	}

	if (count) {
		MONITOR_INC_VALUE_CUMULATIVE(
			MONITOR_FLUSH_BATCH_TOTAL_PAGE,
			MONITOR_FLUSH_BATCH_COUNT,
			MONITOR_FLUSH_BATCH_PAGES,
			count);
	}

	ut_ad(buf_pool_mutex_own(buf_pool));

	return(count);
}

/** This utility flushes dirty blocks from the end of the LRU list or
flush_list.
NOTE 1: in the case of an LRU flush the calling thread may own latches to
pages: to avoid deadlocks, this function must be written so that it cannot
end up waiting for these latches! NOTE 2: in the case of a flush list flush,
the calling thread is not allowed to own any latches on pages!
@param[in]	buf_pool	buffer pool instance
@param[in]	flush_type	BUF_FLUSH_LRU or BUF_FLUSH_LIST; if
BUF_FLUSH_LIST, then the caller must not own any latches on pages
@param[in]	min_n		wished minimum mumber of blocks flushed (it is
not guaranteed that the actual number is that big, though)
@param[in]	lsn_limit	in the case of BUF_FLUSH_LIST all blocks whose
oldest_modification is smaller than this should be flushed (if their number
does not exceed min_n), otherwise ignored */
void
buf_flush_batch(
	buf_pool_t*		buf_pool,
	buf_flush_t		flush_type,
	ulint			min_n,
	lsn_t			lsn_limit,
	flush_counters_t*	n)	/*!< out: flushed/evicted page
					counts  */
{
	ut_ad(flush_type == BUF_FLUSH_LRU || flush_type == BUF_FLUSH_LIST);
	ut_ad(flush_type == BUF_FLUSH_LRU
	      || !sync_check_iterate(dict_sync_check()));

	buf_pool_mutex_enter(buf_pool);

	/* Note: The buffer pool mutex is released and reacquired within
	the flush functions. */
	switch (flush_type) {
	case BUF_FLUSH_LRU:
		buf_do_LRU_batch(buf_pool, min_n, n);
		break;
	case BUF_FLUSH_LIST:
		n->flushed = buf_do_flush_list_batch(buf_pool, min_n, lsn_limit);
		n->evicted = 0;
		break;
	default:
		ut_error;
	}

	buf_pool_mutex_exit(buf_pool);

	DBUG_LOG("ib_buf", "flush " << flush_type << " completed");
}

/******************************************************************//**
Gather the aggregated stats for both flush list and LRU list flushing.
@param page_count_flush	number of pages flushed from the end of the flush_list
@param page_count_LRU	number of pages flushed from the end of the LRU list
*/
void
buf_flush_stats(
/*============*/
	ulint		page_count_flush,
	ulint		page_count_LRU)
{
	DBUG_PRINT("ib_buf", ("flush completed, from flush_list %u pages, "
			      "from LRU_list %u pages",
			      unsigned(page_count_flush),
			      unsigned(page_count_LRU)));

	srv_stats.buf_pool_flushed.add(page_count_flush + page_count_LRU);
}

/******************************************************************//**
Start a buffer flush batch for LRU or flush list */
ibool
buf_flush_start(
/*============*/
	buf_pool_t*	buf_pool,	/*!< buffer pool instance */
	buf_flush_t	flush_type)	/*!< in: BUF_FLUSH_LRU
					or BUF_FLUSH_LIST */
{
	ut_ad(flush_type == BUF_FLUSH_LRU || flush_type == BUF_FLUSH_LIST);

	buf_pool_mutex_enter(buf_pool);

	if (buf_pool->n_flush[flush_type] > 0
	   || buf_pool->init_flush[flush_type] == TRUE) {

		/* There is already a flush batch of the same type running */

		buf_pool_mutex_exit(buf_pool);

		return(FALSE);
	}

	buf_pool->init_flush[flush_type] = TRUE;

	os_event_reset(buf_pool->no_flush[flush_type]);

	buf_pool_mutex_exit(buf_pool);

	return(TRUE);
}

/******************************************************************//**
Gather the aggregated stats for both flush list and LRU list flushing */
void
buf_flush_common(
/*=============*/
	buf_flush_t	flush_type,	/*!< in: type of flush */
	ulint		page_count)	/*!< in: number of pages flushed */
{
	buf_dblwr_flush_buffered_writes();

	ut_a(flush_type == BUF_FLUSH_LRU || flush_type == BUF_FLUSH_LIST);

	srv_stats.buf_pool_flushed.add(page_count);
}

/******************************************************************//**
End a buffer flush batch for LRU or flush list */
void
buf_flush_end(
/*==========*/
	buf_pool_t*	buf_pool,	/*!< buffer pool instance */
	buf_flush_t	flush_type)	/*!< in: BUF_FLUSH_LRU
					or BUF_FLUSH_LIST */
{
	buf_pool_mutex_enter(buf_pool);

	buf_pool->init_flush[flush_type] = FALSE;

	buf_pool->try_LRU_scan = TRUE;

	if (buf_pool->n_flush[flush_type] == 0) {

		/* The running flush batch has ended */

		os_event_set(buf_pool->no_flush[flush_type]);
	}

	buf_pool_mutex_exit(buf_pool);

	if (!srv_read_only_mode) {
		buf_dblwr_flush_buffered_writes();
	} else {
		os_aio_simulated_wake_handler_threads();
	}
}

/******************************************************************//**
Waits until a flush batch of the given type ends */
void
buf_flush_wait_batch_end(
/*=====================*/
	buf_pool_t*	buf_pool,	/*!< buffer pool instance */
	buf_flush_t	type)		/*!< in: BUF_FLUSH_LRU
					or BUF_FLUSH_LIST */
{
	ut_ad(type == BUF_FLUSH_LRU || type == BUF_FLUSH_LIST);

	if (buf_pool == NULL) {
		ulint	i;

		for (i = 0; i < srv_buf_pool_instances; ++i) {
			buf_pool_t*	buf_pool;

			buf_pool = buf_pool_from_array(i);

			thd_wait_begin(NULL, THD_WAIT_DISKIO);
			os_event_wait(buf_pool->no_flush[type]);
			thd_wait_end(NULL);
		}
	} else {
		thd_wait_begin(NULL, THD_WAIT_DISKIO);
		os_event_wait(buf_pool->no_flush[type]);
		thd_wait_end(NULL);
	}
}

/** Do flushing batch of a given type.
NOTE: The calling thread is not allowed to own any latches on pages!
@param[in,out]	buf_pool	buffer pool instance
@param[in]	type		flush type
@param[in]	min_n		wished minimum mumber of blocks flushed
(it is not guaranteed that the actual number is that big, though)
@param[in]	lsn_limit	in the case BUF_FLUSH_LIST all blocks whose
oldest_modification is smaller than this should be flushed (if their number
does not exceed min_n), otherwise ignored
@param[out]	n_processed	the number of pages which were processed is
passed back to caller. Ignored if NULL
@retval true	if a batch was queued successfully.
@retval false	if another batch of same type was already running. */
bool
buf_flush_do_batch(
	buf_pool_t*		buf_pool,
	buf_flush_t		type,
	ulint			min_n,
	lsn_t			lsn_limit,
	flush_counters_t*	n)
{
	ut_ad(type == BUF_FLUSH_LRU || type == BUF_FLUSH_LIST);

	if (n != NULL) {
		n->flushed = 0;
	}

	if (!buf_flush_start(buf_pool, type)) {
		return(false);
	}

	buf_flush_batch(buf_pool, type, min_n, lsn_limit, n);

	buf_flush_end(buf_pool, type);

	return(true);
}
/**
Waits until a flush batch of the given lsn ends
@param[in]	new_oldest	target oldest_modified_lsn to wait for */

void
buf_flush_wait_flushed(
	lsn_t		new_oldest)
{
	for (ulint i = 0; i < srv_buf_pool_instances; ++i) {
		buf_pool_t*	buf_pool;
		lsn_t		oldest;

		buf_pool = buf_pool_from_array(i);

		for (;;) {
			/* We don't need to wait for fsync of the flushed
			blocks, because anyway we need fsync to make chekpoint.
			So, we don't need to wait for the batch end here. */

			buf_flush_list_mutex_enter(buf_pool);

			buf_page_t*	bpage;

			/* We don't need to wait for system temporary pages */
			for (bpage = UT_LIST_GET_LAST(buf_pool->flush_list);
			     bpage != NULL
				&& fsp_is_system_temporary(bpage->id.space());
			     bpage = UT_LIST_GET_PREV(list, bpage)) {
				/* Do nothing. */
			}

			if (bpage != NULL) {
				ut_ad(bpage->in_flush_list);
				oldest = bpage->oldest_modification;
			} else {
				oldest = 0;
			}

			buf_flush_list_mutex_exit(buf_pool);

			if (oldest == 0 || oldest >= new_oldest) {
				break;
			}

			/* sleep and retry */
			os_thread_sleep(buf_flush_wait_flushed_sleep_time);

			MONITOR_INC(MONITOR_FLUSH_SYNC_WAITS);
		}
	}
}

/** This utility flushes dirty blocks from the end of the flush list of all
buffer pool instances.
NOTE: The calling thread is not allowed to own any latches on pages!
@param[in]	min_n		wished minimum mumber of blocks flushed (it is
not guaranteed that the actual number is that big, though)
@param[in]	lsn_limit	in the case BUF_FLUSH_LIST all blocks whose
oldest_modification is smaller than this should be flushed (if their number
does not exceed min_n), otherwise ignored
@param[out]	n_processed	the number of pages which were processed is
passed back to caller. Ignored if NULL.
@return true if a batch was queued successfully for each buffer pool
instance. false if another batch of same type was already running in
at least one of the buffer pool instance */
bool
buf_flush_lists(
	ulint			min_n,
	lsn_t			lsn_limit,
	ulint*			n_processed)
{
	ulint		i;
	ulint		n_flushed = 0;
	bool		success = true;

	if (buf_mtflu_init_done()) {
		return(buf_mtflu_flush_list(min_n, lsn_limit, n_processed));
	}

	if (n_processed) {
		*n_processed = 0;
	}

	if (min_n != ULINT_MAX) {
		/* Ensure that flushing is spread evenly amongst the
		buffer pool instances. When min_n is ULINT_MAX
		we need to flush everything up to the lsn limit
		so no limit here. */
		min_n = (min_n + srv_buf_pool_instances - 1)
			 / srv_buf_pool_instances;
	}

	/* Flush to lsn_limit in all buffer pool instances */
	for (i = 0; i < srv_buf_pool_instances; i++) {
		buf_pool_t*		buf_pool;
		flush_counters_t	n;

		memset(&n, 0, sizeof(flush_counters_t));
		buf_pool = buf_pool_from_array(i);

		if (!buf_flush_do_batch(buf_pool,
					BUF_FLUSH_LIST,
					min_n,
					lsn_limit,
					&n)) {
			/* We have two choices here. If lsn_limit was
			specified then skipping an instance of buffer
			pool means we cannot guarantee that all pages
			up to lsn_limit has been flushed. We can
			return right now with failure or we can try
			to flush remaining buffer pools up to the
			lsn_limit. We attempt to flush other buffer
			pools based on the assumption that it will
			help in the retry which will follow the
			failure. */
			success = false;

		}

		n_flushed += n.flushed;
	}

	if (n_flushed) {
		buf_flush_stats(n_flushed, 0);
		if (n_processed) {
			*n_processed = n_flushed;
		}
	}

	return(success);
}

/******************************************************************//**
This function picks up a single page from the tail of the LRU
list, flushes it (if it is dirty), removes it from page_hash and LRU
list and puts it on the free list. It is called from user threads when
they are unable to find a replaceable page at the tail of the LRU
list i.e.: when the background LRU flushing in the page_cleaner thread
is not fast enough to keep pace with the workload.
@return true if success. */
bool
buf_flush_single_page_from_LRU(
/*===========================*/
	buf_pool_t*	buf_pool)	/*!< in/out: buffer pool instance */
{
	ulint		scanned;
	buf_page_t*	bpage;
	ibool		freed;

	buf_pool_mutex_enter(buf_pool);

	for (bpage = buf_pool->single_scan_itr.start(), scanned = 0,
	     freed = false;
	     bpage != NULL;
	     ++scanned, bpage = buf_pool->single_scan_itr.get()) {

		ut_ad(buf_pool_mutex_own(buf_pool));

		buf_page_t*	prev = UT_LIST_GET_PREV(LRU, bpage);
		buf_pool->single_scan_itr.set(prev);
		BPageMutex*	block_mutex;

		block_mutex = buf_page_get_mutex(bpage);

		mutex_enter(block_mutex);

		if (buf_flush_ready_for_replace(bpage)) {
			/* block is ready for eviction i.e., it is
			clean and is not IO-fixed or buffer fixed. */
			mutex_exit(block_mutex);

			if (buf_LRU_free_page(bpage, true)) {
				buf_pool_mutex_exit(buf_pool);
				freed = true;
				break;
			}

		} else if (buf_flush_ready_for_flush(
				   bpage, BUF_FLUSH_SINGLE_PAGE)) {

			/* Block is ready for flush. Try and dispatch an IO
			request. We'll put it on free list in IO completion
			routine if it is not buffer fixed. The following call
			will release the buffer pool and block mutex.

			Note: There is no guarantee that this page has actually
			been freed, only that it has been flushed to disk */

			freed = buf_flush_page(
				buf_pool, bpage, BUF_FLUSH_SINGLE_PAGE, true);

			if (freed) {
				break;
			}

			mutex_exit(block_mutex);
		} else {
			mutex_exit(block_mutex);
		}
		ut_ad(!mutex_own(block_mutex));
	}
	if (!freed) {
		/* Can't find a single flushable page. */
		ut_ad(!bpage);
		buf_pool_mutex_exit(buf_pool);
	}

	if (scanned) {
		MONITOR_INC_VALUE_CUMULATIVE(
			MONITOR_LRU_SINGLE_FLUSH_SCANNED,
			MONITOR_LRU_SINGLE_FLUSH_SCANNED_NUM_CALL,
			MONITOR_LRU_SINGLE_FLUSH_SCANNED_PER_CALL,
			scanned);
	}

	ut_ad(!buf_pool_mutex_own(buf_pool));
	return(freed);
}

/**
Clears up tail of the LRU list of a given buffer pool instance:
* Put replaceable pages at the tail of LRU to the free list
* Flush dirty pages at the tail of LRU to the disk
The depth to which we scan each buffer pool is controlled by dynamic
config parameter innodb_LRU_scan_depth.
@param buf_pool buffer pool instance
@return total pages flushed */
static
ulint
buf_flush_LRU_list(
	buf_pool_t*	buf_pool)
{
	ulint	scan_depth, withdraw_depth;
	flush_counters_t	n;

	memset(&n, 0, sizeof(flush_counters_t));

	if(buf_mtflu_init_done())
	{
		return(buf_mtflu_flush_LRU_tail());
	}

	ut_ad(buf_pool);
	/* srv_LRU_scan_depth can be arbitrarily large value.
	We cap it with current LRU size. */
	buf_pool_mutex_enter(buf_pool);
	scan_depth = UT_LIST_GET_LEN(buf_pool->LRU);
	if (buf_pool->curr_size < buf_pool->old_size
	    && buf_pool->withdraw_target > 0) {
		withdraw_depth = buf_pool->withdraw_target
				 - UT_LIST_GET_LEN(buf_pool->withdraw);
	} else {
		withdraw_depth = 0;
	}
	buf_pool_mutex_exit(buf_pool);
	if (withdraw_depth > srv_LRU_scan_depth) {
		scan_depth = ut_min(withdraw_depth, scan_depth);
	} else {
		scan_depth = ut_min(static_cast<ulint>(srv_LRU_scan_depth),
				    scan_depth);
	}
	/* Currently one of page_cleaners is the only thread
	that can trigger an LRU flush at the same time.
	So, it is not possible that a batch triggered during
	last iteration is still running, */
	buf_flush_do_batch(buf_pool, BUF_FLUSH_LRU, scan_depth,
			   0, &n);

	return(n.flushed);
}

/*********************************************************************//**
Wait for any possible LRU flushes that are in progress to end. */
void
buf_flush_wait_LRU_batch_end(void)
/*==============================*/
{
	for (ulint i = 0; i < srv_buf_pool_instances; i++) {
		buf_pool_t*	buf_pool;

		buf_pool = buf_pool_from_array(i);

		buf_pool_mutex_enter(buf_pool);

		if (buf_pool->n_flush[BUF_FLUSH_LRU] > 0
		   || buf_pool->init_flush[BUF_FLUSH_LRU]) {

			buf_pool_mutex_exit(buf_pool);
			buf_flush_wait_batch_end(buf_pool, BUF_FLUSH_LRU);
		} else {
			buf_pool_mutex_exit(buf_pool);
		}
	}
}

/*********************************************************************//**
Calculates if flushing is required based on number of dirty pages in
the buffer pool.
@return percent of io_capacity to flush to manage dirty page ratio */
static
ulint
af_get_pct_for_dirty()
/*==================*/
{
	double	dirty_pct = buf_get_modified_ratio_pct();

	if (dirty_pct == 0.0) {
		/* No pages modified */
		return(0);
	}

	ut_a(srv_max_dirty_pages_pct_lwm
	     <= srv_max_buf_pool_modified_pct);

	if (srv_max_dirty_pages_pct_lwm == 0) {
		/* The user has not set the option to preflush dirty
		pages as we approach the high water mark. */
		if (dirty_pct >= srv_max_buf_pool_modified_pct) {
			/* We have crossed the high water mark of dirty
			pages In this case we start flushing at 100% of
			innodb_io_capacity. */
			return(100);
		}
	} else if (dirty_pct >= srv_max_dirty_pages_pct_lwm) {
		/* We should start flushing pages gradually. */
		return(static_cast<ulint>((dirty_pct * 100)
		       / (srv_max_buf_pool_modified_pct + 1)));
	}

	return(0);
}

/*********************************************************************//**
Calculates if flushing is required based on redo generation rate.
@return percent of io_capacity to flush to manage redo space */
static
ulint
af_get_pct_for_lsn(
/*===============*/
	lsn_t	age)	/*!< in: current age of LSN. */
{
	lsn_t	max_async_age;
	lsn_t	lsn_age_factor;
	lsn_t	af_lwm = (lsn_t) ((srv_adaptive_flushing_lwm
			* log_get_capacity()) / 100);

	if (age < af_lwm) {
		/* No adaptive flushing. */
		return(0);
	}

	max_async_age = log_get_max_modified_age_async();

	if (age < max_async_age && !srv_adaptive_flushing) {
		/* We have still not reached the max_async point and
		the user has disabled adaptive flushing. */
		return(0);
	}

	/* If we are here then we know that either:
	1) User has enabled adaptive flushing
	2) User may have disabled adaptive flushing but we have reached
	max_async_age. */
	lsn_age_factor = (age * 100) / max_async_age;

	ut_ad(srv_max_io_capacity >= srv_io_capacity);
	return(static_cast<ulint>(
		((srv_max_io_capacity / srv_io_capacity)
		* (lsn_age_factor * sqrt((double)lsn_age_factor)))
		/ 7.5));
}

/*********************************************************************//**
This function is called approximately once every second by the
page_cleaner thread. Based on various factors it decides if there is a
need to do flushing.
@return number of pages recommended to be flushed
@param lsn_limit	pointer to return LSN up to which flushing must happen
@param last_pages_in	the number of pages flushed by the last flush_list
			flushing. */
static
ulint
page_cleaner_flush_pages_recommendation(
/*====================================*/
	lsn_t*	lsn_limit,
	ulint	last_pages_in)
{
	static	lsn_t		prev_lsn = 0;
	static	ulint		sum_pages = 0;
	static	ulint		avg_page_rate = 0;
	static	ulint		n_iterations = 0;
	static	time_t		prev_time;
	lsn_t			oldest_lsn;
	lsn_t			cur_lsn;
	lsn_t			age;
	lsn_t			lsn_rate;
	ulint			n_pages = 0;
	ulint			pct_for_dirty = 0;
	ulint			pct_for_lsn = 0;
	ulint			pct_total = 0;

	cur_lsn = log_get_lsn_nowait();

	/* log_get_lsn_nowait tries to get log_sys->mutex with
	mutex_enter_nowait, if this does not succeed function
	returns 0, do not use that value to update stats. */
	if (cur_lsn == 0) {
		return(0);
	}

	if (prev_lsn == 0) {
		/* First time around. */
		prev_lsn = cur_lsn;
		prev_time = time(NULL);
		return(0);
	}

	if (prev_lsn == cur_lsn) {
		return(0);
	}

	sum_pages += last_pages_in;

	time_t	curr_time = time(NULL);
	double	time_elapsed = difftime(curr_time, prev_time);

	/* We update our variables every srv_flushing_avg_loops
	iterations to smooth out transition in workload. */
	if (++n_iterations >= srv_flushing_avg_loops
	    || time_elapsed >= srv_flushing_avg_loops) {

		if (time_elapsed < 1) {
			time_elapsed = 1;
		}

		avg_page_rate = static_cast<ulint>(
			((static_cast<double>(sum_pages)
			  / time_elapsed)
			 + avg_page_rate) / 2);

		/* How much LSN we have generated since last call. */
		lsn_rate = static_cast<lsn_t>(
			static_cast<double>(cur_lsn - prev_lsn)
			/ time_elapsed);

		lsn_avg_rate = (lsn_avg_rate + lsn_rate) / 2;

		/* aggregate stats of all slots */
		mutex_enter(&page_cleaner.mutex);

		ulint	flush_tm = page_cleaner.flush_time;
		ulint	flush_pass = page_cleaner.flush_pass;

		page_cleaner.flush_time = 0;
		page_cleaner.flush_pass = 0;

		ulint	lru_tm = 0;
		ulint	list_tm = 0;
		ulint	lru_pass = 0;
		ulint	list_pass = 0;

		for (ulint i = 0; i < page_cleaner.n_slots; i++) {
			page_cleaner_slot_t*	slot;

			slot = &page_cleaner.slots[i];

			lru_tm    += slot->flush_lru_time;
			lru_pass  += slot->flush_lru_pass;
			list_tm   += slot->flush_list_time;
			list_pass += slot->flush_list_pass;

			slot->flush_lru_time  = 0;
			slot->flush_lru_pass  = 0;
			slot->flush_list_time = 0;
			slot->flush_list_pass = 0;
		}

		mutex_exit(&page_cleaner.mutex);

		/* minimum values are 1, to avoid dividing by zero. */
		if (lru_tm < 1) {
			lru_tm = 1;
		}
		if (list_tm < 1) {
			list_tm = 1;
		}
		if (flush_tm < 1) {
			flush_tm = 1;
		}

		if (lru_pass < 1) {
			lru_pass = 1;
		}
		if (list_pass < 1) {
			list_pass = 1;
		}
		if (flush_pass < 1) {
			flush_pass = 1;
		}

		MONITOR_SET(MONITOR_FLUSH_ADAPTIVE_AVG_TIME_SLOT,
			    list_tm / list_pass);
		MONITOR_SET(MONITOR_LRU_BATCH_FLUSH_AVG_TIME_SLOT,
			    lru_tm  / lru_pass);

		MONITOR_SET(MONITOR_FLUSH_ADAPTIVE_AVG_TIME_THREAD,
			    list_tm / (srv_n_page_cleaners * flush_pass));
		MONITOR_SET(MONITOR_LRU_BATCH_FLUSH_AVG_TIME_THREAD,
			    lru_tm / (srv_n_page_cleaners * flush_pass));
		MONITOR_SET(MONITOR_FLUSH_ADAPTIVE_AVG_TIME_EST,
			    flush_tm * list_tm / flush_pass
			    / (list_tm + lru_tm));
		MONITOR_SET(MONITOR_LRU_BATCH_FLUSH_AVG_TIME_EST,
			    flush_tm * lru_tm / flush_pass
			    / (list_tm + lru_tm));
		MONITOR_SET(MONITOR_FLUSH_AVG_TIME, flush_tm / flush_pass);

		MONITOR_SET(MONITOR_FLUSH_ADAPTIVE_AVG_PASS,
			    list_pass / page_cleaner.n_slots);
		MONITOR_SET(MONITOR_LRU_BATCH_FLUSH_AVG_PASS,
			    lru_pass / page_cleaner.n_slots);
		MONITOR_SET(MONITOR_FLUSH_AVG_PASS, flush_pass);

		prev_lsn = cur_lsn;
		prev_time = curr_time;

		n_iterations = 0;

		sum_pages = 0;
	}

	oldest_lsn = buf_pool_get_oldest_modification();

	ut_ad(oldest_lsn <= log_get_lsn());

	age = cur_lsn > oldest_lsn ? cur_lsn - oldest_lsn : 0;

	pct_for_dirty = af_get_pct_for_dirty();
	pct_for_lsn = af_get_pct_for_lsn(age);

	pct_total = ut_max(pct_for_dirty, pct_for_lsn);

	/* Estimate pages to be flushed for the lsn progress */
	ulint	sum_pages_for_lsn = 0;
	lsn_t	target_lsn = oldest_lsn
			     + lsn_avg_rate * buf_flush_lsn_scan_factor;

	for (ulint i = 0; i < srv_buf_pool_instances; i++) {
		buf_pool_t*	buf_pool = buf_pool_from_array(i);
		ulint		pages_for_lsn = 0;

		buf_flush_list_mutex_enter(buf_pool);
		for (buf_page_t* b = UT_LIST_GET_LAST(buf_pool->flush_list);
		     b != NULL;
		     b = UT_LIST_GET_PREV(list, b)) {
			if (b->oldest_modification > target_lsn) {
				break;
			}
			++pages_for_lsn;
		}
		buf_flush_list_mutex_exit(buf_pool);

		sum_pages_for_lsn += pages_for_lsn;

		mutex_enter(&page_cleaner.mutex);
		ut_ad(page_cleaner.slots[i].state
		      == PAGE_CLEANER_STATE_NONE);
		page_cleaner.slots[i].n_pages_requested
			= pages_for_lsn / buf_flush_lsn_scan_factor + 1;
		mutex_exit(&page_cleaner.mutex);
	}

	sum_pages_for_lsn /= buf_flush_lsn_scan_factor;
	if(sum_pages_for_lsn < 1) {
		sum_pages_for_lsn = 1;
	}

	/* Cap the maximum IO capacity that we are going to use by
	max_io_capacity. Limit the value to avoid too quick increase */
	ulint	pages_for_lsn =
		std::min<ulint>(sum_pages_for_lsn, srv_max_io_capacity * 2);

	n_pages = (PCT_IO(pct_total) + avg_page_rate + pages_for_lsn) / 3;

	if (n_pages > srv_max_io_capacity) {
		n_pages = srv_max_io_capacity;
	}

	/* Normalize request for each instance */
	mutex_enter(&page_cleaner.mutex);
	ut_ad(page_cleaner.n_slots_requested == 0);
	ut_ad(page_cleaner.n_slots_flushing == 0);
	ut_ad(page_cleaner.n_slots_finished == 0);

	for (ulint i = 0; i < srv_buf_pool_instances; i++) {
		/* if REDO has enough of free space,
		don't care about age distribution of pages */
		page_cleaner.slots[i].n_pages_requested = pct_for_lsn > 30 ?
			page_cleaner.slots[i].n_pages_requested
			* n_pages / sum_pages_for_lsn + 1
			: n_pages / srv_buf_pool_instances;
	}
	mutex_exit(&page_cleaner.mutex);

	MONITOR_SET(MONITOR_FLUSH_N_TO_FLUSH_REQUESTED, n_pages);

	MONITOR_SET(MONITOR_FLUSH_N_TO_FLUSH_BY_AGE, sum_pages_for_lsn);

	MONITOR_SET(MONITOR_FLUSH_AVG_PAGE_RATE, avg_page_rate);
	MONITOR_SET(MONITOR_FLUSH_LSN_AVG_RATE, lsn_avg_rate);
	MONITOR_SET(MONITOR_FLUSH_PCT_FOR_DIRTY, pct_for_dirty);
	MONITOR_SET(MONITOR_FLUSH_PCT_FOR_LSN, pct_for_lsn);

	*lsn_limit = LSN_MAX;

	return(n_pages);
}

/*********************************************************************//**
Puts the page_cleaner thread to sleep if it has finished work in less
than a second
@retval 0 wake up by event set,
@retval OS_SYNC_TIME_EXCEEDED if timeout was exceeded
@param next_loop_time	time when next loop iteration should start
@param sig_count	zero or the value returned by previous call of
			os_event_reset()
@param cur_time		current time as in ut_time_ms() */
static
ulint
pc_sleep_if_needed(
/*===============*/
	ulint		next_loop_time,
	int64_t		sig_count,
	ulint		cur_time)
{
	/* No sleep if we are cleaning the buffer pool during the shutdown
	with everything else finished */
	if (srv_shutdown_state == SRV_SHUTDOWN_FLUSH_PHASE)
		return OS_SYNC_TIME_EXCEEDED;

	if (next_loop_time > cur_time) {
		/* Get sleep interval in micro seconds. We use
		ut_min() to avoid long sleep in case of wrap around. */
		ulint	sleep_us;

		sleep_us = ut_min(static_cast<ulint>(1000000),
				  (next_loop_time - cur_time) * 1000);

		return(os_event_wait_time_low(buf_flush_event,
					      sleep_us, sig_count));
	}

	return(OS_SYNC_TIME_EXCEEDED);
}

/******************************************************************//**
Initialize page_cleaner. */
void
buf_flush_page_cleaner_init(void)
/*=============================*/
{
	ut_ad(!page_cleaner.is_running);

	mutex_create(LATCH_ID_PAGE_CLEANER, &page_cleaner.mutex);

	page_cleaner.is_requested = os_event_create("pc_is_requested");
	page_cleaner.is_finished = os_event_create("pc_is_finished");

	page_cleaner.n_slots = static_cast<ulint>(srv_buf_pool_instances);

	ut_d(page_cleaner.n_disabled_debug = 0);

	page_cleaner.is_running = true;
}

/**
Requests for all slots to flush all buffer pool instances.
@param min_n	wished minimum mumber of blocks flushed
		(it is not guaranteed that the actual number is that big)
@param lsn_limit in the case BUF_FLUSH_LIST all blocks whose
		oldest_modification is smaller than this should be flushed
		(if their number does not exceed min_n), otherwise ignored
*/
static
void
pc_request(
	ulint		min_n,
	lsn_t		lsn_limit)
{
	if (min_n != ULINT_MAX) {
		/* Ensure that flushing is spread evenly amongst the
		buffer pool instances. When min_n is ULINT_MAX
		we need to flush everything up to the lsn limit
		so no limit here. */
		min_n = (min_n + srv_buf_pool_instances - 1)
			/ srv_buf_pool_instances;
	}

	mutex_enter(&page_cleaner.mutex);

	ut_ad(page_cleaner.n_slots_requested == 0);
	ut_ad(page_cleaner.n_slots_flushing == 0);
	ut_ad(page_cleaner.n_slots_finished == 0);

	page_cleaner.requested = (min_n > 0);
	page_cleaner.lsn_limit = lsn_limit;

	for (ulint i = 0; i < page_cleaner.n_slots; i++) {
		page_cleaner_slot_t* slot = &page_cleaner.slots[i];

		ut_ad(slot->state == PAGE_CLEANER_STATE_NONE);

		if (min_n == ULINT_MAX) {
			slot->n_pages_requested = ULINT_MAX;
		} else if (min_n == 0) {
			slot->n_pages_requested = 0;
		}

		/* slot->n_pages_requested was already set by
		page_cleaner_flush_pages_recommendation() */

		slot->state = PAGE_CLEANER_STATE_REQUESTED;
	}

	page_cleaner.n_slots_requested = page_cleaner.n_slots;
	page_cleaner.n_slots_flushing = 0;
	page_cleaner.n_slots_finished = 0;

	os_event_set(page_cleaner.is_requested);

	mutex_exit(&page_cleaner.mutex);
}

/**
Do flush for one slot.
@return	the number of the slots which has not been treated yet. */
static
ulint
pc_flush_slot(void)
{
	ulint	lru_tm = 0;
	ulint	list_tm = 0;
	int	lru_pass = 0;
	int	list_pass = 0;

	mutex_enter(&page_cleaner.mutex);

	if (!page_cleaner.n_slots_requested) {
		os_event_reset(page_cleaner.is_requested);
	} else {
		page_cleaner_slot_t*	slot = NULL;
		ulint			i;

		for (i = 0; i < page_cleaner.n_slots; i++) {
			slot = &page_cleaner.slots[i];

			if (slot->state == PAGE_CLEANER_STATE_REQUESTED) {
				break;
			}
		}

		/* slot should be found because
		page_cleaner.n_slots_requested > 0 */
		ut_a(i < page_cleaner.n_slots);

		buf_pool_t* buf_pool = buf_pool_from_array(i);

		page_cleaner.n_slots_requested--;
		page_cleaner.n_slots_flushing++;
		slot->state = PAGE_CLEANER_STATE_FLUSHING;

		if (UNIV_UNLIKELY(!page_cleaner.is_running)) {
			slot->n_flushed_lru = 0;
			slot->n_flushed_list = 0;
			goto finish_mutex;
		}

		if (page_cleaner.n_slots_requested == 0) {
			os_event_reset(page_cleaner.is_requested);
		}

		mutex_exit(&page_cleaner.mutex);

		lru_tm = ut_time_ms();

		/* Flush pages from end of LRU if required */
		slot->n_flushed_lru = buf_flush_LRU_list(buf_pool);

		lru_tm = ut_time_ms() - lru_tm;
		lru_pass++;

		if (UNIV_UNLIKELY(!page_cleaner.is_running)) {
			slot->n_flushed_list = 0;
			goto finish;
		}

		/* Flush pages from flush_list if required */
		if (page_cleaner.requested) {
			flush_counters_t n;
			memset(&n, 0, sizeof(flush_counters_t));
			list_tm = ut_time_ms();

			slot->succeeded_list = buf_flush_do_batch(
				buf_pool, BUF_FLUSH_LIST,
				slot->n_pages_requested,
				page_cleaner.lsn_limit,
				&n);

			slot->n_flushed_list = n.flushed;

			list_tm = ut_time_ms() - list_tm;
			list_pass++;
		} else {
			slot->n_flushed_list = 0;
			slot->succeeded_list = true;
		}
finish:
		mutex_enter(&page_cleaner.mutex);
finish_mutex:
		page_cleaner.n_slots_flushing--;
		page_cleaner.n_slots_finished++;
		slot->state = PAGE_CLEANER_STATE_FINISHED;

		slot->flush_lru_time += lru_tm;
		slot->flush_list_time += list_tm;
		slot->flush_lru_pass += lru_pass;
		slot->flush_list_pass += list_pass;

		if (page_cleaner.n_slots_requested == 0
		    && page_cleaner.n_slots_flushing == 0) {
			os_event_set(page_cleaner.is_finished);
		}
	}

	ulint	ret = page_cleaner.n_slots_requested;

	mutex_exit(&page_cleaner.mutex);

	return(ret);
}

/**
Wait until all flush requests are finished.
@param n_flushed_lru	number of pages flushed from the end of the LRU list.
@param n_flushed_list	number of pages flushed from the end of the
			flush_list.
@return			true if all flush_list flushing batch were success. */
static
bool
pc_wait_finished(
	ulint*	n_flushed_lru,
	ulint*	n_flushed_list)
{
	bool	all_succeeded = true;

	*n_flushed_lru = 0;
	*n_flushed_list = 0;

	os_event_wait(page_cleaner.is_finished);

	mutex_enter(&page_cleaner.mutex);

	ut_ad(page_cleaner.n_slots_requested == 0);
	ut_ad(page_cleaner.n_slots_flushing == 0);
	ut_ad(page_cleaner.n_slots_finished == page_cleaner.n_slots);

	for (ulint i = 0; i < page_cleaner.n_slots; i++) {
		page_cleaner_slot_t* slot = &page_cleaner.slots[i];

		ut_ad(slot->state == PAGE_CLEANER_STATE_FINISHED);

		*n_flushed_lru += slot->n_flushed_lru;
		*n_flushed_list += slot->n_flushed_list;
		all_succeeded &= slot->succeeded_list;

		slot->state = PAGE_CLEANER_STATE_NONE;

		slot->n_pages_requested = 0;
	}

	page_cleaner.n_slots_finished = 0;

	os_event_reset(page_cleaner.is_finished);

	mutex_exit(&page_cleaner.mutex);

	return(all_succeeded);
}

#ifdef UNIV_LINUX
/**
Set priority for page_cleaner threads.
@param[in]	priority	priority intended to set
@return	true if set as intended */
static
bool
buf_flush_page_cleaner_set_priority(
	int	priority)
{
	setpriority(PRIO_PROCESS, (pid_t)syscall(SYS_gettid),
		    priority);
	return(getpriority(PRIO_PROCESS, (pid_t)syscall(SYS_gettid))
	       == priority);
}
#endif /* UNIV_LINUX */

#ifdef UNIV_DEBUG
/** Loop used to disable page cleaner threads. */
static
void
buf_flush_page_cleaner_disabled_loop(void)
{
	if (!innodb_page_cleaner_disabled_debug) {
		/* We return to avoid entering and exiting mutex. */
		return;
	}

	mutex_enter(&page_cleaner.mutex);
	page_cleaner.n_disabled_debug++;
	mutex_exit(&page_cleaner.mutex);

	while (innodb_page_cleaner_disabled_debug
	       && srv_shutdown_state == SRV_SHUTDOWN_NONE
	       && page_cleaner.is_running) {

		os_thread_sleep(100000); /* [A] */
	}

	/* We need to wait for threads exiting here, otherwise we would
	encounter problem when we quickly perform following steps:
		1) SET GLOBAL innodb_page_cleaner_disabled_debug = 1;
		2) SET GLOBAL innodb_page_cleaner_disabled_debug = 0;
		3) SET GLOBAL innodb_page_cleaner_disabled_debug = 1;
	That's because after step 1 this thread could still be sleeping
	inside the loop above at [A] and steps 2, 3 could happen before
	this thread wakes up from [A]. In such case this thread would
	not re-increment n_disabled_debug and we would be waiting for
	him forever in buf_flush_page_cleaner_disabled_debug_update(...).

	Therefore we are waiting in step 2 for this thread exiting here. */

	mutex_enter(&page_cleaner.mutex);
	page_cleaner.n_disabled_debug--;
	mutex_exit(&page_cleaner.mutex);
}

/** Disables page cleaner threads (coordinator and workers).
It's used by: SET GLOBAL innodb_page_cleaner_disabled_debug = 1 (0).
@param[in]	thd		thread handle
@param[in]	var		pointer to system variable
@param[out]	var_ptr		where the formal string goes
@param[in]	save		immediate result from check function */
void
buf_flush_page_cleaner_disabled_debug_update(
	THD*				thd,
	struct st_mysql_sys_var*	var,
	void*				var_ptr,
	const void*			save)
{
	if (!page_cleaner.is_running) {
		return;
	}

	if (!*static_cast<const my_bool*>(save)) {
		if (!innodb_page_cleaner_disabled_debug) {
			return;
		}

		innodb_page_cleaner_disabled_debug = false;

		/* Enable page cleaner threads. */
		while (srv_shutdown_state == SRV_SHUTDOWN_NONE) {
			mutex_enter(&page_cleaner.mutex);
			const ulint n = page_cleaner.n_disabled_debug;
			mutex_exit(&page_cleaner.mutex);
			/* Check if all threads have been enabled, to avoid
			problem when we decide to re-disable them soon. */
			if (n == 0) {
				break;
			}
		}
		return;
	}

	if (innodb_page_cleaner_disabled_debug) {
		return;
	}

	innodb_page_cleaner_disabled_debug = true;

	while (srv_shutdown_state == SRV_SHUTDOWN_NONE) {
		/* Workers are possibly sleeping on is_requested.

		We have to wake them, otherwise they could possibly
		have never noticed, that they should be disabled,
		and we would wait for them here forever.

		That's why we have sleep-loop instead of simply
		waiting on some disabled_debug_event. */
		os_event_set(page_cleaner.is_requested);

		mutex_enter(&page_cleaner.mutex);

		ut_ad(page_cleaner.n_disabled_debug
		      <= srv_n_page_cleaners);

		if (page_cleaner.n_disabled_debug
		    == srv_n_page_cleaners) {

			mutex_exit(&page_cleaner.mutex);
			break;
		}

		mutex_exit(&page_cleaner.mutex);

		os_thread_sleep(100000);
	}
}
#endif /* UNIV_DEBUG */

/******************************************************************//**
page_cleaner thread tasked with flushing dirty pages from the buffer
pools. As of now we'll have only one coordinator.
@return a dummy parameter */
extern "C"
os_thread_ret_t
DECLARE_THREAD(buf_flush_page_cleaner_coordinator)(void*)
{
	my_thread_init();
#ifdef UNIV_PFS_THREAD
	pfs_register_thread(page_cleaner_thread_key);
#endif /* UNIV_PFS_THREAD */
	ut_ad(!srv_read_only_mode);

#ifdef UNIV_DEBUG_THREAD_CREATION
	ib::info() << "page_cleaner thread running, id "
		<< os_thread_pf(os_thread_get_curr_id());
#endif /* UNIV_DEBUG_THREAD_CREATION */
#ifdef UNIV_LINUX
	/* linux might be able to set different setting for each thread.
	worth to try to set high priority for page cleaner threads */
	if (buf_flush_page_cleaner_set_priority(
		buf_flush_page_cleaner_priority)) {

		ib::info() << "page_cleaner coordinator priority: "
			<< buf_flush_page_cleaner_priority;
	} else {
		ib::info() << "If the mysqld execution user is authorized,"
		" page cleaner thread priority can be changed."
		" See the man page of setpriority().";
	}
	/* Signal that setpriority() has been attempted. */
	os_event_set(recv_sys->flush_end);
#endif /* UNIV_LINUX */

	do {
		/* treat flushing requests during recovery. */
		ulint	n_flushed_lru = 0;
		ulint	n_flushed_list = 0;

		os_event_wait(recv_sys->flush_start);

		if (!recv_writer_thread_active) {
			break;
		}

		switch (recv_sys->flush_type) {
		case BUF_FLUSH_LRU:
			/* Flush pages from end of LRU if required */
			pc_request(0, LSN_MAX);
			while (pc_flush_slot() > 0) {}
			pc_wait_finished(&n_flushed_lru, &n_flushed_list);
			break;

		case BUF_FLUSH_LIST:
			/* Flush all pages */
			do {
				pc_request(ULINT_MAX, LSN_MAX);
				while (pc_flush_slot() > 0) {}
			} while (!pc_wait_finished(&n_flushed_lru,
						   &n_flushed_list));
			break;

		default:
			ut_ad(0);
		}

		os_event_reset(recv_sys->flush_start);
		os_event_set(recv_sys->flush_end);
	} while (recv_writer_thread_active);

	os_event_wait(buf_flush_event);

	ulint	ret_sleep = 0;
	ulint	n_evicted = 0;
	ulint	n_flushed_last = 0;
	ulint	warn_interval = 1;
	ulint	warn_count = 0;
	int64_t	sig_count = os_event_reset(buf_flush_event);
	ulint	next_loop_time = ut_time_ms() + 1000;
	ulint	n_flushed = 0;
	ulint	last_activity = srv_get_activity_count();
	ulint	last_pages = 0;

	while (srv_shutdown_state <= SRV_SHUTDOWN_INITIATED) {
		ulint	curr_time = ut_time_ms();

		/* The page_cleaner skips sleep if the server is
		idle and there are no pending IOs in the buffer pool
		and there is work to do. */
		if (srv_check_activity(last_activity)
		    || buf_get_n_pending_read_ios()
		    || n_flushed == 0) {

			ret_sleep = pc_sleep_if_needed(
				next_loop_time, sig_count, curr_time);
		} else if (curr_time > next_loop_time) {
			ret_sleep = OS_SYNC_TIME_EXCEEDED;
		} else {
			ret_sleep = 0;
		}

		if (srv_shutdown_state > SRV_SHUTDOWN_INITIATED) {
			break;
		}

		sig_count = os_event_reset(buf_flush_event);

		if (ret_sleep == OS_SYNC_TIME_EXCEEDED) {
			if (global_system_variables.log_warnings > 2
			    && curr_time > next_loop_time + 3000
			    && !(test_flags & TEST_SIGINT)) {
				if (warn_count == 0) {
					ib::info() << "page_cleaner: 1000ms"
						" intended loop took "
						<< 1000 + curr_time
						   - next_loop_time
						<< "ms. The settings might not"
						" be optimal. (flushed="
						<< n_flushed_last
						<< " and evicted="
						<< n_evicted
						<< ", during the time.)";
					if (warn_interval > 300) {
						warn_interval = 600;
					} else {
						warn_interval *= 2;
					}

					warn_count = warn_interval;
				} else {
					--warn_count;
				}
			} else {
				/* reset counter */
				warn_interval = 1;
				warn_count = 0;
			}

			next_loop_time = curr_time + 1000;
			n_flushed_last = n_evicted = 0;
		}

		if (ret_sleep != OS_SYNC_TIME_EXCEEDED
		    && srv_flush_sync
		    && buf_flush_sync_lsn > 0) {
			/* woke up for flush_sync */
			mutex_enter(&page_cleaner.mutex);
			lsn_t	lsn_limit = buf_flush_sync_lsn;
			buf_flush_sync_lsn = 0;
			mutex_exit(&page_cleaner.mutex);

			/* Request flushing for threads */
			pc_request(ULINT_MAX, lsn_limit);

			ulint tm = ut_time_ms();

			/* Coordinator also treats requests */
			while (pc_flush_slot() > 0) {}

			/* only coordinator is using these counters,
			so no need to protect by lock. */
			page_cleaner.flush_time += ut_time_ms() - tm;
			page_cleaner.flush_pass++;

			/* Wait for all slots to be finished */
			ulint	n_flushed_lru = 0;
			ulint	n_flushed_list = 0;
			pc_wait_finished(&n_flushed_lru, &n_flushed_list);

			if (n_flushed_list > 0 || n_flushed_lru > 0) {
				buf_flush_stats(n_flushed_list, n_flushed_lru);

				MONITOR_INC_VALUE_CUMULATIVE(
					MONITOR_FLUSH_SYNC_TOTAL_PAGE,
					MONITOR_FLUSH_SYNC_COUNT,
					MONITOR_FLUSH_SYNC_PAGES,
					n_flushed_lru + n_flushed_list);
			}

			n_flushed = n_flushed_lru + n_flushed_list;

		} else if (srv_check_activity(last_activity)) {
			ulint	n_to_flush;
			lsn_t	lsn_limit = 0;

			/* Estimate pages from flush_list to be flushed */
			if (ret_sleep == OS_SYNC_TIME_EXCEEDED) {
				last_activity = srv_get_activity_count();
				n_to_flush =
					page_cleaner_flush_pages_recommendation(
						&lsn_limit, last_pages);
			} else {
				n_to_flush = 0;
			}

			/* Request flushing for threads */
			pc_request(n_to_flush, lsn_limit);

			ulint tm = ut_time_ms();

			/* Coordinator also treats requests */
			while (pc_flush_slot() > 0) {
				/* No op */
			}

			/* only coordinator is using these counters,
			so no need to protect by lock. */
			page_cleaner.flush_time += ut_time_ms() - tm;
			page_cleaner.flush_pass++ ;

			/* Wait for all slots to be finished */
			ulint	n_flushed_lru = 0;
			ulint	n_flushed_list = 0;

			pc_wait_finished(&n_flushed_lru, &n_flushed_list);

			if (n_flushed_list > 0 || n_flushed_lru > 0) {
				buf_flush_stats(n_flushed_list, n_flushed_lru);
			}

			if (ret_sleep == OS_SYNC_TIME_EXCEEDED) {
				last_pages = n_flushed_list;
			}

			n_evicted += n_flushed_lru;
			n_flushed_last += n_flushed_list;

			n_flushed = n_flushed_lru + n_flushed_list;

			if (n_flushed_lru) {
				MONITOR_INC_VALUE_CUMULATIVE(
					MONITOR_LRU_BATCH_FLUSH_TOTAL_PAGE,
					MONITOR_LRU_BATCH_FLUSH_COUNT,
					MONITOR_LRU_BATCH_FLUSH_PAGES,
					n_flushed_lru);
			}

			if (n_flushed_list) {
				MONITOR_INC_VALUE_CUMULATIVE(
					MONITOR_FLUSH_ADAPTIVE_TOTAL_PAGE,
					MONITOR_FLUSH_ADAPTIVE_COUNT,
					MONITOR_FLUSH_ADAPTIVE_PAGES,
					n_flushed_list);
			}

		} else if (ret_sleep == OS_SYNC_TIME_EXCEEDED) {
			/* no activity, slept enough */
			buf_flush_lists(PCT_IO(100), LSN_MAX, &n_flushed);

			n_flushed_last += n_flushed;

			if (n_flushed) {
				MONITOR_INC_VALUE_CUMULATIVE(
					MONITOR_FLUSH_BACKGROUND_TOTAL_PAGE,
					MONITOR_FLUSH_BACKGROUND_COUNT,
					MONITOR_FLUSH_BACKGROUND_PAGES,
					n_flushed);

			}

		} else {
			/* no activity, but woken up by event */
			n_flushed = 0;
		}

		ut_d(buf_flush_page_cleaner_disabled_loop());
	}

	ut_ad(srv_shutdown_state > SRV_SHUTDOWN_INITIATED);
	if (srv_fast_shutdown == 2
	    || srv_shutdown_state == SRV_SHUTDOWN_EXIT_THREADS) {
		/* In very fast shutdown or when innodb failed to start, we
		simulate a crash of the buffer pool. We are not required to do
		any flushing. */
		goto thread_exit;
	}

	/* In case of normal and slow shutdown the page_cleaner thread
	must wait for all other activity in the server to die down.
	Note that we can start flushing the buffer pool as soon as the
	server enters shutdown phase but we must stay alive long enough
	to ensure that any work done by the master or purge threads is
	also flushed.
	During shutdown we pass through two stages. In the first stage,
	when SRV_SHUTDOWN_CLEANUP is set other threads like the master
	and the purge threads may be working as well. We start flushing
	the buffer pool but can't be sure that no new pages are being
	dirtied until we enter SRV_SHUTDOWN_FLUSH_PHASE phase. */

	do {
		pc_request(ULINT_MAX, LSN_MAX);

		while (pc_flush_slot() > 0) {}

		ulint	n_flushed_lru = 0;
		ulint	n_flushed_list = 0;
		pc_wait_finished(&n_flushed_lru, &n_flushed_list);

		n_flushed = n_flushed_lru + n_flushed_list;

		/* We sleep only if there are no pages to flush */
		if (n_flushed == 0) {
			os_thread_sleep(100000);
		}
	} while (srv_shutdown_state == SRV_SHUTDOWN_CLEANUP);

	/* At this point all threads including the master and the purge
	thread must have been suspended. */
	ut_a(srv_get_active_thread_type() == SRV_NONE);
	ut_a(srv_shutdown_state == SRV_SHUTDOWN_FLUSH_PHASE);

	/* We can now make a final sweep on flushing the buffer pool
	and exit after we have cleaned the whole buffer pool.
	It is important that we wait for any running batch that has
	been triggered by us to finish. Otherwise we can end up
	considering end of that batch as a finish of our final
	sweep and we'll come out of the loop leaving behind dirty pages
	in the flush_list */
	buf_flush_wait_batch_end(NULL, BUF_FLUSH_LIST);
	buf_flush_wait_LRU_batch_end();

	bool	success;

	do {
		pc_request(ULINT_MAX, LSN_MAX);

		while (pc_flush_slot() > 0) {}

		ulint	n_flushed_lru = 0;
		ulint	n_flushed_list = 0;
		success = pc_wait_finished(&n_flushed_lru, &n_flushed_list);

		n_flushed = n_flushed_lru + n_flushed_list;

		buf_flush_wait_batch_end(NULL, BUF_FLUSH_LIST);
		buf_flush_wait_LRU_batch_end();

	} while (!success || n_flushed > 0);

	/* Some sanity checks */
	ut_a(srv_get_active_thread_type() == SRV_NONE);
	ut_a(srv_shutdown_state == SRV_SHUTDOWN_FLUSH_PHASE);

	for (ulint i = 0; i < srv_buf_pool_instances; i++) {
		buf_pool_t* buf_pool = buf_pool_from_array(i);
		ut_a(UT_LIST_GET_LEN(buf_pool->flush_list) == 0);
	}

	/* We have lived our life. Time to die. */

thread_exit:
	/* All worker threads are waiting for the event here,
	and no more access to page_cleaner structure by them.
	Wakes worker threads up just to make them exit. */
	page_cleaner.is_running = false;

	/* waiting for all worker threads exit */
	while (page_cleaner.n_workers) {
		os_event_set(page_cleaner.is_requested);
		os_thread_sleep(10000);
	}

	mutex_destroy(&page_cleaner.mutex);

	os_event_destroy(page_cleaner.is_finished);
	os_event_destroy(page_cleaner.is_requested);

	buf_page_cleaner_is_active = false;

	my_thread_end();
	/* We count the number of threads in os_thread_exit(). A created
	thread should always use that to exit and not use return() to exit. */
	os_thread_exit();

	OS_THREAD_DUMMY_RETURN;
}

/******************************************************************//**
Worker thread of page_cleaner.
@return a dummy parameter */
extern "C"
os_thread_ret_t
DECLARE_THREAD(buf_flush_page_cleaner_worker)(
/*==========================================*/
	void*	arg MY_ATTRIBUTE((unused)))
			/*!< in: a dummy parameter required by
			os_thread_create */
{
	my_thread_init();

	mutex_enter(&page_cleaner.mutex);
	page_cleaner.n_workers++;
	mutex_exit(&page_cleaner.mutex);

#ifdef UNIV_LINUX
	/* linux might be able to set different setting for each thread
	worth to try to set high priority for page cleaner threads */
	if (buf_flush_page_cleaner_set_priority(
		buf_flush_page_cleaner_priority)) {

		ib::info() << "page_cleaner worker priority: "
			<< buf_flush_page_cleaner_priority;
	}
#endif /* UNIV_LINUX */

	while (true) {
		os_event_wait(page_cleaner.is_requested);

		ut_d(buf_flush_page_cleaner_disabled_loop());

		if (!page_cleaner.is_running) {
			break;
		}

		pc_flush_slot();
	}

	mutex_enter(&page_cleaner.mutex);
	page_cleaner.n_workers--;
	mutex_exit(&page_cleaner.mutex);

	my_thread_end();

	os_thread_exit();

	OS_THREAD_DUMMY_RETURN;
}

/*******************************************************************//**
Synchronously flush dirty blocks from the end of the flush list of all buffer
pool instances.
NOTE: The calling thread is not allowed to own any latches on pages! */
void
buf_flush_sync_all_buf_pools(void)
/*==============================*/
{
	bool success;
	do {
		success = buf_flush_lists(ULINT_MAX, LSN_MAX, NULL);
		buf_flush_wait_batch_end(NULL, BUF_FLUSH_LIST);
	} while (!success);

	ut_a(success);
}

/** Request IO burst and wake page_cleaner up.
@param[in]	lsn_limit	upper limit of LSN to be flushed */
void
buf_flush_request_force(
	lsn_t	lsn_limit)
{
	/* adjust based on lsn_avg_rate not to get old */
	lsn_t	lsn_target = lsn_limit + lsn_avg_rate * 3;

	mutex_enter(&page_cleaner.mutex);
	if (lsn_target > buf_flush_sync_lsn) {
		buf_flush_sync_lsn = lsn_target;
	}
	mutex_exit(&page_cleaner.mutex);

	os_event_set(buf_flush_event);
}
#if defined UNIV_DEBUG || defined UNIV_BUF_DEBUG

/** Functor to validate the flush list. */
struct	Check {
	void operator()(const buf_page_t* elem) const
	{
		ut_a(elem->in_flush_list);
	}
};

/******************************************************************//**
Validates the flush list.
@return TRUE if ok */
static
ibool
buf_flush_validate_low(
/*===================*/
	buf_pool_t*	buf_pool)		/*!< in: Buffer pool instance */
{
	buf_page_t*		bpage;
	const ib_rbt_node_t*	rnode = NULL;

	ut_ad(buf_flush_list_mutex_own(buf_pool));

	ut_list_validate(buf_pool->flush_list, Check());

	bpage = UT_LIST_GET_FIRST(buf_pool->flush_list);

	/* If we are in recovery mode i.e.: flush_rbt != NULL
	then each block in the flush_list must also be present
	in the flush_rbt. */
	if (buf_pool->flush_rbt != NULL) {
		rnode = rbt_first(buf_pool->flush_rbt);
	}

	while (bpage != NULL) {
		const lsn_t	om = bpage->oldest_modification;

		ut_ad(buf_pool_from_bpage(bpage) == buf_pool);

		ut_ad(bpage->in_flush_list);

		/* A page in buf_pool->flush_list can be in
		BUF_BLOCK_REMOVE_HASH state. This happens when a page
		is in the middle of being relocated. In that case the
		original descriptor can have this state and still be
		in the flush list waiting to acquire the
		buf_pool->flush_list_mutex to complete the relocation. */
		ut_a(buf_page_in_file(bpage)
		     || buf_page_get_state(bpage) == BUF_BLOCK_REMOVE_HASH);
		ut_a(om > 0);

		if (buf_pool->flush_rbt != NULL) {
			buf_page_t**	prpage;

			ut_a(rnode != NULL);
			prpage = rbt_value(buf_page_t*, rnode);

			ut_a(*prpage != NULL);
			ut_a(*prpage == bpage);
			rnode = rbt_next(buf_pool->flush_rbt, rnode);
		}

		bpage = UT_LIST_GET_NEXT(list, bpage);

		ut_a(bpage == NULL || om >= bpage->oldest_modification);
	}

	/* By this time we must have exhausted the traversal of
	flush_rbt (if active) as well. */
	ut_a(rnode == NULL);

	return(TRUE);
}

/******************************************************************//**
Validates the flush list.
@return TRUE if ok */
ibool
buf_flush_validate(
/*===============*/
	buf_pool_t*	buf_pool)	/*!< buffer pool instance */
{
	ibool	ret;

	buf_flush_list_mutex_enter(buf_pool);

	ret = buf_flush_validate_low(buf_pool);

	buf_flush_list_mutex_exit(buf_pool);

	return(ret);
}

#endif /* UNIV_DEBUG || UNIV_BUF_DEBUG */

/******************************************************************//**
Check if there are any dirty pages that belong to a space id in the flush
list in a particular buffer pool.
@return number of dirty pages present in a single buffer pool */
ulint
buf_pool_get_dirty_pages_count(
/*===========================*/
	buf_pool_t*	buf_pool,	/*!< in: buffer pool */
	ulint		id,		/*!< in: space id to check */
	FlushObserver*	observer)	/*!< in: flush observer to check */

{
	ulint		count = 0;

	buf_pool_mutex_enter(buf_pool);
	buf_flush_list_mutex_enter(buf_pool);

	buf_page_t*	bpage;

	for (bpage = UT_LIST_GET_FIRST(buf_pool->flush_list);
	     bpage != 0;
	     bpage = UT_LIST_GET_NEXT(list, bpage)) {

		ut_ad(buf_page_in_file(bpage));
		ut_ad(bpage->in_flush_list);
		ut_ad(bpage->oldest_modification > 0);

		if ((observer != NULL
		     && observer == bpage->flush_observer)
		    || (observer == NULL
			&& id == bpage->id.space())) {
			++count;
		}
	}

	buf_flush_list_mutex_exit(buf_pool);
	buf_pool_mutex_exit(buf_pool);

	return(count);
}

/******************************************************************//**
Check if there are any dirty pages that belong to a space id in the flush list.
@return number of dirty pages present in all the buffer pools */
static
ulint
buf_flush_get_dirty_pages_count(
/*============================*/
	ulint		id,		/*!< in: space id to check */
	FlushObserver*	observer)	/*!< in: flush observer to check */
{
	ulint		count = 0;

	for (ulint i = 0; i < srv_buf_pool_instances; ++i) {
		buf_pool_t*	buf_pool;

		buf_pool = buf_pool_from_array(i);

		count += buf_pool_get_dirty_pages_count(buf_pool, id, observer);
	}

	return(count);
}

/** FlushObserver constructor
@param[in]	space_id	table space id
@param[in]	trx		trx instance
@param[in]	stage		performance schema accounting object,
used by ALTER TABLE. It is passed to log_preflush_pool_modified_pages()
for accounting. */
FlushObserver::FlushObserver(
	ulint			space_id,
	trx_t*			trx,
	ut_stage_alter_t*	stage)
	:
	m_space_id(space_id),
	m_trx(trx),
	m_stage(stage),
	m_interrupted(false)
{
	m_flushed = UT_NEW_NOKEY(std::vector<ulint>(srv_buf_pool_instances));
	m_removed = UT_NEW_NOKEY(std::vector<ulint>(srv_buf_pool_instances));

	for (ulint i = 0; i < srv_buf_pool_instances; i++) {
		m_flushed->at(i) = 0;
		m_removed->at(i) = 0;
	}

	DBUG_LOG("flush", "FlushObserver(): trx->id=" << m_trx->id);
}

/** FlushObserver deconstructor */
FlushObserver::~FlushObserver()
{
	ut_ad(buf_flush_get_dirty_pages_count(m_space_id, this) == 0);

	UT_DELETE(m_flushed);
	UT_DELETE(m_removed);

	DBUG_LOG("flush", "~FlushObserver(): trx->id=" << m_trx->id);
}

/** Check whether the operation has been interrupted */
void FlushObserver::check_interrupted()
{
	if (trx_is_interrupted(m_trx)) {
		interrupted();
	}
}

/** Notify observer of a flush
@param[in]	buf_pool	buffer pool instance
@param[in]	bpage		buffer page to flush */
void
FlushObserver::notify_flush(
	buf_pool_t*	buf_pool,
	buf_page_t*	bpage)
{
	ut_ad(buf_pool_mutex_own(buf_pool));

	m_flushed->at(buf_pool->instance_no)++;

	if (m_stage != NULL) {
		m_stage->inc();
	}

	DBUG_LOG("flush", "Flush " << bpage->id);
}

/** Notify observer of a remove
@param[in]	buf_pool	buffer pool instance
@param[in]	bpage		buffer page flushed */
void
FlushObserver::notify_remove(
	buf_pool_t*	buf_pool,
	buf_page_t*	bpage)
{
	ut_ad(buf_pool_mutex_own(buf_pool));

	m_removed->at(buf_pool->instance_no)++;

	DBUG_LOG("flush", "Remove " << bpage->id);
}

/** Flush dirty pages and wait. */
void
FlushObserver::flush()
{
	ut_ad(m_trx);

	if (!m_interrupted && m_stage) {
		m_stage->begin_phase_flush(buf_flush_get_dirty_pages_count(
						   m_space_id, this));
	}

	buf_LRU_flush_or_remove_pages(m_space_id, this);

	/* Wait for all dirty pages were flushed. */
	for (ulint i = 0; i < srv_buf_pool_instances; i++) {
		while (!is_complete(i)) {

			os_thread_sleep(2000);
		}
	}
}<|MERGE_RESOLUTION|>--- conflicted
+++ resolved
@@ -1391,21 +1391,11 @@
 		}
 	}
 
-<<<<<<< HEAD
-	const ulint	space_size = fil_space_get_size(page_id.space());
-	if (high > space_size) {
-		high = space_size;
-=======
-#ifdef UNIV_DEBUG
-	/* fprintf(stderr, "Flush area: low %lu high %lu\n", low, high); */
-#endif
-
-	if (fil_space_t *s = fil_space_acquire_for_io(space)) {
+	if (fil_space_t *s = fil_space_acquire_for_io(page_id.space())) {
 		high = s->max_page_number_for_io(high);
 		fil_space_release_for_io(s);
 	} else {
 		return 0;
->>>>>>> 57ec42bc
 	}
 
 	DBUG_PRINT("ib_buf", ("flush %u:%u..%u",
