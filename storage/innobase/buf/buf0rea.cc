/*****************************************************************************

Copyright (c) 1995, 2017, Oracle and/or its affiliates. All Rights Reserved.
Copyright (c) 2015, 2020, MariaDB Corporation.

This program is free software; you can redistribute it and/or modify it under
the terms of the GNU General Public License as published by the Free Software
Foundation; version 2 of the License.

This program is distributed in the hope that it will be useful, but WITHOUT
ANY WARRANTY; without even the implied warranty of MERCHANTABILITY or FITNESS
FOR A PARTICULAR PURPOSE. See the GNU General Public License for more details.

You should have received a copy of the GNU General Public License along with
this program; if not, write to the Free Software Foundation, Inc.,
51 Franklin Street, Fifth Floor, Boston, MA 02110-1335 USA

*****************************************************************************/

/**************************************************//**
@file buf/buf0rea.cc
The database buffer read

Created 11/5/1995 Heikki Tuuri
*******************************************************/

#include "univ.i"
#include <mysql/service_thd_wait.h>

#include "buf0rea.h"
#include "fil0fil.h"
#include "mtr0mtr.h"
#include "buf0buf.h"
#include "buf0flu.h"
#include "buf0lru.h"
#include "buf0dblwr.h"
#include "ibuf0ibuf.h"
#include "log0recv.h"
#include "trx0sys.h"
#include "os0file.h"
#include "srv0start.h"
#include "srv0srv.h"

/** There must be at least this many pages in buf_pool in the area to start
a random read-ahead */
#define BUF_READ_AHEAD_RANDOM_THRESHOLD(b)	\
				(5 + BUF_READ_AHEAD_AREA(b) / 8)

/** If there are buf_pool->curr_size per the number below pending reads, then
read-ahead is not done: this is to prevent flooding the buffer pool with
i/o-fixed buffer blocks */
#define BUF_READ_AHEAD_PEND_LIMIT	2

/********************************************************************//**
Unfixes the pages, unlatches the page,
removes it from page_hash and removes it from LRU. */
static
void
buf_read_page_handle_error(
/*=======================*/
	buf_page_t*	bpage)	/*!< in: pointer to the block */
{
	buf_pool_t*	buf_pool = buf_pool_from_bpage(bpage);
	const bool	uncompressed = (buf_page_get_state(bpage)
					== BUF_BLOCK_FILE_PAGE);
	const page_id_t	old_page_id = bpage->id;

	/* First unfix and release lock on the bpage */
	buf_pool_mutex_enter(buf_pool);
	mutex_enter(buf_page_get_mutex(bpage));
	ut_ad(buf_page_get_io_fix(bpage) == BUF_IO_READ);

	bpage->id.set_corrupt_id();
	/* Set BUF_IO_NONE before we remove the block from LRU list */
	buf_page_set_io_fix(bpage, BUF_IO_NONE);

	if (uncompressed) {
		rw_lock_x_unlock_gen(
			&((buf_block_t*) bpage)->lock,
			BUF_IO_READ);
	}

	mutex_exit(buf_page_get_mutex(bpage));

	/* remove the block from LRU list */
	buf_LRU_free_one_page(bpage, old_page_id);

	ut_ad(buf_pool->n_pend_reads > 0);
	buf_pool->n_pend_reads--;

	buf_pool_mutex_exit(buf_pool);
}

/** Low-level function which reads a page asynchronously from a file to the
buffer buf_pool if it is not already there, in which case does nothing.
Sets the io_fix flag and sets an exclusive lock on the buffer frame. The
flag is cleared and the x-lock released by an i/o-handler thread.

@param[out] err		DB_SUCCESS or DB_TABLESPACE_DELETED
			if we are trying
			to read from a non-existent tablespace
@param[in] sync		true if synchronous aio is desired
@param[in] type		IO type, SIMULATED, IGNORE_MISSING
@param[in] mode		BUF_READ_IBUF_PAGES_ONLY, ...,
@param[in] page_id	page id
@param[in] zip_size	ROW_FORMAT=COMPRESSED page size, or 0
@param[in] unzip	true=request uncompressed page
@param[in] ignore_missing_space  true=ignore missing space when reading
@return 1 if a read request was queued, 0 if the page already resided
in buf_pool, or if the page is in the doublewrite buffer blocks in
which case it is never read into the pool, or if the tablespace does
not exist or is being dropped */
static
ulint
buf_read_page_low(
	dberr_t*		err,
	bool			sync,
	ulint			type,
	ulint			mode,
	const page_id_t		page_id,
	ulint			zip_size,
	bool			unzip,
	bool			ignore_missing_space = false)
{
	buf_page_t*	bpage;

	*err = DB_SUCCESS;

	if (page_id.space() == TRX_SYS_SPACE
	    && buf_dblwr_page_inside(page_id.page_no())) {

		ib::error() << "Trying to read doublewrite buffer page "
			<< page_id;
		return(0);
	}

	if (ibuf_bitmap_page(page_id, zip_size) || trx_sys_hdr_page(page_id)) {

		/* Trx sys header is so low in the latching order that we play
		safe and do not leave the i/o-completion to an asynchronous
		i/o-thread. Ibuf bitmap pages must always be read with
		syncronous i/o, to make sure they do not get involved in
		thread deadlocks. */

		sync = true;
	}

	/* The following call will also check if the tablespace does not exist
	or is being dropped; if we succeed in initing the page in the buffer
	pool for read, then DISCARD cannot proceed until the read has
	completed */
	bpage = buf_page_init_for_read(err, mode, page_id, zip_size, unzip);

	if (bpage == NULL) {

		return(0);
	}

	DBUG_LOG("ib_buf",
		 "read page " << page_id << " zip_size=" << zip_size
		 << " unzip=" << unzip << ',' << (sync ? "sync" : "async"));

	ut_ad(buf_page_in_file(bpage));

	if (sync) {
		thd_wait_begin(NULL, THD_WAIT_DISKIO);
	}

	void*	dst;

	if (zip_size) {
		dst = bpage->zip.data;
	} else {
		ut_a(buf_page_get_state(bpage) == BUF_BLOCK_FILE_PAGE);

		dst = ((buf_block_t*) bpage)->frame;
	}

	IORequest	request(type | IORequest::READ);

	*err = fil_io(
		request, sync, page_id, zip_size, 0,
		zip_size ? zip_size : srv_page_size,
		dst, bpage, ignore_missing_space);

	if (sync) {
		thd_wait_end(NULL);
	}

	if (UNIV_UNLIKELY(*err != DB_SUCCESS)) {
		if (IORequest::ignore_missing(type)
		    || *err == DB_TABLESPACE_DELETED) {
			buf_read_page_handle_error(bpage);
			return(0);
		}

		ut_error;
	}

	if (sync) {
		/* The i/o is already completed when we arrive from
		fil_read */
		*err = buf_page_io_complete(bpage);

		if (*err != DB_SUCCESS) {
			return(0);
		}
	}

	return(1);
}

/** Applies a random read-ahead in buf_pool if there are at least a threshold
value of accessed pages from the random read-ahead area. Does not read any
page, not even the one at the position (space, offset), if the read-ahead
mechanism is not activated. NOTE 1: the calling thread may own latches on
pages: to avoid deadlocks this function must be written such that it cannot
end up waiting for these latches! NOTE 2: the calling thread must want
access to the page given: this rule is set to prevent unintended read-aheads
performed by ibuf routines, a situation which could result in a deadlock if
the OS does not support asynchronous i/o.
@param[in]	page_id		page id of a page which the current thread
wants to access
@param[in]	zip_size	ROW_FORMAT=COMPRESSED page size, or 0
@param[in]	ibuf		whether we are inside ibuf routine
@return number of page read requests issued; NOTE that if we read ibuf
pages, it may happen that the page at the given page number does not
get read even if we return a positive value! */
ulint
buf_read_ahead_random(const page_id_t page_id, ulint zip_size, bool ibuf)
{
	buf_pool_t*	buf_pool = buf_pool_get(page_id);
	ulint		recent_blocks	= 0;
	ulint		ibuf_mode;
	ulint		count;
	ulint		low, high;
	dberr_t		err = DB_SUCCESS;
	ulint		i;
	const ulint	buf_read_ahead_random_area
				= BUF_READ_AHEAD_AREA(buf_pool);

	if (!srv_random_read_ahead) {
		/* Disabled by user */
		return(0);
	}

	if (srv_startup_is_before_trx_rollback_phase) {
		/* No read-ahead to avoid thread deadlocks */
		return(0);
	}

	if (ibuf_bitmap_page(page_id, zip_size) || trx_sys_hdr_page(page_id)) {

		/* If it is an ibuf bitmap page or trx sys hdr, we do
		no read-ahead, as that could break the ibuf page access
		order */

		return(0);
	}

	low  = (page_id.page_no() / buf_read_ahead_random_area)
		* buf_read_ahead_random_area;

	high = (page_id.page_no() / buf_read_ahead_random_area + 1)
		* buf_read_ahead_random_area;

	if (fil_space_t* space = fil_space_acquire(page_id.space())) {
<<<<<<< HEAD
#ifdef UNIV_DEBUG
		if (srv_file_per_table) {
			ulint	size = 0;
			const ulint physical_size = space->physical_size();

			for (const fil_node_t*	node =
				UT_LIST_GET_FIRST(space->chain);
			     node != NULL;
			     node = UT_LIST_GET_NEXT(chain, node)) {

				size += ulint(os_file_get_size(node->handle)
					/ physical_size);
			}

			ut_ad(size == space->size);
		}
#endif /* UNIV_DEBUG */

=======
>>>>>>> b811c6ec
		high = space->max_page_number_for_io(high);
		space->release();
	} else {
		return(0);
	}

	buf_pool_mutex_enter(buf_pool);

	if (buf_pool->n_pend_reads
	    > buf_pool->curr_size / BUF_READ_AHEAD_PEND_LIMIT) {
		buf_pool_mutex_exit(buf_pool);

		return(0);
	}

	/* Count how many blocks in the area have been recently accessed,
	that is, reside near the start of the LRU list. */

	for (i = low; i < high; i++) {
		const buf_page_t*	bpage = buf_page_hash_get(
			buf_pool, page_id_t(page_id.space(), i));

		if (bpage != NULL
		    && buf_page_is_accessed(bpage)
		    && buf_page_peek_if_young(bpage)) {

			recent_blocks++;

			if (recent_blocks
			    >= BUF_READ_AHEAD_RANDOM_THRESHOLD(buf_pool)) {

				buf_pool_mutex_exit(buf_pool);
				goto read_ahead;
			}
		}
	}

	buf_pool_mutex_exit(buf_pool);
	/* Do nothing */
	return(0);

read_ahead:
	/* Read all the suitable blocks within the area */

	ibuf_mode = ibuf ? BUF_READ_IBUF_PAGES_ONLY : BUF_READ_ANY_PAGE;
	count = 0;

	for (i = low; i < high; i++) {
		/* It is only sensible to do read-ahead in the non-sync aio
		mode: hence FALSE as the first parameter */

		const page_id_t	cur_page_id(page_id.space(), i);

		if (!ibuf_bitmap_page(cur_page_id, zip_size)) {
			count += buf_read_page_low(
				&err, false,
				IORequest::DO_NOT_WAKE,
				ibuf_mode,
				cur_page_id, zip_size, false);

			switch (err) {
			case DB_SUCCESS:
			case DB_ERROR:
				break;
			case DB_TABLESPACE_DELETED:
				ib::info() << "Random readahead trying to"
					" access page " << cur_page_id
					<< " in nonexisting or"
					" being-dropped tablespace";
				break;
			default:
				ut_error;
			}
		}
	}

	/* In simulated aio we wake the aio handler threads only after
	queuing all aio requests, in native aio the following call does
	nothing: */

	os_aio_simulated_wake_handler_threads();

	if (count) {
		DBUG_PRINT("ib_buf", ("random read-ahead %u pages, %u:%u",
				      (unsigned) count,
				      (unsigned) page_id.space(),
				      (unsigned) page_id.page_no()));
	}

	/* Read ahead is considered one I/O operation for the purpose of
	LRU policy decision. */
	buf_LRU_stat_inc_io();

	buf_pool->stat.n_ra_pages_read_rnd += count;
	srv_stats.buf_pool_reads.add(count);
	return(count);
}

/** High-level function which reads a page asynchronously from a file to the
buffer buf_pool if it is not already there. Sets the io_fix flag and sets
an exclusive lock on the buffer frame. The flag is cleared and the x-lock
released by the i/o-handler thread.
@param[in]	page_id		page id
@param[in]	zip_size	ROW_FORMAT=COMPRESSED page size, or 0
@retval DB_SUCCESS if the page was read and is not corrupted,
@retval DB_PAGE_CORRUPTED if page based on checksum check is corrupted,
@retval DB_DECRYPTION_FAILED if page post encryption checksum matches but
after decryption normal page checksum does not match.
@retval DB_TABLESPACE_DELETED if tablespace .ibd file is missing */
dberr_t buf_read_page(const page_id_t page_id, ulint zip_size)
{
	ulint		count;
	dberr_t		err = DB_SUCCESS;

	/* We do synchronous IO because our AIO completion code
	is sub-optimal. See buf_page_io_complete(), we have to
	acquire the buffer pool mutex before acquiring the block
	mutex, required for updating the page state. The acquire
	of the buffer pool mutex becomes an expensive bottleneck. */

	count = buf_read_page_low(
		&err, true,
		0, BUF_READ_ANY_PAGE, page_id, zip_size, false);

	srv_stats.buf_pool_reads.add(count);

	if (err == DB_TABLESPACE_DELETED) {
		ib::info() << "trying to read page " << page_id
			<< " in nonexisting or being-dropped tablespace";
	}

	/* Increment number of I/O operations used for LRU policy. */
	buf_LRU_stat_inc_io();

	return(err);
}

/** High-level function which reads a page asynchronously from a file to the
buffer buf_pool if it is not already there. Sets the io_fix flag and sets
an exclusive lock on the buffer frame. The flag is cleared and the x-lock
released by the i/o-handler thread.
@param[in]	page_id		page id
@param[in]	zip_size	ROW_FORMAT=COMPRESSED page size, or 0
@param[in]	sync		true if synchronous aio is desired */
void
buf_read_page_background(const page_id_t page_id, ulint zip_size, bool sync)
{
	ulint		count;
	dberr_t		err;

	count = buf_read_page_low(
		&err, sync,
		IORequest::DO_NOT_WAKE | IORequest::IGNORE_MISSING,
		BUF_READ_ANY_PAGE,
		page_id, zip_size, false);

	switch (err) {
	case DB_SUCCESS:
	case DB_ERROR:
		break;
	case DB_TABLESPACE_DELETED:
		ib::info() << "trying to read page " << page_id
			<< " in the background"
			" in a non-existing or being-dropped tablespace";
		break;
	case DB_PAGE_CORRUPTED:
	case DB_DECRYPTION_FAILED:
		ib::error()
			<< "Background Page read failed to "
			"read or decrypt " << page_id;
		break;
	default:
		ib::fatal() << "Error " << err << " in background read of "
			<< page_id;
	}

	srv_stats.buf_pool_reads.add(count);

	/* We do not increment number of I/O operations used for LRU policy
	here (buf_LRU_stat_inc_io()). We use this in heuristics to decide
	about evicting uncompressed version of compressed pages from the
	buffer pool. Since this function is called from buffer pool load
	these IOs are deliberate and are not part of normal workload we can
	ignore these in our heuristics. */
}

/** Applies linear read-ahead if in the buf_pool the page is a border page of
a linear read-ahead area and all the pages in the area have been accessed.
Does not read any page if the read-ahead mechanism is not activated. Note
that the algorithm looks at the 'natural' adjacent successor and
predecessor of the page, which on the leaf level of a B-tree are the next
and previous page in the chain of leaves. To know these, the page specified
in (space, offset) must already be present in the buf_pool. Thus, the
natural way to use this function is to call it when a page in the buf_pool
is accessed the first time, calling this function just after it has been
bufferfixed.
NOTE 1: as this function looks at the natural predecessor and successor
fields on the page, what happens, if these are not initialized to any
sensible value? No problem, before applying read-ahead we check that the
area to read is within the span of the space, if not, read-ahead is not
applied. An uninitialized value may result in a useless read operation, but
only very improbably.
NOTE 2: the calling thread may own latches on pages: to avoid deadlocks this
function must be written such that it cannot end up waiting for these
latches!
NOTE 3: the calling thread must want access to the page given: this rule is
set to prevent unintended read-aheads performed by ibuf routines, a situation
which could result in a deadlock if the OS does not support asynchronous io.
@param[in]	page_id		page id; see NOTE 3 above
@param[in]	zip_size	ROW_FORMAT=COMPRESSED page size, or 0
@param[in]	ibuf		whether if we are inside ibuf routine
@return number of page read requests issued */
ulint
buf_read_ahead_linear(const page_id_t page_id, ulint zip_size, bool ibuf)
{
	buf_pool_t*	buf_pool = buf_pool_get(page_id);
	buf_page_t*	bpage;
	buf_frame_t*	frame;
	buf_page_t*	pred_bpage	= NULL;
	ulint		pred_offset;
	ulint		succ_offset;
	int		asc_or_desc;
	ulint		new_offset;
	ulint		fail_count;
	ulint		low, high;
	dberr_t		err = DB_SUCCESS;
	ulint		i;
	const ulint	buf_read_ahead_linear_area
		= BUF_READ_AHEAD_AREA(buf_pool);
	ulint		threshold;

	/* check if readahead is disabled */
	if (!srv_read_ahead_threshold) {
		return(0);
	}

	if (srv_startup_is_before_trx_rollback_phase) {
		/* No read-ahead to avoid thread deadlocks */
		return(0);
	}

	low  = (page_id.page_no() / buf_read_ahead_linear_area)
		* buf_read_ahead_linear_area;
	high = (page_id.page_no() / buf_read_ahead_linear_area + 1)
		* buf_read_ahead_linear_area;

	if ((page_id.page_no() != low) && (page_id.page_no() != high - 1)) {
		/* This is not a border page of the area: return */

		return(0);
	}

	if (ibuf_bitmap_page(page_id, zip_size) || trx_sys_hdr_page(page_id)) {

		/* If it is an ibuf bitmap page or trx sys hdr, we do
		no read-ahead, as that could break the ibuf page access
		order */

		return(0);
	}

	ulint	space_size;

	if (fil_space_t* space = fil_space_acquire(page_id.space())) {
		space_size = space->committed_size;
		space->release();

		if (high > space_size) {
			/* The area is not whole */
			return(0);
		}
	} else {
		return(0);
	}

	buf_pool_mutex_enter(buf_pool);

	if (buf_pool->n_pend_reads
	    > buf_pool->curr_size / BUF_READ_AHEAD_PEND_LIMIT) {
		buf_pool_mutex_exit(buf_pool);

		return(0);
	}

	/* Check that almost all pages in the area have been accessed; if
	offset == low, the accesses must be in a descending order, otherwise,
	in an ascending order. */

	asc_or_desc = 1;

	if (page_id.page_no() == low) {
		asc_or_desc = -1;
	}

	/* How many out of order accessed pages can we ignore
	when working out the access pattern for linear readahead */
	threshold = ut_min(static_cast<ulint>(64 - srv_read_ahead_threshold),
			   BUF_READ_AHEAD_AREA(buf_pool));

	fail_count = 0;

	for (i = low; i < high; i++) {
		bpage = buf_page_hash_get(buf_pool,
					  page_id_t(page_id.space(), i));

		if (bpage == NULL || !buf_page_is_accessed(bpage)) {
			/* Not accessed */
			fail_count++;

		} else if (pred_bpage) {
			/* Note that buf_page_is_accessed() returns
			the time of the first access.  If some blocks
			of the extent existed in the buffer pool at
			the time of a linear access pattern, the first
			access times may be nonmonotonic, even though
			the latest access times were linear.  The
			threshold (srv_read_ahead_factor) should help
			a little against this. */
			int res = ut_ulint_cmp(
				buf_page_is_accessed(bpage),
				buf_page_is_accessed(pred_bpage));
			/* Accesses not in the right order */
			if (res != 0 && res != asc_or_desc) {
				fail_count++;
			}
		}

		if (fail_count > threshold) {
			/* Too many failures: return */
			buf_pool_mutex_exit(buf_pool);
			return(0);
		}

		if (bpage && buf_page_is_accessed(bpage)) {
			pred_bpage = bpage;
		}
	}

	/* If we got this far, we know that enough pages in the area have
	been accessed in the right order: linear read-ahead can be sensible */

	bpage = buf_page_hash_get(buf_pool, page_id);

	if (bpage == NULL) {
		buf_pool_mutex_exit(buf_pool);

		return(0);
	}

	switch (buf_page_get_state(bpage)) {
	case BUF_BLOCK_ZIP_PAGE:
		frame = bpage->zip.data;
		break;
	case BUF_BLOCK_FILE_PAGE:
		frame = ((buf_block_t*) bpage)->frame;
		break;
	default:
		ut_error;
		break;
	}

	/* Read the natural predecessor and successor page addresses from
	the page; NOTE that because the calling thread may have an x-latch
	on the page, we do not acquire an s-latch on the page, this is to
	prevent deadlocks. Even if we read values which are nonsense, the
	algorithm will work. */

	pred_offset = fil_page_get_prev(frame);
	succ_offset = fil_page_get_next(frame);

	buf_pool_mutex_exit(buf_pool);

	if ((page_id.page_no() == low)
	    && (succ_offset == page_id.page_no() + 1)) {

		/* This is ok, we can continue */
		new_offset = pred_offset;

	} else if ((page_id.page_no() == high - 1)
		   && (pred_offset == page_id.page_no() - 1)) {

		/* This is ok, we can continue */
		new_offset = succ_offset;
	} else {
		/* Successor or predecessor not in the right order */

		return(0);
	}

	low  = (new_offset / buf_read_ahead_linear_area)
		* buf_read_ahead_linear_area;
	high = (new_offset / buf_read_ahead_linear_area + 1)
		* buf_read_ahead_linear_area;

	if ((new_offset != low) && (new_offset != high - 1)) {
		/* This is not a border page of the area: return */

		return(0);
	}

	if (high > space_size) {
		/* The area is not whole, return */

		return(0);
	}

	ulint	count = 0;

	/* If we got this far, read-ahead can be sensible: do it */

	ulint ibuf_mode = ibuf ? BUF_READ_IBUF_PAGES_ONLY : BUF_READ_ANY_PAGE;

	/* Since Windows XP seems to schedule the i/o handler thread
	very eagerly, and consequently it does not wait for the
	full read batch to be posted, we use special heuristics here */

	os_aio_simulated_put_read_threads_to_sleep();

	for (i = low; i < high; i++) {
		/* It is only sensible to do read-ahead in the non-sync
		aio mode: hence FALSE as the first parameter */

		const page_id_t	cur_page_id(page_id.space(), i);

		if (!ibuf_bitmap_page(cur_page_id, zip_size)) {
			count += buf_read_page_low(
				&err, false,
				IORequest::DO_NOT_WAKE,
				ibuf_mode, cur_page_id, zip_size, false);

			switch (err) {
			case DB_SUCCESS:
			case DB_TABLESPACE_DELETED:
			case DB_ERROR:
				break;
			case DB_PAGE_CORRUPTED:
			case DB_DECRYPTION_FAILED:
				ib::error() << "linear readahead failed to"
					" read or decrypt "
					<< page_id_t(page_id.space(), i);
				break;
			default:
				ut_error;
			}
		}
	}

	/* In simulated aio we wake the aio handler threads only after
	queuing all aio requests, in native aio the following call does
	nothing: */

	os_aio_simulated_wake_handler_threads();

	if (count) {
		DBUG_PRINT("ib_buf", ("linear read-ahead " ULINTPF " pages, "
				      "%u:%u",
				      count,
				      page_id.space(),
				      page_id.page_no()));
	}

	/* Read ahead is considered one I/O operation for the purpose of
	LRU policy decision. */
	buf_LRU_stat_inc_io();

	buf_pool->stat.n_ra_pages_read += count;
	return(count);
}

/********************************************************************//**
Issues read requests for pages which the ibuf module wants to read in, in
order to contract the insert buffer tree. Technically, this function is like
a read-ahead function. */
void
buf_read_ibuf_merge_pages(
/*======================*/
	bool		sync,		/*!< in: true if the caller
					wants this function to wait
					for the highest address page
					to get read in, before this
					function returns */
	const ulint*	space_ids,	/*!< in: array of space ids */
	const ulint*	page_nos,	/*!< in: array of page numbers
					to read, with the highest page
					number the last in the
					array */
	ulint		n_stored)	/*!< in: number of elements
					in the arrays */
{
#ifdef UNIV_IBUF_DEBUG
	ut_a(n_stored < srv_page_size);
#endif

	for (ulint i = 0; i < n_stored; i++) {
		fil_space_t* space = fil_space_acquire_silent(space_ids[i]);
		if (!space) {
tablespace_deleted:
			/* The tablespace was not found: remove all
			entries for it */
			ibuf_delete_for_discarded_space(space_ids[i]);
			while (i + 1 < n_stored
			       && space_ids[i + 1] == space_ids[i]) {
				i++;
			}
			continue;
		}

		if (UNIV_UNLIKELY(page_nos[i] >= space->size)) {
			do {
				ibuf_delete_recs(page_id_t(space_ids[i],
							   page_nos[i]));
			} while (++i < n_stored
				 && space_ids[i - 1] == space_ids[i]
				 && page_nos[i] >= space->size);
			i--;
next:
			space->release();
			continue;
		}

		const page_id_t	page_id(space_ids[i], page_nos[i]);

		buf_pool_t*	buf_pool = buf_pool_get(page_id);

		while (buf_pool->n_pend_reads
		       > buf_pool->curr_size / BUF_READ_AHEAD_PEND_LIMIT) {
			os_thread_sleep(500000);
		}

		dberr_t	err;

		buf_read_page_low(&err,
				  sync && (i + 1 == n_stored),
				  0,
				  BUF_READ_ANY_PAGE, page_id,
				  space->zip_size(),
				  true, true /* ignore_missing_space */);

		switch(err) {
		case DB_SUCCESS:
		case DB_ERROR:
			break;
		case DB_TABLESPACE_DELETED:
			space->release();
			goto tablespace_deleted;
		case DB_PAGE_CORRUPTED:
		case DB_DECRYPTION_FAILED:
			ib::error() << "Failed to read or decrypt page "
				    << page_nos[i]
				    << " of '" << space->chain.start->name
				    << "' for change buffer merge";
			break;
		default:
			ut_error;
		}

		goto next;
	}

	os_aio_simulated_wake_handler_threads();

	if (n_stored) {
		DBUG_PRINT("ib_buf",
			   ("ibuf merge read-ahead %u pages, space %u",
			    unsigned(n_stored), unsigned(space_ids[0])));
	}
}

/** Issues read requests for pages which recovery wants to read in.
@param[in]	sync		true if the caller wants this function to wait
for the highest address page to get read in, before this function returns
@param[in]	space_id	tablespace id
@param[in]	page_nos	array of page numbers to read, with the
highest page number the last in the array
@param[in]	n_stored	number of page numbers in the array */
void
buf_read_recv_pages(
	bool		sync,
	ulint		space_id,
	const ulint*	page_nos,
	ulint		n_stored)
{
	fil_space_t*		space	= fil_space_get(space_id);

	if (space == NULL) {
		/* The tablespace is missing: do nothing */
		return;
	}

	fil_space_open_if_needed(space);

	const ulint zip_size = space->zip_size();

	for (ulint i = 0; i < n_stored; i++) {
		buf_pool_t*		buf_pool;
		const page_id_t	cur_page_id(space_id, page_nos[i]);

		ulint			count = 0;

		buf_pool = buf_pool_get(cur_page_id);
		ulint limit = 0;
		for (ulint j = 0; j < buf_pool->n_chunks; j++) {
			limit += buf_pool->chunks[j].size / 2;
		}

		while (buf_pool->n_pend_reads >= limit) {
			os_aio_simulated_wake_handler_threads();
			os_thread_sleep(10000);

			count++;

			if (!(count % 1000)) {

				ib::error()
					<< "Waited for " << count / 100
					<< " seconds for "
					<< buf_pool->n_pend_reads
					<< " pending reads";
			}
		}

		dberr_t err;

		if (sync && i + 1 == n_stored) {
			buf_read_page_low(
				&err, true,
				0,
				BUF_READ_ANY_PAGE,
				cur_page_id, zip_size, true);
		} else {
			buf_read_page_low(
				&err, false,
				IORequest::DO_NOT_WAKE,
				BUF_READ_ANY_PAGE,
				cur_page_id, zip_size, true);
		}

		if (err == DB_DECRYPTION_FAILED || err == DB_PAGE_CORRUPTED) {
			ib::error() << "Recovery failed to read or decrypt "
				<< cur_page_id;
		}
	}

	os_aio_simulated_wake_handler_threads();

	DBUG_PRINT("ib_buf", ("recovery read-ahead (%u pages)",
			      unsigned(n_stored)));
}<|MERGE_RESOLUTION|>--- conflicted
+++ resolved
@@ -265,27 +265,6 @@
 		* buf_read_ahead_random_area;
 
 	if (fil_space_t* space = fil_space_acquire(page_id.space())) {
-<<<<<<< HEAD
-#ifdef UNIV_DEBUG
-		if (srv_file_per_table) {
-			ulint	size = 0;
-			const ulint physical_size = space->physical_size();
-
-			for (const fil_node_t*	node =
-				UT_LIST_GET_FIRST(space->chain);
-			     node != NULL;
-			     node = UT_LIST_GET_NEXT(chain, node)) {
-
-				size += ulint(os_file_get_size(node->handle)
-					/ physical_size);
-			}
-
-			ut_ad(size == space->size);
-		}
-#endif /* UNIV_DEBUG */
-
-=======
->>>>>>> b811c6ec
 		high = space->max_page_number_for_io(high);
 		space->release();
 	} else {
