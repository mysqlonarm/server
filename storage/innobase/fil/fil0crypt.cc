/*****************************************************************************
Copyright (C) 2013, 2015, Google Inc. All Rights Reserved.
Copyright (c) 2014, 2018, MariaDB Corporation. All Rights Reserved.

This program is free software; you can redistribute it and/or modify it under
the terms of the GNU General Public License as published by the Free Software
Foundation; version 2 of the License.

This program is distributed in the hope that it will be useful, but WITHOUT
ANY WARRANTY; without even the implied warranty of MERCHANTABILITY or FITNESS
FOR A PARTICULAR PURPOSE. See the GNU General Public License for more details.

You should have received a copy of the GNU General Public License along with
this program; if not, write to the Free Software Foundation, Inc.,
51 Franklin St, Fifth Floor, Boston, MA 02110-1301 USA

*****************************************************************************/
/**************************************************//**
@file fil0crypt.cc
Innodb file space encrypt/decrypt

Created            Jonas Oreland Google
Modified           Jan Lindström jan.lindstrom@mariadb.com
*******************************************************/

#include "fil0fil.h"
#include "mtr0types.h"
#include "mach0data.h"
#include "page0size.h"
#include "page0zip.h"
#ifndef UNIV_INNOCHECKSUM
#include "fil0crypt.h"
#include "srv0srv.h"
#include "srv0start.h"
#include "log0recv.h"
#include "mtr0mtr.h"
#include "mtr0log.h"
#include "ut0ut.h"
#include "btr0scrub.h"
#include "fsp0fsp.h"
#include "fil0pagecompress.h"
#include "ha_prototypes.h" // IB_LOG_
#include <my_crypt.h>

/** Mutex for keys */
static ib_mutex_t fil_crypt_key_mutex;

static bool fil_crypt_threads_inited = false;

/** Is encryption enabled/disabled */
UNIV_INTERN ulong srv_encrypt_tables = 0;

/** No of key rotation threads requested */
UNIV_INTERN uint srv_n_fil_crypt_threads = 0;

/** No of key rotation threads started */
UNIV_INTERN uint srv_n_fil_crypt_threads_started = 0;

/** At this age or older a space/page will be rotated */
UNIV_INTERN uint srv_fil_crypt_rotate_key_age;

/** Event to signal FROM the key rotation threads. */
static os_event_t fil_crypt_event;

/** Event to signal TO the key rotation threads. */
UNIV_INTERN os_event_t fil_crypt_threads_event;

/** Event for waking up threads throttle. */
static os_event_t fil_crypt_throttle_sleep_event;

/** Mutex for key rotation threads. */
UNIV_INTERN ib_mutex_t fil_crypt_threads_mutex;

/** Variable ensuring only 1 thread at time does initial conversion */
static bool fil_crypt_start_converting = false;

/** Variables for throttling */
UNIV_INTERN uint srv_n_fil_crypt_iops = 100;	 // 10ms per iop
static uint srv_alloc_time = 3;		    // allocate iops for 3s at a time
static uint n_fil_crypt_iops_allocated = 0;

/** Variables for scrubbing */
extern uint srv_background_scrub_data_interval;
extern uint srv_background_scrub_data_check_interval;

#define DEBUG_KEYROTATION_THROTTLING 0

/** Statistics variables */
static fil_crypt_stat_t crypt_stat;
static ib_mutex_t crypt_stat_mutex;

/** Is background scrubbing enabled, defined on btr0scrub.cc */
extern my_bool srv_background_scrub_data_uncompressed;
extern my_bool srv_background_scrub_data_compressed;

/***********************************************************************
Check if a key needs rotation given a key_state
@param[in]	crypt_data		Encryption information
@param[in]	key_version		Current key version
@param[in]	latest_key_version	Latest key version
@param[in]	rotate_key_age		when to rotate
@return true if key needs rotation, false if not */
static bool
fil_crypt_needs_rotation(
	const fil_space_crypt_t*	crypt_data,
	uint				key_version,
	uint				latest_key_version,
	uint				rotate_key_age)
	MY_ATTRIBUTE((warn_unused_result));

/*********************************************************************
Init space crypt */
UNIV_INTERN
void
fil_space_crypt_init()
{
	mutex_create(LATCH_ID_FIL_CRYPT_MUTEX, &fil_crypt_key_mutex);

	fil_crypt_throttle_sleep_event = os_event_create(0);

	mutex_create(LATCH_ID_FIL_CRYPT_STAT_MUTEX, &crypt_stat_mutex);
	memset(&crypt_stat, 0, sizeof(crypt_stat));
}

/*********************************************************************
Cleanup space crypt */
UNIV_INTERN
void
fil_space_crypt_cleanup()
{
	os_event_destroy(fil_crypt_throttle_sleep_event);
	mutex_free(&fil_crypt_key_mutex);
	mutex_free(&crypt_stat_mutex);
}

/**
Get latest key version from encryption plugin.
@return key version or ENCRYPTION_KEY_VERSION_INVALID */
uint
fil_space_crypt_t::key_get_latest_version(void)
{
	uint key_version = key_found;

	if (is_key_found()) {
		key_version = encryption_key_get_latest_version(key_id);
		srv_stats.n_key_requests.inc();
		key_found = key_version;
	}

	return key_version;
}

/******************************************************************
Get the latest(key-version), waking the encrypt thread, if needed
@param[in,out]	crypt_data	Crypt data */
static inline
uint
fil_crypt_get_latest_key_version(
	fil_space_crypt_t* crypt_data)
{
	ut_ad(crypt_data != NULL);

	uint key_version = crypt_data->key_get_latest_version();

	if (crypt_data->is_key_found()) {

		if (fil_crypt_needs_rotation(
				crypt_data,
				crypt_data->min_key_version,
				key_version,
				srv_fil_crypt_rotate_key_age)) {
			/* Below event seen as NULL-pointer at startup
			when new database was created and we create a
			checkpoint. Only seen when debugging. */
			if (fil_crypt_threads_inited) {
				os_event_set(fil_crypt_threads_event);
			}
		}
	}

	return key_version;
}

/******************************************************************
Mutex helper for crypt_data->scheme */
void
crypt_data_scheme_locker(
/*=====================*/
	st_encryption_scheme*	scheme,
	int			exit)
{
	fil_space_crypt_t* crypt_data =
		static_cast<fil_space_crypt_t*>(scheme);

	if (exit) {
		mutex_exit(&crypt_data->mutex);
	} else {
		mutex_enter(&crypt_data->mutex);
	}
}

/******************************************************************
Create a fil_space_crypt_t object
@param[in]	type		CRYPT_SCHEME_UNENCRYPTE or
				CRYPT_SCHEME_1
@param[in]	encrypt_mode	FIL_ENCRYPTION_DEFAULT or
				FIL_ENCRYPTION_ON or
				FIL_ENCRYPTION_OFF
@param[in]	min_key_version key_version or 0
@param[in]	key_id		Used key id
@return crypt object */
static
fil_space_crypt_t*
fil_space_create_crypt_data(
	uint			type,
	fil_encryption_t	encrypt_mode,
	uint			min_key_version,
	uint			key_id)
{
	fil_space_crypt_t* crypt_data = NULL;
	if (void* buf = ut_zalloc_nokey(sizeof(fil_space_crypt_t))) {
		crypt_data = new(buf)
			fil_space_crypt_t(
				type,
				min_key_version,
				key_id,
				encrypt_mode);
	}

	return crypt_data;
}

/******************************************************************
Create a fil_space_crypt_t object
@param[in]	encrypt_mode	FIL_ENCRYPTION_DEFAULT or
				FIL_ENCRYPTION_ON or
				FIL_ENCRYPTION_OFF

@param[in]	key_id		Encryption key id
@return crypt object */
UNIV_INTERN
fil_space_crypt_t*
fil_space_create_crypt_data(
	fil_encryption_t	encrypt_mode,
	uint			key_id)
{
	return (fil_space_create_crypt_data(0, encrypt_mode, 0, key_id));
}

/******************************************************************
Merge fil_space_crypt_t object
@param[in,out]	dst		Destination cryp data
@param[in]	src		Source crypt data */
UNIV_INTERN
void
fil_space_merge_crypt_data(
	fil_space_crypt_t* dst,
	const fil_space_crypt_t* src)
{
	mutex_enter(&dst->mutex);

	/* validate that they are mergeable */
	ut_a(src->type == CRYPT_SCHEME_UNENCRYPTED ||
	     src->type == CRYPT_SCHEME_1);

	ut_a(dst->type == CRYPT_SCHEME_UNENCRYPTED ||
	     dst->type == CRYPT_SCHEME_1);

	dst->encryption = src->encryption;
	dst->type = src->type;
	dst->min_key_version = src->min_key_version;
	dst->keyserver_requests += src->keyserver_requests;

	mutex_exit(&dst->mutex);
}

/** Initialize encryption parameters from a tablespace header page.
@param[in]	page_size	page size of the tablespace
@param[in]	page		first page of the tablespace
@return crypt data from page 0
@retval	NULL	if not present or not valid */
UNIV_INTERN
fil_space_crypt_t*
fil_space_read_crypt_data(const page_size_t& page_size, const byte* page)
{
	const ulint offset = FSP_HEADER_OFFSET
		+ fsp_header_get_encryption_offset(page_size);

	if (memcmp(page + offset, CRYPT_MAGIC, MAGIC_SZ) != 0) {
		/* Crypt data is not stored. */
		return NULL;
	}

	uint8_t type = mach_read_from_1(page + offset + MAGIC_SZ + 0);
	uint8_t iv_length = mach_read_from_1(page + offset + MAGIC_SZ + 1);
	fil_space_crypt_t* crypt_data;

	if (!(type == CRYPT_SCHEME_UNENCRYPTED ||
	      type == CRYPT_SCHEME_1)
	    || iv_length != sizeof crypt_data->iv) {
		ib::error() << "Found non sensible crypt scheme: "
			    << type << "," << iv_length << " for space: "
			    << page_get_space_id(page) << " offset: "
			    << offset << " bytes: ["
			    << page[offset + 2 + MAGIC_SZ]
			    << page[offset + 3 + MAGIC_SZ]
			    << page[offset + 4 + MAGIC_SZ]
			    << page[offset + 5 + MAGIC_SZ]
			    << "].";
		return NULL;
	}

	uint min_key_version = mach_read_from_4
		(page + offset + MAGIC_SZ + 2 + iv_length);

	uint key_id = mach_read_from_4
		(page + offset + MAGIC_SZ + 2 + iv_length + 4);

	fil_encryption_t encryption = (fil_encryption_t)mach_read_from_1(
		page + offset + MAGIC_SZ + 2 + iv_length + 8);

	crypt_data = fil_space_create_crypt_data(encryption, key_id);
	/* We need to overwrite these as above function will initialize
	members */
	crypt_data->type = type;
	crypt_data->min_key_version = min_key_version;
	crypt_data->page0_offset = offset;
	memcpy(crypt_data->iv, page + offset + MAGIC_SZ + 2, iv_length);

	return crypt_data;
}

/******************************************************************
Free a crypt data object
@param[in,out] crypt_data	crypt data to be freed */
UNIV_INTERN
void
fil_space_destroy_crypt_data(
	fil_space_crypt_t **crypt_data)
{
	if (crypt_data != NULL && (*crypt_data) != NULL) {
		fil_space_crypt_t* c;
		if (UNIV_LIKELY(fil_crypt_threads_inited)) {
			mutex_enter(&fil_crypt_threads_mutex);
			c = *crypt_data;
			*crypt_data = NULL;
			mutex_exit(&fil_crypt_threads_mutex);
		} else {
			ut_ad(srv_read_only_mode || !srv_was_started);
			c = *crypt_data;
			*crypt_data = NULL;
		}
		if (c) {
			c->~fil_space_crypt_t();
			ut_free(c);
		}
	}
}

/******************************************************************
Write crypt data to a page (0)
@param[in]	space	tablespace
@param[in,out]	page0	first page of the tablespace
@param[in,out]	mtr	mini-transaction */
UNIV_INTERN
void
fil_space_crypt_t::write_page0(
	const fil_space_t*	space,
	byte* 			page,
	mtr_t*			mtr)
{
	ut_ad(this == space->crypt_data);
	const uint len = sizeof(iv);
	const ulint offset = FSP_HEADER_OFFSET
		+ fsp_header_get_encryption_offset(page_size_t(space->flags));
	page0_offset = offset;

	/*
	redo log this as bytewise updates to page 0
	followed by an MLOG_FILE_WRITE_CRYPT_DATA
	(that will during recovery update fil_space_t)
	*/
	mlog_write_string(page + offset, CRYPT_MAGIC, MAGIC_SZ, mtr);
	mlog_write_ulint(page + offset + MAGIC_SZ + 0, type, MLOG_1BYTE, mtr);
	mlog_write_ulint(page + offset + MAGIC_SZ + 1, len, MLOG_1BYTE, mtr);
	mlog_write_string(page + offset + MAGIC_SZ + 2, iv, len,
			  mtr);
	mlog_write_ulint(page + offset + MAGIC_SZ + 2 + len, min_key_version,
			 MLOG_4BYTES, mtr);
	mlog_write_ulint(page + offset + MAGIC_SZ + 2 + len + 4, key_id,
			 MLOG_4BYTES, mtr);
	mlog_write_ulint(page + offset + MAGIC_SZ + 2 + len + 8, encryption,
		MLOG_1BYTE, mtr);

	byte* log_ptr = mlog_open(mtr, 11 + 17 + len);

	if (log_ptr != NULL) {
		log_ptr = mlog_write_initial_log_record_fast(
			page,
			MLOG_FILE_WRITE_CRYPT_DATA,
			log_ptr, mtr);
		mach_write_to_4(log_ptr, space->id);
		log_ptr += 4;
		mach_write_to_2(log_ptr, offset);
		log_ptr += 2;
		mach_write_to_1(log_ptr, type);
		log_ptr += 1;
		mach_write_to_1(log_ptr, len);
		log_ptr += 1;
		mach_write_to_4(log_ptr, min_key_version);
		log_ptr += 4;
		mach_write_to_4(log_ptr, key_id);
		log_ptr += 4;
		mach_write_to_1(log_ptr, encryption);
		log_ptr += 1;
		mlog_close(mtr, log_ptr);

		mlog_catenate_string(mtr, iv, len);
	}
}

/******************************************************************
Set crypt data for a tablespace
@param[in,out]		space		Tablespace
@param[in,out]		crypt_data	Crypt data to be set
@return crypt_data in tablespace */
static
fil_space_crypt_t*
fil_space_set_crypt_data(
	fil_space_t*		space,
	fil_space_crypt_t*	crypt_data)
{
	fil_space_crypt_t* free_crypt_data = NULL;
	fil_space_crypt_t* ret_crypt_data = NULL;

	/* Provided space is protected using fil_space_acquire()
	from concurrent operations. */
	if (space->crypt_data != NULL) {
		/* There is already crypt data present,
		merge new crypt_data */
		fil_space_merge_crypt_data(space->crypt_data,
						   crypt_data);
		ret_crypt_data = space->crypt_data;
		free_crypt_data = crypt_data;
	} else {
		space->crypt_data = crypt_data;
		ret_crypt_data = space->crypt_data;
	}

	if (free_crypt_data != NULL) {
		/* there was already crypt data present and the new crypt
		* data provided as argument to this function has been merged
		* into that => free new crypt data
		*/
		fil_space_destroy_crypt_data(&free_crypt_data);
	}

	return ret_crypt_data;
}

/******************************************************************
Parse a MLOG_FILE_WRITE_CRYPT_DATA log entry
@param[in]	ptr		Log entry start
@param[in]	end_ptr		Log entry end
@param[in]	block		buffer block
@return position on log buffer */
UNIV_INTERN
byte*
fil_parse_write_crypt_data(
	byte*			ptr,
	const byte*		end_ptr,
	const buf_block_t*	block,
	dberr_t*		err)
{
	/* check that redo log entry is complete */
	uint entry_size =
		4 + // size of space_id
		2 + // size of offset
		1 + // size of type
		1 + // size of iv-len
		4 +  // size of min_key_version
		4 +  // size of key_id
		1; // fil_encryption_t

	*err = DB_SUCCESS;

	if (ptr + entry_size > end_ptr) {
		return NULL;
	}

	ulint space_id = mach_read_from_4(ptr);
	ptr += 4;
	uint offset = mach_read_from_2(ptr);
	ptr += 2;
	uint type = mach_read_from_1(ptr);
	ptr += 1;
	uint len = mach_read_from_1(ptr);
	ptr += 1;

	ut_a(type == CRYPT_SCHEME_UNENCRYPTED ||
	     type == CRYPT_SCHEME_1); // only supported

	ut_a(len == CRYPT_SCHEME_1_IV_LEN); // only supported
	uint min_key_version = mach_read_from_4(ptr);
	ptr += 4;

	uint key_id = mach_read_from_4(ptr);
	ptr += 4;

	fil_encryption_t encryption = (fil_encryption_t)mach_read_from_1(ptr);
	ptr +=1;

	if (ptr + len > end_ptr) {
		return NULL;
	}

	fil_space_crypt_t* crypt_data = fil_space_create_crypt_data(encryption, key_id);
	/* Need to overwrite these as above will initialize fields. */
	crypt_data->page0_offset = offset;
	crypt_data->min_key_version = min_key_version;
	crypt_data->encryption = encryption;
	memcpy(crypt_data->iv, ptr, len);
	ptr += len;

	/* update fil_space memory cache with crypt_data */
	if (fil_space_t* space = fil_space_acquire_silent(space_id)) {
		crypt_data = fil_space_set_crypt_data(space, crypt_data);
		fil_space_release(space);
		/* Check is used key found from encryption plugin */
		if (crypt_data->should_encrypt()
		    && !crypt_data->is_key_found()) {
			*err = DB_DECRYPTION_FAILED;
		}
	} else {
		fil_space_destroy_crypt_data(&crypt_data);
	}

	return ptr;
}

/** Encrypt a buffer.
@param[in,out]		crypt_data	Crypt data
@param[in]		space		space_id
@param[in]		offset		Page offset
@param[in]		lsn		Log sequence number
@param[in]		src_frame	Page to encrypt
@param[in]		page_size	Page size
@param[in,out]		dst_frame	Output buffer
@return encrypted buffer or NULL */
UNIV_INTERN
byte*
fil_encrypt_buf(
	fil_space_crypt_t*	crypt_data,
	ulint			space,
	ulint			offset,
	lsn_t			lsn,
	const byte*		src_frame,
	const page_size_t&	page_size,
	byte*			dst_frame)
{
	uint size = uint(page_size.physical());
	uint key_version = fil_crypt_get_latest_key_version(crypt_data);

	ut_a(key_version != ENCRYPTION_KEY_VERSION_INVALID);

	ulint orig_page_type = mach_read_from_2(src_frame+FIL_PAGE_TYPE);
	ibool page_compressed = (orig_page_type == FIL_PAGE_PAGE_COMPRESSED_ENCRYPTED);
	uint header_len = FIL_PAGE_DATA;

	if (page_compressed) {
		header_len += (FIL_PAGE_COMPRESSED_SIZE + FIL_PAGE_COMPRESSION_METHOD_SIZE);
	}

	/* FIL page header is not encrypted */
	memcpy(dst_frame, src_frame, header_len);

	/* Store key version */
	mach_write_to_4(dst_frame + FIL_PAGE_FILE_FLUSH_LSN_OR_KEY_VERSION, key_version);

	/* Calculate the start offset in a page */
	uint unencrypted_bytes = header_len + FIL_PAGE_DATA_END;
	uint srclen = size - unencrypted_bytes;
	const byte* src = src_frame + header_len;
	byte* dst = dst_frame + header_len;
	uint32 dstlen = 0;

	if (page_compressed) {
		srclen = mach_read_from_2(src_frame + FIL_PAGE_DATA);
	}

	int rc = encryption_scheme_encrypt(src, srclen, dst, &dstlen,
					   crypt_data, key_version,
					   space, offset, lsn);
	ut_a(rc == MY_AES_OK);
	ut_a(dstlen == srclen);

	/* For compressed tables we do not store the FIL header because
	the whole page is not stored to the disk. In compressed tables only
	the FIL header + compressed (and now encrypted) payload alligned
	to sector boundary is written. */
	if (!page_compressed) {
		/* FIL page trailer is also not encrypted */
		memcpy(dst_frame + page_size.physical() - FIL_PAGE_DATA_END,
			src_frame + page_size.physical() - FIL_PAGE_DATA_END,
			FIL_PAGE_DATA_END);
	} else {
		/* Clean up rest of buffer */
		memset(dst_frame+header_len+srclen, 0,
		       page_size.physical() - (header_len + srclen));
	}

	/* handle post encryption checksum */
	ib_uint32_t checksum = 0;

	checksum = fil_crypt_calculate_checksum(page_size, dst_frame);

	// store the post-encryption checksum after the key-version
	mach_write_to_4(dst_frame + FIL_PAGE_FILE_FLUSH_LSN_OR_KEY_VERSION + 4, checksum);

	ut_ad(fil_space_verify_crypt_checksum(dst_frame, page_size,
					      space, offset));

	srv_stats.pages_encrypted.inc();

	return dst_frame;
}

/******************************************************************
Encrypt a page

@param[in]		space		Tablespace
@param[in]		offset		Page offset
@param[in]		lsn		Log sequence number
@param[in]		src_frame	Page to encrypt
@param[in,out]		dst_frame	Output buffer
@return encrypted buffer or NULL */
UNIV_INTERN
byte*
fil_space_encrypt(
	const fil_space_t*	space,
	ulint			offset,
	lsn_t			lsn,
	byte*			src_frame,
	byte*			dst_frame)
{
	switch (mach_read_from_2(src_frame+FIL_PAGE_TYPE)) {
	case FIL_PAGE_TYPE_FSP_HDR:
	case FIL_PAGE_TYPE_XDES:
	case FIL_PAGE_RTREE:
		/* File space header, extent descriptor or spatial index
		are not encrypted. */
		return src_frame;
	}

	if (!space->crypt_data || !space->crypt_data->is_encrypted()) {
		return (src_frame);
	}

	fil_space_crypt_t* crypt_data = space->crypt_data;
	const page_size_t	page_size(space->flags);
	ut_ad(space->n_pending_ios > 0);
	byte* tmp = fil_encrypt_buf(crypt_data, space->id, offset, lsn,
				    src_frame, page_size, dst_frame);

#ifdef UNIV_DEBUG
	if (tmp) {
		/* Verify that encrypted buffer is not corrupted */
		byte* tmp_mem = (byte *)malloc(UNIV_PAGE_SIZE);
		dberr_t err = DB_SUCCESS;
		byte* src = src_frame;
		bool page_compressed_encrypted = (mach_read_from_2(tmp+FIL_PAGE_TYPE) == FIL_PAGE_PAGE_COMPRESSED_ENCRYPTED);
		byte* comp_mem = NULL;
		byte* uncomp_mem = NULL;

		if (page_compressed_encrypted) {
			comp_mem = (byte *)malloc(UNIV_PAGE_SIZE);
			uncomp_mem = (byte *)malloc(UNIV_PAGE_SIZE);
			memcpy(comp_mem, src_frame, UNIV_PAGE_SIZE);
			fil_decompress_page(uncomp_mem, comp_mem,
					    srv_page_size, NULL);
			src = uncomp_mem;
		}

		bool corrupted1 = buf_page_is_corrupted(true, src, page_size, space);
		bool ok = fil_space_decrypt(crypt_data, tmp_mem, page_size, tmp, &err);

		/* Need to decompress the page if it was also compressed */
		if (page_compressed_encrypted) {
			memcpy(comp_mem, tmp_mem, UNIV_PAGE_SIZE);
			fil_decompress_page(tmp_mem, comp_mem,
					    srv_page_size, NULL);
		}

		bool corrupted = buf_page_is_corrupted(true, tmp_mem, page_size, space);
		memcpy(tmp_mem+FIL_PAGE_FILE_FLUSH_LSN_OR_KEY_VERSION, src+FIL_PAGE_FILE_FLUSH_LSN_OR_KEY_VERSION, 8);
		bool different = memcmp(src, tmp_mem, page_size.physical());

		if (!ok || corrupted || corrupted1 || err != DB_SUCCESS || different) {
			fprintf(stderr, "ok %d corrupted %d corrupted1 %d err %d different %d\n",
				ok , corrupted, corrupted1, err, different);
			fprintf(stderr, "src_frame\n");
			buf_page_print(src_frame, page_size);
			fprintf(stderr, "encrypted_frame\n");
			buf_page_print(tmp, page_size);
			fprintf(stderr, "decrypted_frame\n");
			buf_page_print(tmp_mem, page_size);
			ut_ad(0);
		}

		free(tmp_mem);

		if (comp_mem) {
			free(comp_mem);
		}

		if (uncomp_mem) {
			free(uncomp_mem);
		}
	}
#endif /* UNIV_DEBUG */

	return tmp;
}

/** Decrypt a page.
@param[in]	crypt_data		crypt_data
@param[in]	tmp_frame		Temporary buffer
@param[in]	page_size		Page size
@param[in,out]	src_frame		Page to decrypt
@param[out]	err			DB_SUCCESS or DB_DECRYPTION_FAILED
@return true if page decrypted, false if not.*/
UNIV_INTERN
bool
fil_space_decrypt(
	fil_space_crypt_t*	crypt_data,
	byte*			tmp_frame,
	const page_size_t&	page_size,
	byte*			src_frame,
	dberr_t*		err)
{
	ulint page_type = mach_read_from_2(src_frame+FIL_PAGE_TYPE);
	uint key_version = mach_read_from_4(src_frame + FIL_PAGE_FILE_FLUSH_LSN_OR_KEY_VERSION);
	bool page_compressed = (page_type == FIL_PAGE_PAGE_COMPRESSED_ENCRYPTED);
	uint offset = mach_read_from_4(src_frame + FIL_PAGE_OFFSET);
	uint space = mach_read_from_4(src_frame + FIL_PAGE_ARCH_LOG_NO_OR_SPACE_ID);
	ib_uint64_t lsn = mach_read_from_8(src_frame + FIL_PAGE_LSN);

	*err = DB_SUCCESS;

	if (key_version == ENCRYPTION_KEY_NOT_ENCRYPTED) {
		return false;
	}

	ut_a(crypt_data != NULL && crypt_data->is_encrypted());

	/* read space & lsn */
	uint header_len = FIL_PAGE_DATA;

	if (page_compressed) {
		header_len += (FIL_PAGE_COMPRESSED_SIZE + FIL_PAGE_COMPRESSION_METHOD_SIZE);
	}

	/* Copy FIL page header, it is not encrypted */
	memcpy(tmp_frame, src_frame, header_len);

	/* Calculate the offset where decryption starts */
	const byte* src = src_frame + header_len;
	byte* dst = tmp_frame + header_len;
	uint32 dstlen = 0;
	uint srclen = uint(page_size.physical())
		- header_len - FIL_PAGE_DATA_END;

	if (page_compressed) {
		srclen = mach_read_from_2(src_frame + FIL_PAGE_DATA);
	}

	int rc = encryption_scheme_decrypt(src, srclen, dst, &dstlen,
					   crypt_data, key_version,
					   space, offset, lsn);

	if (! ((rc == MY_AES_OK) && ((ulint) dstlen == srclen))) {

		if (rc == -1) {
			*err = DB_DECRYPTION_FAILED;
			return false;
		}

		ib::fatal() << "Unable to decrypt data-block "
			    << " src: " << src << "srclen: "
			    << srclen << " buf: " << dst << "buflen: "
			    << dstlen << " return-code: " << rc
			    << " Can't continue!";
	}

	/* For compressed tables we do not store the FIL header because
	the whole page is not stored to the disk. In compressed tables only
	the FIL header + compressed (and now encrypted) payload alligned
	to sector boundary is written. */
	if (!page_compressed) {
		/* Copy FIL trailer */
		memcpy(tmp_frame + page_size.physical() - FIL_PAGE_DATA_END,
		       src_frame + page_size.physical() - FIL_PAGE_DATA_END,
		       FIL_PAGE_DATA_END);
	}

	srv_stats.pages_decrypted.inc();

	return true; /* page was decrypted */
}

/**
Decrypt a page.
@param[in]	space			Tablespace
@param[in]	tmp_frame		Temporary buffer used for decrypting
@param[in,out]	src_frame		Page to decrypt
@param[out]	decrypted		true if page was decrypted
@return decrypted page, or original not encrypted page if decryption is
not needed.*/
UNIV_INTERN
byte*
fil_space_decrypt(
	const fil_space_t* space,
	byte*		tmp_frame,
	byte*		src_frame,
	bool*		decrypted)
{
	dberr_t err = DB_SUCCESS;
	byte* res = NULL;
	const page_size_t page_size(space->flags);
	*decrypted = false;

	ut_ad(space->crypt_data != NULL && space->crypt_data->is_encrypted());
	ut_ad(space->n_pending_ios > 0);

	bool encrypted = fil_space_decrypt(space->crypt_data, tmp_frame,
					   page_size, src_frame, &err);

	if (err == DB_SUCCESS) {
		if (encrypted) {
			*decrypted = true;
			/* Copy the decrypted page back to page buffer, not
			really any other options. */
			memcpy(src_frame, tmp_frame, page_size.physical());
		}

		res = src_frame;
	}

	return res;
}

/******************************************************************
Calculate post encryption checksum
@param[in]	page_size	page size
@param[in]	dst_frame	Block where checksum is calculated
@return page checksum
not needed. */
UNIV_INTERN
uint32_t
fil_crypt_calculate_checksum(
	const page_size_t&	page_size,
	const byte*		dst_frame)
{
	/* For encrypted tables we use only crc32 and strict_crc32 */
	return page_size.is_compressed()
		? page_zip_calc_checksum(dst_frame, page_size.physical(),
					 SRV_CHECKSUM_ALGORITHM_CRC32)
		: buf_calc_page_crc32(dst_frame);
}

/***********************************************************************/

/** A copy of global key state */
struct key_state_t {
	key_state_t() : key_id(0), key_version(0),
			rotate_key_age(srv_fil_crypt_rotate_key_age) {}
	bool operator==(const key_state_t& other) const {
		return key_version == other.key_version &&
			rotate_key_age == other.rotate_key_age;
	}
	uint key_id;
	uint key_version;
	uint rotate_key_age;
};

/***********************************************************************
Copy global key state
@param[in,out]	new_state	key state
@param[in]	crypt_data	crypt data */
static void
fil_crypt_get_key_state(
	key_state_t*			new_state,
	fil_space_crypt_t*		crypt_data)
{
	if (srv_encrypt_tables) {
		new_state->key_version = crypt_data->key_get_latest_version();
		new_state->rotate_key_age = srv_fil_crypt_rotate_key_age;

		ut_a(new_state->key_version != ENCRYPTION_KEY_NOT_ENCRYPTED);
	} else {
		new_state->key_version = 0;
		new_state->rotate_key_age = 0;
	}
}

/***********************************************************************
Check if a key needs rotation given a key_state
@param[in]	crypt_data		Encryption information
@param[in]	key_version		Current key version
@param[in]	latest_key_version	Latest key version
@param[in]	rotate_key_age		when to rotate
@return true if key needs rotation, false if not */
static bool
fil_crypt_needs_rotation(
	const fil_space_crypt_t*	crypt_data,
	uint				key_version,
	uint				latest_key_version,
	uint				rotate_key_age)
{
	if (key_version == ENCRYPTION_KEY_VERSION_INVALID) {
		return false;
	}

	if (key_version == 0 && latest_key_version != 0) {
		/* this is rotation unencrypted => encrypted
		* ignore rotate_key_age */
		return true;
	}

	if (latest_key_version == 0 && key_version != 0) {
		if (crypt_data->encryption == FIL_ENCRYPTION_DEFAULT) {
			/* this is rotation encrypted => unencrypted */
			return true;
		}
		return false;
	}

	if (crypt_data->encryption == FIL_ENCRYPTION_DEFAULT
	    && crypt_data->type == CRYPT_SCHEME_1
	    && srv_encrypt_tables == 0 ) {
		/* This is rotation encrypted => unencrypted */
		return true;
	}

	/* this is rotation encrypted => encrypted,
	* only reencrypt if key is sufficiently old */
	if (key_version + rotate_key_age < latest_key_version) {
		return true;
	}

	return false;
}

/** Read page 0 and possible crypt data from there.
@param[in,out]	space		Tablespace */
static inline
void
fil_crypt_read_crypt_data(fil_space_t* space)
{
	if (space->crypt_data || space->size
	    || !fil_space_get_size(space->id)) {
		/* The encryption metadata has already been read, or
		the tablespace is not encrypted and the file has been
		opened already, or the file cannot be accessed,
		likely due to a concurrent TRUNCATE or
		RENAME or DROP (possibly as part of ALTER TABLE).
		FIXME: The file can become unaccessible any time
		after this check! We should really remove this
		function and instead make crypt_data an integral
		part of fil_space_t. */
		return;
	}

	const page_size_t page_size(space->flags);
	mtr_t	mtr;
	mtr.start();
	if (buf_block_t* block = buf_page_get(page_id_t(space->id, 0),
					      page_size, RW_S_LATCH, &mtr)) {
		mutex_enter(&fil_system->mutex);
		if (!space->crypt_data) {
			space->crypt_data = fil_space_read_crypt_data(
				page_size, block->frame);
		}
		mutex_exit(&fil_system->mutex);
	}
	mtr.commit();
}

/***********************************************************************
Start encrypting a space
@param[in,out]		space		Tablespace
@return true if a recheck is needed */
static
bool
fil_crypt_start_encrypting_space(
	fil_space_t*	space)
{
	bool recheck = false;

	mutex_enter(&fil_crypt_threads_mutex);

	fil_space_crypt_t *crypt_data = space->crypt_data;

	/* If space is not encrypted and encryption is not enabled, then
	do not continue encrypting the space. */
	if (!crypt_data && !srv_encrypt_tables) {
		mutex_exit(&fil_crypt_threads_mutex);
		return false;
	}

	if (crypt_data != NULL || fil_crypt_start_converting) {
		/* someone beat us to it */
		if (fil_crypt_start_converting) {
			recheck = true;
		}

		mutex_exit(&fil_crypt_threads_mutex);
		return recheck;
	}

	/* NOTE: we need to write and flush page 0 before publishing
	* the crypt data. This so that after restart there is no
	* risk of finding encrypted pages without having
	* crypt data in page 0 */

	/* 1 - create crypt data */
	crypt_data = fil_space_create_crypt_data(FIL_ENCRYPTION_DEFAULT, FIL_DEFAULT_ENCRYPTION_KEY);

	if (crypt_data == NULL) {
		mutex_exit(&fil_crypt_threads_mutex);
		return false;
	}

	crypt_data->type = CRYPT_SCHEME_UNENCRYPTED;
	crypt_data->min_key_version = 0; // all pages are unencrypted
	crypt_data->rotate_state.start_time = time(0);
	crypt_data->rotate_state.starting = true;
	crypt_data->rotate_state.active_threads = 1;

	mutex_enter(&crypt_data->mutex);
	crypt_data = fil_space_set_crypt_data(space, crypt_data);
	mutex_exit(&crypt_data->mutex);

	fil_crypt_start_converting = true;
	mutex_exit(&fil_crypt_threads_mutex);

	do
	{
		mtr_t mtr;
		mtr.start();
		mtr.set_named_space(space);

		/* 2 - get page 0 */
		dberr_t err = DB_SUCCESS;
		buf_block_t* block = buf_page_get_gen(
			page_id_t(space->id, 0), page_size_t(space->flags),
			RW_X_LATCH, NULL, BUF_GET,
			__FILE__, __LINE__,
			&mtr, &err);


		/* 3 - write crypt data to page 0 */
		byte* frame = buf_block_get_frame(block);
		crypt_data->type = CRYPT_SCHEME_1;
		crypt_data->write_page0(space, frame, &mtr);

		mtr.commit();

		/* record lsn of update */
		lsn_t end_lsn = mtr.commit_lsn();

		/* 4 - sync tablespace before publishing crypt data */

		bool success = false;
		ulint sum_pages = 0;

		do {
			ulint n_pages = 0;
			success = buf_flush_lists(ULINT_MAX, end_lsn, &n_pages);
			buf_flush_wait_batch_end(NULL, BUF_FLUSH_LIST);
			sum_pages += n_pages;
		} while (!success);

		/* 5 - publish crypt data */
		mutex_enter(&fil_crypt_threads_mutex);
		mutex_enter(&crypt_data->mutex);
		crypt_data->type = CRYPT_SCHEME_1;
		ut_a(crypt_data->rotate_state.active_threads == 1);
		crypt_data->rotate_state.active_threads = 0;
		crypt_data->rotate_state.starting = false;

		fil_crypt_start_converting = false;
		mutex_exit(&crypt_data->mutex);
		mutex_exit(&fil_crypt_threads_mutex);

		return recheck;
	} while (0);

	mutex_enter(&crypt_data->mutex);
	ut_a(crypt_data->rotate_state.active_threads == 1);
	crypt_data->rotate_state.active_threads = 0;
	mutex_exit(&crypt_data->mutex);

	mutex_enter(&fil_crypt_threads_mutex);
	fil_crypt_start_converting = false;
	mutex_exit(&fil_crypt_threads_mutex);

	return recheck;
}

/** State of a rotation thread */
struct rotate_thread_t {
	explicit rotate_thread_t(uint no) {
		memset(this, 0, sizeof(* this));
		thread_no = no;
		first = true;
		estimated_max_iops = 20;
	}

	uint thread_no;
	bool first;		    /*!< is position before first space */
	fil_space_t* space;	    /*!< current space or NULL */
	ulint offset;		    /*!< current offset */
	ulint batch;		    /*!< #pages to rotate */
	uint  min_key_version_found;/*!< min key version found but not rotated */
	lsn_t end_lsn;		    /*!< max lsn when rotating this space */

	uint estimated_max_iops;   /*!< estimation of max iops */
	uint allocated_iops;	   /*!< allocated iops */
	ulint cnt_waited;	   /*!< #times waited during this slot */
	uintmax_t sum_waited_us;   /*!< wait time during this slot */

	fil_crypt_stat_t crypt_stat; // statistics

	btr_scrub_t scrub_data;      /* thread local data used by btr_scrub-functions
				     * when iterating pages of tablespace */

	/** @return whether this thread should terminate */
	bool should_shutdown() const {
		switch (srv_shutdown_state) {
		case SRV_SHUTDOWN_NONE:
			return thread_no >= srv_n_fil_crypt_threads;
		case SRV_SHUTDOWN_EXIT_THREADS:
			/* srv_init_abort() must have been invoked */
		case SRV_SHUTDOWN_CLEANUP:
			return true;
		case SRV_SHUTDOWN_FLUSH_PHASE:
		case SRV_SHUTDOWN_LAST_PHASE:
			break;
		}
		ut_ad(0);
		return true;
	}
};

/***********************************************************************
Check if space needs rotation given a key_state
@param[in,out]		state		Key rotation state
@param[in,out]		key_state	Key state
@param[in,out]		recheck		needs recheck ?
@return true if space needs key rotation */
static
bool
fil_crypt_space_needs_rotation(
	rotate_thread_t*	state,
	key_state_t*		key_state,
	bool*			recheck)
{
	fil_space_t* space = state->space;

	/* Make sure that tablespace is normal tablespace */
	if (space->purpose != FIL_TYPE_TABLESPACE) {
		return false;
	}

	ut_ad(space->n_pending_ops > 0);

	fil_space_crypt_t *crypt_data = space->crypt_data;

	if (crypt_data == NULL) {
		/**
		* space has no crypt data
		*   start encrypting it...
		*/
		*recheck = fil_crypt_start_encrypting_space(space);
		crypt_data = space->crypt_data;

		if (crypt_data == NULL) {
			return false;
		}

		crypt_data->key_get_latest_version();
	}

	/* If used key_id is not found from encryption plugin we can't
	continue to rotate the tablespace */
	if (!crypt_data->is_key_found()) {
		return false;
	}

	mutex_enter(&crypt_data->mutex);

	do {
		/* prevent threads from starting to rotate space */
		if (crypt_data->rotate_state.starting) {
			/* recheck this space later */
			*recheck = true;
			break;
		}

		/* prevent threads from starting to rotate space */
		if (space->is_stopping()) {
			break;
		}

		if (crypt_data->rotate_state.flushing) {
			break;
		}

		/* No need to rotate space if encryption is disabled */
		if (crypt_data->not_encrypted()) {
			break;
		}

		if (crypt_data->key_id != key_state->key_id) {
			key_state->key_id= crypt_data->key_id;
			fil_crypt_get_key_state(key_state, crypt_data);
		}

		bool need_key_rotation = fil_crypt_needs_rotation(
			crypt_data,
			crypt_data->min_key_version,
			key_state->key_version,
			key_state->rotate_key_age);

		crypt_data->rotate_state.scrubbing.is_active =
			btr_scrub_start_space(space->id, &state->scrub_data);

		time_t diff = time(0) - crypt_data->rotate_state.scrubbing.
			last_scrub_completed;

		bool need_scrubbing =
			(srv_background_scrub_data_uncompressed ||
			 srv_background_scrub_data_compressed) &&
			crypt_data->rotate_state.scrubbing.is_active
			&& diff >= 0
			&& ulint(diff) >= srv_background_scrub_data_interval;

		if (need_key_rotation == false && need_scrubbing == false) {
			break;
		}

		mutex_exit(&crypt_data->mutex);

		return true;
	} while (0);

	mutex_exit(&crypt_data->mutex);


	return false;
}

/***********************************************************************
Update global statistics with thread statistics
@param[in,out]	state		key rotation statistics */
static void
fil_crypt_update_total_stat(
	rotate_thread_t *state)
{
	mutex_enter(&crypt_stat_mutex);
	crypt_stat.pages_read_from_cache +=
		state->crypt_stat.pages_read_from_cache;
	crypt_stat.pages_read_from_disk +=
		state->crypt_stat.pages_read_from_disk;
	crypt_stat.pages_modified += state->crypt_stat.pages_modified;
	crypt_stat.pages_flushed += state->crypt_stat.pages_flushed;
	// remote old estimate
	crypt_stat.estimated_iops -= state->crypt_stat.estimated_iops;
	// add new estimate
	crypt_stat.estimated_iops += state->estimated_max_iops;
	mutex_exit(&crypt_stat_mutex);

	// make new estimate "current" estimate
	memset(&state->crypt_stat, 0, sizeof(state->crypt_stat));
	// record our old (current) estimate
	state->crypt_stat.estimated_iops = state->estimated_max_iops;
}

/***********************************************************************
Allocate iops to thread from global setting,
used before starting to rotate a space.
@param[in,out]		state		Rotation state
@return true if allocation succeeded, false if failed */
static
bool
fil_crypt_alloc_iops(
	rotate_thread_t *state)
{
	ut_ad(state->allocated_iops == 0);

	/* We have not yet selected the space to rotate, thus
	state might not contain space and we can't check
	its status yet. */

	uint max_iops = state->estimated_max_iops;
	mutex_enter(&fil_crypt_threads_mutex);

	if (n_fil_crypt_iops_allocated >= srv_n_fil_crypt_iops) {
		/* this can happen when user decreases srv_fil_crypt_iops */
		mutex_exit(&fil_crypt_threads_mutex);
		return false;
	}

	uint alloc = srv_n_fil_crypt_iops - n_fil_crypt_iops_allocated;

	if (alloc > max_iops) {
		alloc = max_iops;
	}

	n_fil_crypt_iops_allocated += alloc;
	mutex_exit(&fil_crypt_threads_mutex);

	state->allocated_iops = alloc;

	return alloc > 0;
}

/***********************************************************************
Reallocate iops to thread,
used when inside a space
@param[in,out]		state		Rotation state */
static
void
fil_crypt_realloc_iops(
	rotate_thread_t *state)
{
	ut_a(state->allocated_iops > 0);

	if (10 * state->cnt_waited > state->batch) {
		/* if we waited more than 10% re-estimate max_iops */
		ulint avg_wait_time_us =
			ulint(state->sum_waited_us / state->cnt_waited);

		if (avg_wait_time_us == 0) {
			avg_wait_time_us = 1; // prevent division by zero
		}

		DBUG_PRINT("ib_crypt",
			("thr_no: %u - update estimated_max_iops from %u to "
			 ULINTPF ".",
			state->thread_no,
			state->estimated_max_iops,
			1000000 / avg_wait_time_us));

		state->estimated_max_iops = uint(1000000 / avg_wait_time_us);
		state->cnt_waited = 0;
		state->sum_waited_us = 0;
	} else {
		DBUG_PRINT("ib_crypt",
			   ("thr_no: %u only waited " ULINTPF
			    "%% skip re-estimate.",
			    state->thread_no,
			    (100 * state->cnt_waited)
			    / (state->batch ? state->batch : 1)));
	}

	if (state->estimated_max_iops <= state->allocated_iops) {
		/* return extra iops */
		uint extra = state->allocated_iops - state->estimated_max_iops;

		if (extra > 0) {
			mutex_enter(&fil_crypt_threads_mutex);
			if (n_fil_crypt_iops_allocated < extra) {
				/* unknown bug!
				* crash in debug
				* keep n_fil_crypt_iops_allocated unchanged
				* in release */
				ut_ad(0);
				extra = 0;
			}
			n_fil_crypt_iops_allocated -= extra;
			state->allocated_iops -= extra;

			if (state->allocated_iops == 0) {
				/* no matter how slow io system seems to be
				* never decrease allocated_iops to 0... */
				state->allocated_iops ++;
				n_fil_crypt_iops_allocated ++;
			}

			os_event_set(fil_crypt_threads_event);
			mutex_exit(&fil_crypt_threads_mutex);
		}
	} else {
		/* see if there are more to get */
		mutex_enter(&fil_crypt_threads_mutex);
		if (n_fil_crypt_iops_allocated < srv_n_fil_crypt_iops) {
			/* there are extra iops free */
			uint extra = srv_n_fil_crypt_iops -
				n_fil_crypt_iops_allocated;
			if (state->allocated_iops + extra >
			    state->estimated_max_iops) {
				/* but don't alloc more than our max */
				extra = state->estimated_max_iops -
					state->allocated_iops;
			}
			n_fil_crypt_iops_allocated += extra;
			state->allocated_iops += extra;

			DBUG_PRINT("ib_crypt",
				("thr_no: %u increased iops from %u to %u.",
				state->thread_no,
				state->allocated_iops - extra,
				state->allocated_iops));

		}
		mutex_exit(&fil_crypt_threads_mutex);
	}

	fil_crypt_update_total_stat(state);
}

/***********************************************************************
Return allocated iops to global
@param[in,out]		state		Rotation state */
static
void
fil_crypt_return_iops(
	rotate_thread_t *state)
{
	if (state->allocated_iops > 0) {
		uint iops = state->allocated_iops;
		mutex_enter(&fil_crypt_threads_mutex);
		if (n_fil_crypt_iops_allocated < iops) {
			/* unknown bug!
			* crash in debug
			* keep n_fil_crypt_iops_allocated unchanged
			* in release */
			ut_ad(0);
			iops = 0;
		}

		n_fil_crypt_iops_allocated -= iops;
		state->allocated_iops = 0;
		os_event_set(fil_crypt_threads_event);
		mutex_exit(&fil_crypt_threads_mutex);
	}

	fil_crypt_update_total_stat(state);
}

/***********************************************************************
Search for a space needing rotation
@param[in,out]		key_state		Key state
@param[in,out]		state			Rotation state
@param[in,out]		recheck			recheck ? */
static
bool
fil_crypt_find_space_to_rotate(
	key_state_t*		key_state,
	rotate_thread_t*	state,
	bool*			recheck)
{
	/* we need iops to start rotating */
	while (!state->should_shutdown() && !fil_crypt_alloc_iops(state)) {
		os_event_reset(fil_crypt_threads_event);
		os_event_wait_time(fil_crypt_threads_event, 100000);
	}

	if (state->should_shutdown()) {
		if (state->space) {
			fil_space_release(state->space);
			state->space = NULL;
		}
		return false;
	}

	if (state->first) {
		state->first = false;
		if (state->space) {
			fil_space_release(state->space);
		}
		state->space = NULL;
	}

	/* If key rotation is enabled (default) we iterate all tablespaces.
	If key rotation is not enabled we iterate only the tablespaces
	added to keyrotation list. */
	if (srv_fil_crypt_rotate_key_age) {
		state->space = fil_space_next(state->space);
	} else {
		state->space = fil_space_keyrotate_next(state->space);
	}

	while (!state->should_shutdown() && state->space) {
		/* If there is no crypt data and we have not yet read
		page 0 for this tablespace, we need to read it before
		we can continue. */
		if (!state->space->crypt_data) {
			fil_crypt_read_crypt_data(state->space);
		}

		if (fil_crypt_space_needs_rotation(state, key_state, recheck)) {
			ut_ad(key_state->key_id);
			/* init state->min_key_version_found before
			* starting on a space */
			state->min_key_version_found = key_state->key_version;
			return true;
		}

		if (srv_fil_crypt_rotate_key_age) {
			state->space = fil_space_next(state->space);
		} else {
			state->space = fil_space_keyrotate_next(state->space);
		}
	}

	/* if we didn't find any space return iops */
	fil_crypt_return_iops(state);

	return false;

}

/***********************************************************************
Start rotating a space
@param[in]	key_state		Key state
@param[in,out]	state			Rotation state */
static
void
fil_crypt_start_rotate_space(
	const key_state_t*	key_state,
	rotate_thread_t*	state)
{
	fil_space_crypt_t *crypt_data = state->space->crypt_data;

	ut_ad(crypt_data);
	mutex_enter(&crypt_data->mutex);
	ut_ad(key_state->key_id == crypt_data->key_id);

	if (crypt_data->rotate_state.active_threads == 0) {
		/* only first thread needs to init */
		crypt_data->rotate_state.next_offset = 1; // skip page 0
		/* no need to rotate beyond current max
		* if space extends, it will be encrypted with newer version */
		/* FIXME: max_offset could be removed and instead
		space->size consulted.*/
		crypt_data->rotate_state.max_offset = state->space->size;
		crypt_data->rotate_state.end_lsn = 0;
		crypt_data->rotate_state.min_key_version_found =
			key_state->key_version;

		crypt_data->rotate_state.start_time = time(0);

		if (crypt_data->type == CRYPT_SCHEME_UNENCRYPTED &&
			crypt_data->is_encrypted() &&
			key_state->key_version != 0) {
			/* this is rotation unencrypted => encrypted */
			crypt_data->type = CRYPT_SCHEME_1;
		}
	}

	/* count active threads in space */
	crypt_data->rotate_state.active_threads++;

	/* Initialize thread local state */
	state->end_lsn = crypt_data->rotate_state.end_lsn;
	state->min_key_version_found =
		crypt_data->rotate_state.min_key_version_found;

	mutex_exit(&crypt_data->mutex);
}

/***********************************************************************
Search for batch of pages needing rotation
@param[in]	key_state		Key state
@param[in,out]	state			Rotation state
@return true if page needing key rotation found, false if not found */
static
bool
fil_crypt_find_page_to_rotate(
	const key_state_t*	key_state,
	rotate_thread_t*	state)
{
	ulint batch = srv_alloc_time * state->allocated_iops;
	fil_space_t* space = state->space;

	ut_ad(!space || space->n_pending_ops > 0);

	/* If space is marked to be dropped stop rotation. */
	if (!space || space->is_stopping()) {
		return false;
	}

	fil_space_crypt_t *crypt_data = space->crypt_data;

	mutex_enter(&crypt_data->mutex);
	ut_ad(key_state->key_id == crypt_data->key_id);

	bool found = crypt_data->rotate_state.max_offset >=
		crypt_data->rotate_state.next_offset;

	if (found) {
		state->offset = crypt_data->rotate_state.next_offset;
		ulint remaining = crypt_data->rotate_state.max_offset -
			crypt_data->rotate_state.next_offset;

		if (batch <= remaining) {
			state->batch = batch;
		} else {
			state->batch = remaining;
		}
	}

	crypt_data->rotate_state.next_offset += batch;
	mutex_exit(&crypt_data->mutex);
	return found;
}

#define fil_crypt_get_page_throttle(state,offset,mtr,sleeptime_ms) \
	fil_crypt_get_page_throttle_func(state, offset, mtr, \
					 sleeptime_ms, __FILE__, __LINE__)

/***********************************************************************
Get a page and compute sleep time
@param[in,out]		state		Rotation state
@param[in]		offset		Page offset
@param[in,out]		mtr		Minitransaction
@param[out]		sleeptime_ms	Sleep time
@param[in]		file		File where called
@param[in]		line		Line where called
@return page or NULL*/
static
buf_block_t*
fil_crypt_get_page_throttle_func(
	rotate_thread_t*	state,
	ulint 			offset,
	mtr_t*			mtr,
	ulint*			sleeptime_ms,
	const char*		file,
	unsigned		line)
{
	fil_space_t* space = state->space;
	const page_size_t page_size = page_size_t(space->flags);
	const page_id_t page_id(space->id, offset);
	ut_ad(space->n_pending_ops > 0);

	/* Before reading from tablespace we need to make sure that
	the tablespace is not about to be dropped or truncated. */
	if (space->is_stopping()) {
		return NULL;
	}

	dberr_t err = DB_SUCCESS;
	buf_block_t* block = buf_page_get_gen(page_id, page_size, RW_X_LATCH,
					      NULL,
					      BUF_PEEK_IF_IN_POOL, file, line,
					      mtr, &err);
	if (block != NULL) {
		/* page was in buffer pool */
		state->crypt_stat.pages_read_from_cache++;
		return block;
	}

	if (space->is_stopping()) {
		return NULL;
	}

	state->crypt_stat.pages_read_from_disk++;

	uintmax_t start = ut_time_us(NULL);
	block = buf_page_get_gen(page_id, page_size,
				 RW_X_LATCH,
				 NULL, BUF_GET_POSSIBLY_FREED,
				file, line, mtr, &err);
	uintmax_t end = ut_time_us(NULL);

	if (end < start) {
		end = start; // safety...
	}

	state->cnt_waited++;
	state->sum_waited_us += (end - start);

	/* average page load */
	ulint add_sleeptime_ms = 0;
	ulint avg_wait_time_us =ulint(state->sum_waited_us / state->cnt_waited);
	ulint alloc_wait_us = 1000000 / state->allocated_iops;

	if (avg_wait_time_us < alloc_wait_us) {
		/* we reading faster than we allocated */
		add_sleeptime_ms = (alloc_wait_us - avg_wait_time_us) / 1000;
	} else {
		/* if page load time is longer than we want, skip sleeping */
	}

	*sleeptime_ms += add_sleeptime_ms;

	return block;
}


/***********************************************************************
Get block and allocation status

note: innodb locks fil_space_latch and then block when allocating page
but locks block and then fil_space_latch when freeing page.

@param[in,out]		state		Rotation state
@param[in]		offset		Page offset
@param[in,out]		mtr		Minitransaction
@param[out]		allocation_status Allocation status
@param[out]		sleeptime_ms	Sleep time
@return block or NULL
*/
static
buf_block_t*
btr_scrub_get_block_and_allocation_status(
	rotate_thread_t*	state,
	ulint 			offset,
	mtr_t*			mtr,
	btr_scrub_page_allocation_status_t *allocation_status,
	ulint*			sleeptime_ms)
{
	mtr_t local_mtr;
	buf_block_t *block = NULL;
	fil_space_t* space = state->space;

	ut_ad(space->n_pending_ops > 0);

	mtr_start(&local_mtr);

	*allocation_status = fseg_page_is_free(space, offset) ?
		BTR_SCRUB_PAGE_FREE :
		BTR_SCRUB_PAGE_ALLOCATED;

	if (*allocation_status == BTR_SCRUB_PAGE_FREE) {
		/* this is easy case, we lock fil_space_latch first and
		then block */
		block = fil_crypt_get_page_throttle(state,
						    offset, mtr,
						    sleeptime_ms);
		mtr_commit(&local_mtr);
	} else {
		/* page is allocated according to xdes */

		/* release fil_space_latch *before* fetching block */
		mtr_commit(&local_mtr);

		/* NOTE: when we have locked dict_index_get_lock(),
		* it's safe to release fil_space_latch and then fetch block
		* as dict_index_get_lock() is needed to make tree modifications
		* such as free-ing a page
		*/

		block = fil_crypt_get_page_throttle(state,
						    offset, mtr,
						    sleeptime_ms);
	}

	return block;
}


/***********************************************************************
Rotate one page
@param[in,out]		key_state		Key state
@param[in,out]		state			Rotation state */
static
void
fil_crypt_rotate_page(
	const key_state_t*	key_state,
	rotate_thread_t*	state)
{
	fil_space_t*space = state->space;
	ulint space_id = space->id;
	ulint offset = state->offset;
	ulint sleeptime_ms = 0;
	fil_space_crypt_t *crypt_data = space->crypt_data;

	ut_ad(space->n_pending_ops > 0);
	ut_ad(offset > 0);

	/* In fil_crypt_thread where key rotation is done we have
	acquired space and checked that this space is not yet
	marked to be dropped. Similarly, in fil_crypt_find_page_to_rotate().
	Check here also to give DROP TABLE or similar a change. */
	if (space->is_stopping()) {
		return;
	}

	if (space_id == TRX_SYS_SPACE && offset == TRX_SYS_PAGE_NO) {
		/* don't encrypt this as it contains address to dblwr buffer */
		return;
	}

	ut_d(const bool was_free = fseg_page_is_free(space, offset));

	mtr_t mtr;
	mtr.start();
	if (buf_block_t* block = fil_crypt_get_page_throttle(state,
							     offset, &mtr,
							     &sleeptime_ms)) {
		bool modified = false;
		int needs_scrubbing = BTR_SCRUB_SKIP_PAGE;
		lsn_t block_lsn = block->page.newest_modification;
		byte* frame = buf_block_get_frame(block);
		uint kv =  mach_read_from_4(frame+FIL_PAGE_FILE_FLUSH_LSN_OR_KEY_VERSION);

		if (space->is_stopping()) {
			/* The tablespace is closing (in DROP TABLE or
			TRUNCATE TABLE or similar): avoid further access */
		} else if (!*reinterpret_cast<uint32_t*>(FIL_PAGE_OFFSET
							 + frame)) {
			/* It looks like this page was never
			allocated. Because key rotation is accessing
			pages in a pattern that is unlike the normal
			B-tree and undo log access pattern, we cannot
			invoke fseg_page_is_free() here, because that
			could result in a deadlock. If we invoked
			fseg_page_is_free() and released the
			tablespace latch before acquiring block->lock,
			then the fseg_page_is_free() information
			could be stale already. */
			ut_ad(was_free);
			ut_ad(kv == 0);
			ut_ad(page_get_space_id(frame) == 0);
		} else if (fil_crypt_needs_rotation(
				crypt_data,
				kv,
				key_state->key_version,
				key_state->rotate_key_age)) {

			mtr.set_named_space(space);
			modified = true;

			/* force rotation by dummy updating page */
			mlog_write_ulint(frame + FIL_PAGE_SPACE_ID,
					 space_id, MLOG_4BYTES, &mtr);

			/* statistics */
			state->crypt_stat.pages_modified++;
		} else {
			if (crypt_data->is_encrypted()) {
				if (kv < state->min_key_version_found) {
					state->min_key_version_found = kv;
				}
			}

			needs_scrubbing = btr_page_needs_scrubbing(
				&state->scrub_data, block,
				BTR_SCRUB_PAGE_ALLOCATION_UNKNOWN);
		}

		mtr.commit();
		lsn_t end_lsn = mtr.commit_lsn();

		if (needs_scrubbing == BTR_SCRUB_PAGE) {
			mtr.start();
			/*
			* refetch page and allocation status
			*/
			btr_scrub_page_allocation_status_t allocated;

			block = btr_scrub_get_block_and_allocation_status(
				state, offset, &mtr,
				&allocated,
				&sleeptime_ms);

			if (block) {
				mtr.set_named_space(space);

				/* get required table/index and index-locks */
				needs_scrubbing = btr_scrub_recheck_page(
					&state->scrub_data, block, allocated, &mtr);

				if (needs_scrubbing == BTR_SCRUB_PAGE) {
					/* we need to refetch it once more now that we have
					* index locked */
					block = btr_scrub_get_block_and_allocation_status(
						state, offset, &mtr,
						&allocated,
						&sleeptime_ms);

					needs_scrubbing = btr_scrub_page(&state->scrub_data,
						block, allocated,
						&mtr);
				}

				/* NOTE: mtr is committed inside btr_scrub_recheck_page()
				* and/or btr_scrub_page. This is to make sure that
				* locks & pages are latched in corrected order,
				* the mtr is in some circumstances restarted.
				* (mtr_commit() + mtr_start())
				*/
			}
		}

		if (needs_scrubbing != BTR_SCRUB_PAGE) {
			/* if page didn't need scrubbing it might be that cleanups
			are needed. do those outside of any mtr to prevent deadlocks.

			the information what kinds of cleanups that are needed are
			encoded inside the needs_scrubbing, but this is opaque to
			this function (except the value BTR_SCRUB_PAGE) */
			btr_scrub_skip_page(&state->scrub_data, needs_scrubbing);
		}

		if (needs_scrubbing == BTR_SCRUB_TURNED_OFF) {
			/* if we just detected that scrubbing was turned off
			* update global state to reflect this */
			ut_ad(crypt_data);
			mutex_enter(&crypt_data->mutex);
			crypt_data->rotate_state.scrubbing.is_active = false;
			mutex_exit(&crypt_data->mutex);
		}

		if (modified) {
			/* if we modified page, we take lsn from mtr */
			ut_a(end_lsn > state->end_lsn);
			ut_a(end_lsn > block_lsn);
			state->end_lsn = end_lsn;
		} else {
			/* if we did not modify page, check for max lsn */
			if (block_lsn > state->end_lsn) {
				state->end_lsn = block_lsn;
			}
		}
	} else {
		/* If block read failed mtr memo and log should be empty. */
		ut_ad(!mtr.has_modifications());
		ut_ad(!mtr.is_dirty());
		ut_ad(mtr.get_memo()->size() == 0);
		ut_ad(mtr.get_log()->size() == 0);
		mtr.commit();
	}

	if (sleeptime_ms) {
		os_event_reset(fil_crypt_throttle_sleep_event);
		os_event_wait_time(fil_crypt_throttle_sleep_event,
				   1000 * sleeptime_ms);
	}
}

/***********************************************************************
Rotate a batch of pages
@param[in,out]		key_state		Key state
@param[in,out]		state			Rotation state */
static
void
fil_crypt_rotate_pages(
	const key_state_t*	key_state,
	rotate_thread_t*	state)
{
	ulint space = state->space->id;
	ulint end = std::min(state->offset + state->batch,
			     state->space->free_limit);

	ut_ad(state->space->n_pending_ops > 0);

	for (; state->offset < end; state->offset++) {

		/* we can't rotate pages in dblwr buffer as
		* it's not possible to read those due to lots of asserts
		* in buffer pool.
		*
		* However since these are only (short-lived) copies of
		* real pages, they will be updated anyway when the
		* real page is updated
		*/
		if (space == TRX_SYS_SPACE &&
		    buf_dblwr_page_inside(state->offset)) {
			continue;
		}

		/* If space is marked as stopping, stop rotating
		pages. */
		if (state->space->is_stopping()) {
			break;
		}

		fil_crypt_rotate_page(key_state, state);
	}
}

/***********************************************************************
Flush rotated pages and then update page 0

@param[in,out]		state	rotation state */
static
void
fil_crypt_flush_space(
	rotate_thread_t*	state)
{
	fil_space_t* space = state->space;
	fil_space_crypt_t *crypt_data = space->crypt_data;

	ut_ad(space->n_pending_ops > 0);

	/* flush tablespace pages so that there are no pages left with old key */
	lsn_t end_lsn = crypt_data->rotate_state.end_lsn;

	if (end_lsn > 0 && !space->is_stopping()) {
		bool success = false;
		ulint n_pages = 0;
		ulint sum_pages = 0;
		uintmax_t start = ut_time_us(NULL);

		do {
			success = buf_flush_lists(ULINT_MAX, end_lsn, &n_pages);
			buf_flush_wait_batch_end(NULL, BUF_FLUSH_LIST);
			sum_pages += n_pages;
		} while (!success && !space->is_stopping());

		uintmax_t end = ut_time_us(NULL);

		if (sum_pages && end > start) {
			state->cnt_waited += sum_pages;
			state->sum_waited_us += (end - start);

			/* statistics */
			state->crypt_stat.pages_flushed += sum_pages;
		}
	}

	if (crypt_data->min_key_version == 0) {
		crypt_data->type = CRYPT_SCHEME_UNENCRYPTED;
	}

<<<<<<< HEAD
	/* update page 0 */
	mtr_t mtr;
	mtr.start();

	dberr_t err;

	if (buf_block_t* block = buf_page_get_gen(
		    page_id_t(space->id, 0), page_size_t(space->flags),
		    RW_X_LATCH, NULL, BUF_GET,
		    __FILE__, __LINE__, &mtr, &err)) {
		mtr.set_named_space(space);
		crypt_data->write_page0(space, block->frame, &mtr);
	}

	mtr.commit();
=======
	if (!space->is_stopping()) {
		/* update page 0 */
		mtr_t mtr;
		mtr_start(&mtr);

		const uint zip_size = fsp_flags_get_zip_size(state->space->flags);

		buf_block_t* block = buf_page_get_gen(space->id, zip_size, 0,
				RW_X_LATCH, NULL, BUF_GET,
				__FILE__, __LINE__, &mtr);
		byte* frame = buf_block_get_frame(block);

		crypt_data->write_page0(frame, &mtr);

		mtr_commit(&mtr);
	}
>>>>>>> 3d1ad2a5
}

/***********************************************************************
Complete rotating a space
@param[in,out]		key_state		Key state
@param[in,out]		state			Rotation state */
static
void
fil_crypt_complete_rotate_space(
	const key_state_t*	key_state,
	rotate_thread_t*	state)
{
	fil_space_crypt_t *crypt_data = state->space->crypt_data;

	ut_ad(crypt_data);
	ut_ad(state->space->n_pending_ops > 0);

	/* Space might already be dropped */
	if (!state->space->is_stopping()) {
		mutex_enter(&crypt_data->mutex);

		/**
		* Update crypt data state with state from thread
		*/
		if (state->min_key_version_found <
			crypt_data->rotate_state.min_key_version_found) {
			crypt_data->rotate_state.min_key_version_found =
				state->min_key_version_found;
		}

		if (state->end_lsn > crypt_data->rotate_state.end_lsn) {
			crypt_data->rotate_state.end_lsn = state->end_lsn;
		}

		ut_a(crypt_data->rotate_state.active_threads > 0);
		crypt_data->rotate_state.active_threads--;
		bool last = crypt_data->rotate_state.active_threads == 0;

		/**
		* check if space is fully done
		* this as when threads shutdown, it could be that we "complete"
		* iterating before we have scanned the full space.
		*/
		bool done = crypt_data->rotate_state.next_offset >=
			crypt_data->rotate_state.max_offset;

		/**
		* we should flush space if we're last thread AND
		* the iteration is done
		*/
		bool should_flush = last && done;

		if (should_flush) {
			/* we're the last active thread */
			crypt_data->rotate_state.flushing = true;
			crypt_data->min_key_version =
				crypt_data->rotate_state.min_key_version_found;
		}

		/* inform scrubbing */
		crypt_data->rotate_state.scrubbing.is_active = false;
		mutex_exit(&crypt_data->mutex);

		/* all threads must call btr_scrub_complete_space wo/ mutex held */
		if (state->scrub_data.scrubbing) {
			btr_scrub_complete_space(&state->scrub_data);
			if (should_flush) {
				/* only last thread updates last_scrub_completed */
				ut_ad(crypt_data);
				mutex_enter(&crypt_data->mutex);
				crypt_data->rotate_state.scrubbing.
					last_scrub_completed = time(0);
				mutex_exit(&crypt_data->mutex);
			}
		}

		if (should_flush) {
			fil_crypt_flush_space(state);

			mutex_enter(&crypt_data->mutex);
			crypt_data->rotate_state.flushing = false;
			mutex_exit(&crypt_data->mutex);
		}
	} else {
		mutex_enter(&crypt_data->mutex);
		ut_a(crypt_data->rotate_state.active_threads > 0);
		crypt_data->rotate_state.active_threads--;
		mutex_exit(&crypt_data->mutex);
	}
}

/*********************************************************************//**
A thread which monitors global key state and rotates tablespaces accordingly
@return a dummy parameter */
extern "C" UNIV_INTERN
os_thread_ret_t
DECLARE_THREAD(fil_crypt_thread)(
/*=============================*/
	void*	arg __attribute__((unused))) /*!< in: a dummy parameter required
					     * by os_thread_create */
{
	UT_NOT_USED(arg);

	mutex_enter(&fil_crypt_threads_mutex);
	uint thread_no = srv_n_fil_crypt_threads_started;
	srv_n_fil_crypt_threads_started++;
	os_event_set(fil_crypt_event); /* signal that we started */
	mutex_exit(&fil_crypt_threads_mutex);

	/* state of this thread */
	rotate_thread_t thr(thread_no);

	/* if we find a space that is starting, skip over it and recheck it later */
	bool recheck = false;

	while (!thr.should_shutdown()) {

		key_state_t new_state;

		time_t wait_start = time(0);

		while (!thr.should_shutdown()) {

			/* wait for key state changes
			* i.e either new key version of change or
			* new rotate_key_age */
			os_event_reset(fil_crypt_threads_event);

			if (os_event_wait_time(fil_crypt_threads_event, 1000000) == 0) {
				break;
			}

			if (recheck) {
				/* check recheck here, after sleep, so
				* that we don't busy loop while when one thread is starting
				* a space*/
				break;
			}

			time_t waited = time(0) - wait_start;

			/* Break if we have waited the background scrub
			internal and background scrubbing is enabled */
			if (waited >= 0
			    && ulint(waited) >= srv_background_scrub_data_check_interval
			    && (srv_background_scrub_data_uncompressed
			        || srv_background_scrub_data_compressed)) {
				break;
			}
		}

		recheck = false;
		thr.first = true;      // restart from first tablespace

		/* iterate all spaces searching for those needing rotation */
		while (!thr.should_shutdown() &&
		       fil_crypt_find_space_to_rotate(&new_state, &thr, &recheck)) {

			/* we found a space to rotate */
			fil_crypt_start_rotate_space(&new_state, &thr);

			/* iterate all pages (cooperativly with other threads) */
			while (!thr.should_shutdown() &&
			       fil_crypt_find_page_to_rotate(&new_state, &thr)) {

				if (!thr.space->is_stopping()) {
					/* rotate a (set) of pages */
					fil_crypt_rotate_pages(&new_state, &thr);
				}

				/* If space is marked as stopping, release
				space and stop rotation. */
				if (thr.space->is_stopping()) {
					fil_crypt_complete_rotate_space(
						&new_state, &thr);
					fil_space_release(thr.space);
					thr.space = NULL;
					break;
				}

				/* realloc iops */
				fil_crypt_realloc_iops(&thr);
			}

			/* complete rotation */
			if (thr.space) {
				fil_crypt_complete_rotate_space(&new_state, &thr);
			}

			/* force key state refresh */
			new_state.key_id = 0;

			/* return iops */
			fil_crypt_return_iops(&thr);
		}
	}

	/* return iops if shutting down */
	fil_crypt_return_iops(&thr);

	/* release current space if shutting down */
	if (thr.space) {
		fil_space_release(thr.space);
		thr.space = NULL;
	}

	mutex_enter(&fil_crypt_threads_mutex);
	srv_n_fil_crypt_threads_started--;
	os_event_set(fil_crypt_event); /* signal that we stopped */
	mutex_exit(&fil_crypt_threads_mutex);

	/* We count the number of threads in os_thread_exit(). A created
	thread should always use that to exit and not use return() to exit. */

	os_thread_exit();

	OS_THREAD_DUMMY_RETURN;
}

/*********************************************************************
Adjust thread count for key rotation
@param[in]	enw_cnt		Number of threads to be used */
UNIV_INTERN
void
fil_crypt_set_thread_cnt(
	const uint	new_cnt)
{
	if (!fil_crypt_threads_inited) {
		fil_crypt_threads_init();
	}

	mutex_enter(&fil_crypt_threads_mutex);

	if (new_cnt > srv_n_fil_crypt_threads) {
		uint add = new_cnt - srv_n_fil_crypt_threads;
		srv_n_fil_crypt_threads = new_cnt;
		for (uint i = 0; i < add; i++) {
			os_thread_id_t rotation_thread_id;
			os_thread_create(fil_crypt_thread, NULL, &rotation_thread_id);
			ib::info() << "Creating #"
				   << i+1 << " encryption thread id "
				   << os_thread_pf(rotation_thread_id)
				   << " total threads " << new_cnt << ".";
		}
	} else if (new_cnt < srv_n_fil_crypt_threads) {
		srv_n_fil_crypt_threads = new_cnt;
		os_event_set(fil_crypt_threads_event);
	}

	mutex_exit(&fil_crypt_threads_mutex);

	while(srv_n_fil_crypt_threads_started != srv_n_fil_crypt_threads) {
		os_event_reset(fil_crypt_event);
		os_event_wait_time(fil_crypt_event, 100000);
	}

	/* Send a message to encryption threads that there could be
	something to do. */
	if (srv_n_fil_crypt_threads) {
		os_event_set(fil_crypt_threads_event);
	}
}

/*********************************************************************
Adjust max key age
@param[in]	val		New max key age */
UNIV_INTERN
void
fil_crypt_set_rotate_key_age(
	uint	val)
{
	srv_fil_crypt_rotate_key_age = val;
	os_event_set(fil_crypt_threads_event);
}

/*********************************************************************
Adjust rotation iops
@param[in]	val		New max roation iops */
UNIV_INTERN
void
fil_crypt_set_rotation_iops(
	uint val)
{
	srv_n_fil_crypt_iops = val;
	os_event_set(fil_crypt_threads_event);
}

/*********************************************************************
Adjust encrypt tables
@param[in]	val		New setting for innodb-encrypt-tables */
UNIV_INTERN
void
fil_crypt_set_encrypt_tables(
	uint val)
{
	srv_encrypt_tables = val;
	os_event_set(fil_crypt_threads_event);
}

/*********************************************************************
Init threads for key rotation */
UNIV_INTERN
void
fil_crypt_threads_init()
{
	if (!fil_crypt_threads_inited) {
		fil_crypt_event = os_event_create(0);
		fil_crypt_threads_event = os_event_create(0);
		mutex_create(LATCH_ID_FIL_CRYPT_THREADS_MUTEX,
		     &fil_crypt_threads_mutex);

		uint cnt = srv_n_fil_crypt_threads;
		srv_n_fil_crypt_threads = 0;
		fil_crypt_threads_inited = true;
		fil_crypt_set_thread_cnt(cnt);
	}
}

/*********************************************************************
Clean up key rotation threads resources */
UNIV_INTERN
void
fil_crypt_threads_cleanup()
{
	if (!fil_crypt_threads_inited) {
		return;
	}
	ut_a(!srv_n_fil_crypt_threads_started);
	os_event_destroy(fil_crypt_event);
	os_event_destroy(fil_crypt_threads_event);
	mutex_free(&fil_crypt_threads_mutex);
	fil_crypt_threads_inited = false;
}

/*********************************************************************
Wait for crypt threads to stop accessing space
@param[in]	space		Tablespace */
UNIV_INTERN
void
fil_space_crypt_close_tablespace(
	const fil_space_t*	space)
{
	fil_space_crypt_t* crypt_data = space->crypt_data;

	if (!crypt_data) {
		return;
	}

	mutex_enter(&fil_crypt_threads_mutex);

	time_t start = time(0);
	time_t last = start;

	mutex_enter(&crypt_data->mutex);
	mutex_exit(&fil_crypt_threads_mutex);

	ulint cnt = crypt_data->rotate_state.active_threads;
	bool flushing = crypt_data->rotate_state.flushing;

	while (cnt > 0 || flushing) {
		mutex_exit(&crypt_data->mutex);
		/* release dict mutex so that scrub threads can release their
		* table references */
		dict_mutex_exit_for_mysql();

		/* wakeup throttle (all) sleepers */
		os_event_set(fil_crypt_throttle_sleep_event);

		os_thread_sleep(20000);
		dict_mutex_enter_for_mysql();
		mutex_enter(&crypt_data->mutex);
		cnt = crypt_data->rotate_state.active_threads;
		flushing = crypt_data->rotate_state.flushing;

		time_t now = time(0);

		if (now >= last + 30) {
			ib::warn() << "Waited "
				   << now - start
				   << " seconds to drop space: "
				   << space->name << " ("
				   << space->id << ") active threads "
				   << cnt << "flushing="
				   << flushing << ".";
			last = now;
		}
	}

	mutex_exit(&crypt_data->mutex);
}

/*********************************************************************
Get crypt status for a space (used by information_schema)
@param[in]	space		Tablespace
@param[out]	status		Crypt status */
UNIV_INTERN
void
fil_space_crypt_get_status(
	const fil_space_t*			space,
	struct fil_space_crypt_status_t*	status)
{
	memset(status, 0, sizeof(*status));

	ut_ad(space->n_pending_ops > 0);

	/* If there is no crypt data and we have not yet read
	page 0 for this tablespace, we need to read it before
	we can continue. */
	if (!space->crypt_data) {
		fil_crypt_read_crypt_data(const_cast<fil_space_t*>(space));
	}

	status->space = ULINT_UNDEFINED;

	if (fil_space_crypt_t* crypt_data = space->crypt_data) {
		status->space = space->id;
		mutex_enter(&crypt_data->mutex);
		status->scheme = crypt_data->type;
		status->keyserver_requests = crypt_data->keyserver_requests;
		status->min_key_version = crypt_data->min_key_version;
		status->key_id = crypt_data->key_id;

		if (crypt_data->rotate_state.active_threads > 0 ||
		    crypt_data->rotate_state.flushing) {
			status->rotating = true;
			status->flushing =
				crypt_data->rotate_state.flushing;
			status->rotate_next_page_number =
				crypt_data->rotate_state.next_offset;
			status->rotate_max_page_number =
				crypt_data->rotate_state.max_offset;
		}

		mutex_exit(&crypt_data->mutex);

		if (srv_encrypt_tables || crypt_data->min_key_version) {
			status->current_key_version =
				fil_crypt_get_latest_key_version(crypt_data);
		}
	}
}

/*********************************************************************
Return crypt statistics
@param[out]	stat		Crypt statistics */
UNIV_INTERN
void
fil_crypt_total_stat(
	fil_crypt_stat_t *stat)
{
	mutex_enter(&crypt_stat_mutex);
	*stat = crypt_stat;
	mutex_exit(&crypt_stat_mutex);
}

/*********************************************************************
Get scrub status for a space (used by information_schema)

@param[in]	space		Tablespace
@param[out]	status		Scrub status */
UNIV_INTERN
void
fil_space_get_scrub_status(
	const fil_space_t*			space,
	struct fil_space_scrub_status_t*	status)
{
	memset(status, 0, sizeof(*status));

	ut_ad(space->n_pending_ops > 0);
	fil_space_crypt_t* crypt_data = space->crypt_data;

	status->space = space->id;

	if (crypt_data != NULL) {
		status->compressed = FSP_FLAGS_GET_ZIP_SSIZE(space->flags) > 0;
		mutex_enter(&crypt_data->mutex);
		status->last_scrub_completed =
			crypt_data->rotate_state.scrubbing.last_scrub_completed;
		if (crypt_data->rotate_state.active_threads > 0 &&
		    crypt_data->rotate_state.scrubbing.is_active) {
			status->scrubbing = true;
			status->current_scrub_started =
				crypt_data->rotate_state.start_time;
			status->current_scrub_active_threads =
				crypt_data->rotate_state.active_threads;
			status->current_scrub_page_number =
				crypt_data->rotate_state.next_offset;
			status->current_scrub_max_page_number =
				crypt_data->rotate_state.max_offset;
		}

		mutex_exit(&crypt_data->mutex);
	}
}
#endif /* UNIV_INNOCHECKSUM */

/**
Verify that post encryption checksum match calculated checksum.
This function should be called only if tablespace contains crypt_data
metadata (this is strong indication that tablespace is encrypted).
Function also verifies that traditional checksum does not match
calculated checksum as if it does page could be valid unencrypted,
encrypted, or corrupted.

@param[in,out]	page		page frame (checksum is temporarily modified)
@param[in]	page_size	page size
@param[in]	space		tablespace identifier
@param[in]	offset		page number
@return true if page is encrypted AND OK, false otherwise */
UNIV_INTERN
bool
fil_space_verify_crypt_checksum(
	byte* 			page,
	const page_size_t&	page_size,
	ulint			space,
	ulint			offset)
{
	uint key_version = mach_read_from_4(page+ FIL_PAGE_FILE_FLUSH_LSN_OR_KEY_VERSION);

	/* If page is not encrypted, return false */
	if (key_version == 0) {
		return false;
	}

	/* Read stored post encryption checksum. */
	uint32_t checksum = mach_read_from_4(
		page + FIL_PAGE_FILE_FLUSH_LSN_OR_KEY_VERSION + 4);

	/* Declare empty pages non-corrupted */
	if (checksum == 0
	    && *reinterpret_cast<const ib_uint64_t*>(page + FIL_PAGE_LSN) == 0
	    && buf_page_is_zeroes(page, page_size)) {
		return(true);
	}

	/* Compressed and encrypted pages do not have checksum. Assume not
	corrupted. Page verification happens after decompression in
	buf_page_io_complete() using buf_page_is_corrupted(). */
	if (mach_read_from_2(page+FIL_PAGE_TYPE) == FIL_PAGE_PAGE_COMPRESSED_ENCRYPTED) {
		return (true);
	}

	uint32 cchecksum1, cchecksum2;

	/* Calculate checksums */
	if (page_size.is_compressed()) {
		cchecksum1 = page_zip_calc_checksum(
			page, page_size.physical(),
			SRV_CHECKSUM_ALGORITHM_CRC32);

		cchecksum2 = (cchecksum1 == checksum)
			? 0
			: page_zip_calc_checksum(
				page, page_size.physical(),
				SRV_CHECKSUM_ALGORITHM_INNODB);
	} else {
		cchecksum1 = buf_calc_page_crc32(page);
		cchecksum2 = (cchecksum1 == checksum)
			? 0
			: buf_calc_page_new_checksum(page);
	}

	/* If stored checksum matches one of the calculated checksums
	page is not corrupted. */

	bool encrypted = (checksum == cchecksum1 || checksum == cchecksum2
		|| checksum == BUF_NO_CHECKSUM_MAGIC);

	/* MySQL 5.6 and MariaDB 10.0 and 10.1 will write an LSN to the
	first page of each system tablespace file at
	FIL_PAGE_FILE_FLUSH_LSN offset. On other pages and in other files,
	the field might have been uninitialized until MySQL 5.5. In MySQL 5.7
	(and MariaDB Server 10.2.2) WL#7990 stopped writing the field for other
	than page 0 of the system tablespace.

	Starting from MariaDB 10.1 the field has been repurposed for
	encryption key_version.

	Starting with MySQL 5.7 (and MariaDB Server 10.2), the
	field has been repurposed for SPATIAL INDEX pages for
	FIL_RTREE_SPLIT_SEQ_NUM.

	Note that FIL_PAGE_FILE_FLUSH_LSN is not included in the InnoDB page
	checksum.

	Thus, FIL_PAGE_FILE_FLUSH_LSN could contain any value. While the
	field would usually be 0 for pages that are not encrypted, we cannot
	assume that a nonzero value means that the page is encrypted.
	Therefore we must validate the page both as encrypted and unencrypted
	when FIL_PAGE_FILE_FLUSH_LSN does not contain 0.
	*/

	uint32_t checksum1 = mach_read_from_4(page + FIL_PAGE_SPACE_OR_CHKSUM);
	uint32_t checksum2;

	bool valid;

	if (page_size.is_compressed()) {
		valid = checksum1 == cchecksum1;
		checksum2 = checksum1;
	} else {
		checksum2 = mach_read_from_4(
			page + UNIV_PAGE_SIZE - FIL_PAGE_END_LSN_OLD_CHKSUM);
		valid = buf_page_is_checksum_valid_crc32(
			page, checksum1, checksum2, false
			/* FIXME: also try the original crc32 that was
			buggy on big-endian architectures? */)
			|| buf_page_is_checksum_valid_innodb(
				page, checksum1, checksum2);
	}

	if (encrypted && valid) {
		/* If page is encrypted and traditional checksums match,
		page could be still encrypted, or not encrypted and valid or
		corrupted. */
#ifdef UNIV_INNOCHECKSUM
		fprintf(log_file ? log_file : stderr,
			"Page " ULINTPF ":" ULINTPF " may be corrupted."
			" Post encryption checksum %u"
			" stored [%u:%u] key_version %u\n",
			space, offset, checksum, checksum1, checksum2,
			key_version);
#else /* UNIV_INNOCHECKSUM */
		ib::error()
			<< " Page " << space << ":" << offset
			<< " may be corrupted."
			" Post encryption checksum " << checksum
			<< " stored [" << checksum1 << ":" << checksum2
			<< "] key_version " << key_version;
#endif
		encrypted = false;
	}

	return(encrypted);
}<|MERGE_RESOLUTION|>--- conflicted
+++ resolved
@@ -2028,7 +2028,10 @@
 		crypt_data->type = CRYPT_SCHEME_UNENCRYPTED;
 	}
 
-<<<<<<< HEAD
+	if (space->is_stopping()) {
+		return;
+	}
+
 	/* update page 0 */
 	mtr_t mtr;
 	mtr.start();
@@ -2044,24 +2047,6 @@
 	}
 
 	mtr.commit();
-=======
-	if (!space->is_stopping()) {
-		/* update page 0 */
-		mtr_t mtr;
-		mtr_start(&mtr);
-
-		const uint zip_size = fsp_flags_get_zip_size(state->space->flags);
-
-		buf_block_t* block = buf_page_get_gen(space->id, zip_size, 0,
-				RW_X_LATCH, NULL, BUF_GET,
-				__FILE__, __LINE__, &mtr);
-		byte* frame = buf_block_get_frame(block);
-
-		crypt_data->write_page0(frame, &mtr);
-
-		mtr_commit(&mtr);
-	}
->>>>>>> 3d1ad2a5
 }
 
 /***********************************************************************
