--- conflicted
+++ resolved
@@ -5841,7 +5841,6 @@
 void
 test_make_filepath()
 {
-<<<<<<< HEAD
 	char* path;
 	const char* long_path =
 		"this/is/a/very/long/path/including/a/very/"
@@ -5893,136 +5892,6 @@
 	n_reserved_extents -= n_reserved;
 }
 
-/** Return the next fil_space_t.
-Once started, the caller must keep calling this until it returns NULL.
-fil_space_acquire() and fil_space_release() are invoked here which
-blocks a concurrent operation from dropping the tablespace.
-@param[in]	prev_space	Pointer to the previous fil_space_t.
-If NULL, use the first fil_space_t on fil_system->space_list.
-@return pointer to the next fil_space_t.
-@retval NULL if this was the last*/
-fil_space_t*
-fil_space_next(fil_space_t* prev_space)
-{
-	fil_space_t*		space=prev_space;
-
-	mutex_enter(&fil_system->mutex);
-
-	if (prev_space == NULL) {
-		space = UT_LIST_GET_FIRST(fil_system->space_list);
-
-		/* We can trust that space is not NULL because at least the
-		system tablespace is always present and loaded first. */
-		space->n_pending_ops++;
-	} else {
-		ut_ad(space->n_pending_ops > 0);
-
-		/* Move on to the next fil_space_t */
-		space->n_pending_ops--;
-		space = UT_LIST_GET_NEXT(space_list, space);
-
-		/* Skip spaces that are being created by
-		fil_ibd_create(), or dropped, or !tablespace. */
-		while (space != NULL
-			&& (UT_LIST_GET_LEN(space->chain) == 0
-			    || space->is_stopping()
-			    || space->purpose != FIL_TYPE_TABLESPACE)) {
-			space = UT_LIST_GET_NEXT(space_list, space);
-		}
-
-		if (space != NULL) {
-			space->n_pending_ops++;
-		}
-	}
-
-	mutex_exit(&fil_system->mutex);
-
-	return(space);
-}
-
-/**
-Remove space from key rotation list if there are no more
-pending operations.
-@param[in,out]	space		Tablespace */
-static
-void
-fil_space_remove_from_keyrotation(fil_space_t* space)
-{
-	ut_ad(mutex_own(&fil_system->mutex));
-	ut_ad(space);
-
-	if (space->n_pending_ops == 0 && space->is_in_rotation_list) {
-		ut_a(!fil_system->rotation_list.empty());
-		fil_system->rotation_list.remove(*space);
-		space->is_in_rotation_list = false;
-	}
-}
-
-
-/** Return the next fil_space_t from key rotation list.
-Once started, the caller must keep calling this until it returns NULL.
-fil_space_acquire() and fil_space_release() are invoked here which
-blocks a concurrent operation from dropping the tablespace.
-@param[in]	prev_space	Previous tablespace or NULL to start
-				from beginning of fil_system->rotation list
-@param[in]	recheck		recheck of the tablespace is needed or
-				still encryption thread does write page0 for it
-@param[in]	key_version	key version of the key state thread
-If NULL, use the first fil_space_t on fil_system->space_list.
-@return pointer to the next fil_space_t.
-@retval NULL if this was the last */
-fil_space_t *fil_system_t::keyrotate_next(fil_space_t *prev_space,
-                                          bool recheck, uint key_version)
-{
-  mutex_enter(&fil_system->mutex);
-
-  /* If one of the encryption threads already started the encryption
-  of the table then don't remove the unencrypted spaces from rotation list
-
-  If there is a change in innodb_encrypt_tables variables value then
-  don't remove the last processed tablespace from the rotation list. */
-  const bool remove= (!recheck || prev_space->crypt_data) &&
-                     !key_version == !srv_encrypt_tables;
-  sized_ilist<fil_space_t, rotation_list_tag_t>::iterator it=
-      prev_space == NULL ? fil_system->rotation_list.end() : prev_space;
-
-  if (it == fil_system->rotation_list.end())
-  {
-    it= fil_system->rotation_list.begin();
-  }
-  else
-  {
-    ut_ad(prev_space->n_pending_ops > 0);
-
-    /* Move on to the next fil_space_t */
-    prev_space->n_pending_ops--;
-
-    ++it;
-
-    while (it != fil_system->rotation_list.end() &&
-           (UT_LIST_GET_LEN(it->chain) == 0 || it->is_stopping()))
-    {
-      ++it;
-    }
-
-    if (remove)
-    {
-      fil_space_remove_from_keyrotation(prev_space);
-    }
-  }
-
-  fil_space_t *space= it == fil_system->rotation_list.end() ? NULL : &*it;
-
-  if (space)
-  {
-    space->n_pending_ops++;
-  }
-
-  mutex_exit(&fil_system->mutex);
-
-  return space;
-}
-
 /** Determine the block size of the data file.
 @param[in]	space		tablespace
 @param[in]	offset		page number
@@ -6094,11 +5963,4 @@
 	bool			val)
 {
 	node->space->punch_hole = val;
-=======
-	mutex_enter(&fil_system->mutex);
-	ut_ad(space->magic_n == FIL_SPACE_MAGIC_N);
-	ut_ad(space->n_pending_ios > 0);
-	space->n_pending_ios--;
-	mutex_exit(&fil_system->mutex);
->>>>>>> 7f67ef14
 }