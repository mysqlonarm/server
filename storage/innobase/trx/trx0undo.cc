--- conflicted
+++ resolved
@@ -622,11 +622,7 @@
 	fseg_free_page(TRX_UNDO_SEG_HDR + TRX_UNDO_FSEG_HEADER
 		       + header_block->frame,
 		       rseg->space, page_no, mtr);
-<<<<<<< HEAD
-	buf_page_free(page_id_t(space, page_no), mtr);
-=======
-	buf_page_free(rseg->space, page_no, mtr, __FILE__, __LINE__);
->>>>>>> 0c23e32d
+	buf_page_free(rseg->space, page_no, mtr);
 
 	const fil_addr_t last_addr = flst_get_last(
 		TRX_UNDO_SEG_HDR + TRX_UNDO_PAGE_LIST + header_block->frame);
