--- conflicted
+++ resolved
@@ -174,11 +174,6 @@
 extern PSI_memory_key	mem_key_row_log_buf;
 extern PSI_memory_key	mem_key_row_merge_sort;
 extern PSI_memory_key	mem_key_std;
-<<<<<<< HEAD
-extern PSI_memory_key	mem_key_partitioning;
-=======
-extern PSI_memory_key	mem_key_trx_sys_t_rw_trx_ids;
->>>>>>> 1f020299
 
 /** Setup the internal objects needed for UT_NEW() to operate.
 This must be called before the first call to UT_NEW(). */
