/*****************************************************************************

Copyright (c) 2010, 2016, Oracle and/or its affiliates. All Rights Reserved.
<<<<<<< HEAD
Copyright (c) 2015, 2016, MariaDB Corporation.
=======
Copyright (c) 2017, MariaDB Corporation.
>>>>>>> 54bb04f7

This program is free software; you can redistribute it and/or modify it under
the terms of the GNU General Public License as published by the Free Software
Foundation; version 2 of the License.

This program is distributed in the hope that it will be useful, but WITHOUT
ANY WARRANTY; without even the implied warranty of MERCHANTABILITY or FITNESS
FOR A PARTICULAR PURPOSE. See the GNU General Public License for more details.

You should have received a copy of the GNU General Public License along with
this program; if not, write to the Free Software Foundation, Inc.,
51 Franklin Street, Suite 500, Boston, MA 02110-1335 USA

*****************************************************************************/

/**************************************************//**
@file row/row0ftsort.cc
Create Full Text Index with (parallel) merge sort

Created 10/13/2010 Jimmy Yang
*******************************************************/

#include "dict0dict.h" /* dict_table_stats_lock() */
#include "row0merge.h"
#include "pars0pars.h"
#include "row0ftsort.h"
#include "row0merge.h"
#include "row0row.h"
#include "btr0cur.h"

/** Read the next record to buffer N.
@param N	index into array of merge info structure */
#define ROW_MERGE_READ_GET_NEXT(N)					\
	do {								\
		b[N] = row_merge_read_rec(				\
			block[N], buf[N], b[N], index,			\
			fd[N], &foffs[N], &mrec[N], offsets[N],		\
			crypt_data, crypt_block[N], space);		\
		if (UNIV_UNLIKELY(!b[N])) {				\
			if (mrec[N]) {					\
				goto exit;				\
			}						\
		}							\
	} while (0)

/** Parallel sort degree */
UNIV_INTERN ulong	fts_sort_pll_degree	= 2;

/*********************************************************************//**
Create a temporary "fts sort index" used to merge sort the
tokenized doc string. The index has three "fields":

1) Tokenized word,
2) Doc ID (depend on number of records to sort, it can be a 4 bytes or 8 bytes
integer value)
3) Word's position in original doc.

@see fts_create_one_index_table()

@return dict_index_t structure for the fts sort index */
UNIV_INTERN
dict_index_t*
row_merge_create_fts_sort_index(
/*============================*/
	dict_index_t*		index,	/*!< in: Original FTS index
					based on which this sort index
					is created */
	const dict_table_t*	table,	/*!< in: table that FTS index
					is being created on */
	ibool*			opt_doc_id_size)
					/*!< out: whether to use 4 bytes
					instead of 8 bytes integer to
					store Doc ID during sort */
{
	dict_index_t*   new_index;
	dict_field_t*   field;
	dict_field_t*   idx_field;
	CHARSET_INFO*	charset;

	// FIXME: This name shouldn't be hard coded here.
	new_index = dict_mem_index_create(
		index->table->name, "tmp_fts_idx", 0, DICT_FTS, 3);

	new_index->id = index->id;
	new_index->table = (dict_table_t*) table;
	new_index->n_uniq = FTS_NUM_FIELDS_SORT;
	new_index->n_def = FTS_NUM_FIELDS_SORT;
	new_index->cached = TRUE;

	idx_field = dict_index_get_nth_field(index, 0);
	charset = fts_index_get_charset(index);

	/* The first field is on the Tokenized Word */
	field = dict_index_get_nth_field(new_index, 0);
	field->name = NULL;
	field->prefix_len = 0;
	field->col = static_cast<dict_col_t*>(
		mem_heap_alloc(new_index->heap, sizeof(dict_col_t)));
	field->col->prtype = idx_field->col->prtype | DATA_NOT_NULL;
	field->col->mtype = charset == &my_charset_latin1
		? DATA_VARCHAR : DATA_VARMYSQL;
	field->col->mbminmaxlen = idx_field->col->mbminmaxlen;
	field->col->len = HA_FT_MAXCHARLEN * DATA_MBMAXLEN(field->col->mbminmaxlen);

	field->fixed_len = 0;

	/* Doc ID */
	field = dict_index_get_nth_field(new_index, 1);
	field->name = NULL;
	field->prefix_len = 0;
	field->col = static_cast<dict_col_t*>(
		mem_heap_alloc(new_index->heap, sizeof(dict_col_t)));
	field->col->mtype = DATA_INT;
	*opt_doc_id_size = FALSE;

	/* Check whether we can use 4 bytes instead of 8 bytes integer
	field to hold the Doc ID, thus reduce the overall sort size */
	if (DICT_TF2_FLAG_IS_SET(table, DICT_TF2_FTS_ADD_DOC_ID)) {
		/* If Doc ID column is being added by this create
		index, then just check the number of rows in the table */
		if (dict_table_get_n_rows(table) < MAX_DOC_ID_OPT_VAL) {
			*opt_doc_id_size = TRUE;
		}
	} else {
		doc_id_t	max_doc_id;

		/* If the Doc ID column is supplied by user, then
		check the maximum Doc ID in the table */
		max_doc_id = fts_get_max_doc_id((dict_table_t*) table);

		if (max_doc_id && max_doc_id < MAX_DOC_ID_OPT_VAL) {
			*opt_doc_id_size = TRUE;
		}
	}

	if (*opt_doc_id_size) {
		field->col->len = sizeof(ib_uint32_t);
		field->fixed_len = sizeof(ib_uint32_t);
	} else {
		field->col->len = FTS_DOC_ID_LEN;
		field->fixed_len = FTS_DOC_ID_LEN;
	}

	field->col->prtype = DATA_NOT_NULL | DATA_BINARY_TYPE;

	field->col->mbminmaxlen = 0;

	/* The third field is on the word's position in the original doc */
	field = dict_index_get_nth_field(new_index, 2);
	field->name = NULL;
	field->prefix_len = 0;
	field->col = static_cast<dict_col_t*>(
		mem_heap_alloc(new_index->heap, sizeof(dict_col_t)));
	field->col->mtype = DATA_INT;
	field->col->len = 4 ;
	field->fixed_len = 4;
	field->col->prtype = DATA_NOT_NULL;
	field->col->mbminmaxlen = 0;

	return(new_index);
}
/*********************************************************************//**
Initialize FTS parallel sort structures.
@return TRUE if all successful */
UNIV_INTERN
ibool
row_fts_psort_info_init(
/*====================*/
	trx_t*			trx,	/*!< in: transaction */
	row_merge_dup_t*	dup,	/*!< in,own: descriptor of
					FTS index being created */
	const dict_table_t*	new_table,/*!< in: table on which indexes are
					created */
	ibool			opt_doc_id_size,
					/*!< in: whether to use 4 bytes
					instead of 8 bytes integer to
					store Doc ID during sort */
	fts_psort_t**		psort,	/*!< out: parallel sort info to be
					instantiated */
	fts_psort_t**		merge)	/*!< out: parallel merge info
					to be instantiated */
{
	ulint			i;
	ulint			j;
	fts_psort_common_t*	common_info = NULL;
	fts_psort_t*		psort_info = NULL;
	fts_psort_t*		merge_info = NULL;
	ulint			block_size;
	ibool			ret = TRUE;
	fil_space_crypt_t*	crypt_data = NULL;
	bool			encrypted = false;

	block_size = 3 * srv_sort_buf_size;

	*psort = psort_info = static_cast<fts_psort_t*>(mem_zalloc(
		 fts_sort_pll_degree * sizeof *psort_info));

	if (!psort_info) {
		ut_free(dup);
		return(FALSE);
	}

	/* Common Info for all sort threads */
	common_info = static_cast<fts_psort_common_t*>(
		mem_alloc(sizeof *common_info));

	if (!common_info) {
		ut_free(dup);
		mem_free(psort_info);
		return(FALSE);
	}

	common_info->dup = dup;
	common_info->new_table = (dict_table_t*) new_table;
	common_info->trx = trx;
	common_info->all_info = psort_info;
	common_info->sort_event = os_event_create();
	common_info->merge_event = os_event_create();
	common_info->opt_doc_id_size = opt_doc_id_size;

	/* Theoretically the tablespace can be dropped straight away.
	In practice, the DDL completion will wait for this thread to
	finish. */
	if (fil_space_t* space = fil_space_acquire(new_table->space)) {
		crypt_data = space->crypt_data;
		fil_space_release(space);
	}

	if (crypt_data && crypt_data->should_encrypt()) {
		common_info->crypt_data = crypt_data;
		encrypted = true;
	} else {
		/* Not needed */
		common_info->crypt_data = NULL;
		crypt_data = NULL;
	}

	ut_ad(trx->mysql_thd != NULL);
	const char*	path = thd_innodb_tmpdir(trx->mysql_thd);

	/* There will be FTS_NUM_AUX_INDEX number of "sort buckets" for
	each parallel sort thread. Each "sort bucket" holds records for
	a particular "FTS index partition" */
	for (j = 0; j < fts_sort_pll_degree; j++) {
		for (i = 0; i < FTS_NUM_AUX_INDEX; i++) {

			psort_info[j].merge_file[i] =
				 static_cast<merge_file_t*>(
					mem_zalloc(sizeof(merge_file_t)));

			if (!psort_info[j].merge_file[i]) {
				ret = FALSE;
				goto func_exit;
			}

			psort_info[j].merge_buf[i] = row_merge_buf_create(
				dup->index);

			if (row_merge_file_create(psort_info[j].merge_file[i],
						  path) < 0) {
				goto func_exit;
			}

			/* Need to align memory for O_DIRECT write */
			psort_info[j].block_alloc[i] =
				static_cast<row_merge_block_t*>(ut_malloc(
					block_size + 1024));

			psort_info[j].merge_block[i] =
				static_cast<row_merge_block_t*>(
					ut_align(
					psort_info[j].block_alloc[i], 1024));

			/* If tablespace is encrypted, allocate additional buffer for
			encryption/decryption. */
			if (encrypted) {

				/* Need to align memory for O_DIRECT write */
				psort_info[j].crypt_alloc[i] =
					static_cast<row_merge_block_t*>(ut_malloc(
							block_size + 1024));

				psort_info[j].crypt_block[i] =
					static_cast<row_merge_block_t*>(
						ut_align(
							psort_info[j].crypt_alloc[i], 1024));

				if (!psort_info[j].crypt_block[i]) {
					ret = FALSE;
					goto func_exit;
				}
			} else {
				psort_info[j].crypt_alloc[i] = NULL;
				psort_info[j].crypt_block[i] = NULL;
			}

			if (!psort_info[j].merge_block[i]) {
				ret = FALSE;
				goto func_exit;
			}
		}

		psort_info[j].child_status = 0;
		psort_info[j].state = 0;
		psort_info[j].psort_common = common_info;
		psort_info[j].error = DB_SUCCESS;
		psort_info[j].memory_used = 0;
		mutex_create(fts_pll_tokenize_mutex_key, &psort_info[j].mutex, SYNC_FTS_TOKENIZE);
	}

	/* Initialize merge_info structures parallel merge and insert
	into auxiliary FTS tables (FTS_INDEX_TABLE) */
	*merge = merge_info = static_cast<fts_psort_t*>(
		mem_alloc(FTS_NUM_AUX_INDEX * sizeof *merge_info));

	for (j = 0; j < FTS_NUM_AUX_INDEX; j++) {

		merge_info[j].child_status = 0;
		merge_info[j].state = 0;
		merge_info[j].psort_common = common_info;
	}

func_exit:
	if (!ret) {
		row_fts_psort_info_destroy(psort_info, merge_info);
	}

	return(ret);
}
/*********************************************************************//**
Clean up and deallocate FTS parallel sort structures, and close the
merge sort files  */
UNIV_INTERN
void
row_fts_psort_info_destroy(
/*=======================*/
	fts_psort_t*	psort_info,	/*!< parallel sort info */
	fts_psort_t*	merge_info)	/*!< parallel merge info */
{
	ulint	i;
	ulint	j;

	if (psort_info) {
		for (j = 0; j < fts_sort_pll_degree; j++) {
			for (i = 0; i < FTS_NUM_AUX_INDEX; i++) {
				if (psort_info[j].merge_file[i]) {
					row_merge_file_destroy(
						psort_info[j].merge_file[i]);
				}

				if (psort_info[j].block_alloc[i]) {
					ut_free(psort_info[j].block_alloc[i]);
				}

				if (psort_info[j].crypt_alloc[i]) {
					ut_free(psort_info[j].crypt_alloc[i]);
				}

				mem_free(psort_info[j].merge_file[i]);
			}

			mutex_free(&psort_info[j].mutex);
		}

		os_event_free(merge_info[0].psort_common->sort_event);
		os_event_free(merge_info[0].psort_common->merge_event);
		ut_free(merge_info[0].psort_common->dup);
		mem_free(merge_info[0].psort_common);
		mem_free(psort_info);
	}

	if (merge_info) {
		mem_free(merge_info);
	}
}
/*********************************************************************//**
Free up merge buffers when merge sort is done */
UNIV_INTERN
void
row_fts_free_pll_merge_buf(
/*=======================*/
	fts_psort_t*	psort_info)	/*!< in: parallel sort info */
{
	ulint	j;
	ulint	i;

	if (!psort_info) {
		return;
	}

	for (j = 0; j < fts_sort_pll_degree; j++) {
		for (i = 0; i < FTS_NUM_AUX_INDEX; i++) {
			row_merge_buf_free(psort_info[j].merge_buf[i]);
		}
	}

	return;
}

/*********************************************************************//**
Tokenize incoming text data and add to the sort buffer.
@see row_merge_buf_encode()
@return	TRUE if the record passed, FALSE if out of space */
static
ibool
row_merge_fts_doc_tokenize(
/*=======================*/
	row_merge_buf_t**	sort_buf,	/*!< in/out: sort buffer */
	doc_id_t		doc_id,		/*!< in: Doc ID */
	fts_doc_t*		doc,		/*!< in: Doc to be tokenized */
	merge_file_t**		merge_file,	/*!< in/out: merge file */
	ibool			opt_doc_id_size,/*!< in: whether to use 4 bytes
						instead of 8 bytes integer to
						store Doc ID during sort*/
	fts_tokenize_ctx_t*	t_ctx)          /*!< in/out: tokenize context */
{
	ulint		i;
	ulint		inc;
	fts_string_t	str;
	ulint		len;
	row_merge_buf_t* buf;
	dfield_t*	field;
	fts_string_t	t_str;
	ibool		buf_full = FALSE;
	byte		str_buf[FTS_MAX_WORD_LEN + 1];
	ulint		data_size[FTS_NUM_AUX_INDEX];
	ulint		n_tuple[FTS_NUM_AUX_INDEX];

	t_str.f_n_char = 0;
	t_ctx->buf_used = 0;

	memset(n_tuple, 0, FTS_NUM_AUX_INDEX * sizeof(ulint));
	memset(data_size, 0, FTS_NUM_AUX_INDEX * sizeof(ulint));

	/* Tokenize the data and add each word string, its corresponding
	doc id and position to sort buffer */
	for (i = t_ctx->processed_len; i < doc->text.f_len; i += inc) {
		ib_rbt_bound_t	parent;
		ulint		idx = 0;
		ib_uint32_t	position;
		ulint           offset = 0;
		ulint		cur_len;
		doc_id_t	write_doc_id;

		inc = innobase_mysql_fts_get_token(
			doc->charset, doc->text.f_str + i,
			doc->text.f_str + doc->text.f_len, &str, &offset);

		ut_a(inc > 0);

		/* Ignore string whose character number is less than
		"fts_min_token_size" or more than "fts_max_token_size" */
		if (str.f_n_char < fts_min_token_size
		    || str.f_n_char > fts_max_token_size) {

			t_ctx->processed_len += inc;
			continue;
		}

		t_str.f_len = innobase_fts_casedn_str(
			doc->charset, (char*) str.f_str, str.f_len,
			(char*) &str_buf, FTS_MAX_WORD_LEN + 1);

		t_str.f_str = (byte*) &str_buf;

		/* if "cached_stopword" is defined, ingore words in the
		stopword list */
		if (t_ctx->cached_stopword
		    && rbt_search(t_ctx->cached_stopword,
				  &parent, &t_str) == 0) {

			t_ctx->processed_len += inc;
			continue;
		}

		/* There are FTS_NUM_AUX_INDEX auxiliary tables, find
		out which sort buffer to put this word record in */
		t_ctx->buf_used = fts_select_index(
			doc->charset, t_str.f_str, t_str.f_len);

		buf = sort_buf[t_ctx->buf_used];

		ut_a(t_ctx->buf_used < FTS_NUM_AUX_INDEX);
		idx = t_ctx->buf_used;

		mtuple_t* mtuple = &buf->tuples[buf->n_tuples + n_tuple[idx]];

		field = mtuple->fields = static_cast<dfield_t*>(
			mem_heap_alloc(buf->heap,
				       FTS_NUM_FIELDS_SORT * sizeof *field));

		/* The first field is the tokenized word */
		dfield_set_data(field, t_str.f_str, t_str.f_len);
		len = dfield_get_len(field);

		dict_col_copy_type(dict_index_get_nth_col(buf->index, 0), &field->type);
		field->type.prtype |= DATA_NOT_NULL;
		ut_ad(len <= field->type.len);

		/* For the temporary file, row_merge_buf_encode() uses
		1 byte for representing the number of extra_size bytes.
		This number will always be 1, because for this 3-field index
		consisting of one variable-size column, extra_size will always
		be 1 or 2, which can be encoded in one byte.

		The extra_size is 1 byte if the length of the
		variable-length column is less than 128 bytes or the
		maximum length is less than 256 bytes. */

		/* One variable length column, word with its lenght less than
		fts_max_token_size, add one extra size and one extra byte.

		Since the max length for FTS token now is larger than 255,
		so we will need to signify length byte itself, so only 1 to 128
		bytes can be used for 1 bytes, larger than that 2 bytes. */
		if (len < 128 || field->type.len < 256) {
			/* Extra size is one byte. */
			cur_len = 2 + len;
		} else {
			/* Extra size is two bytes. */
			cur_len = 3 + len;
		}

		dfield_dup(field, buf->heap);
		field++;

		/* The second field is the Doc ID */

		ib_uint32_t	doc_id_32_bit;

		if (!opt_doc_id_size) {
			fts_write_doc_id((byte*) &write_doc_id, doc_id);

			dfield_set_data(
				field, &write_doc_id, sizeof(write_doc_id));
		} else {
			mach_write_to_4(
				(byte*) &doc_id_32_bit, (ib_uint32_t) doc_id);

			dfield_set_data(
				field, &doc_id_32_bit, sizeof(doc_id_32_bit));
		}

		len = field->len;
		ut_ad(len == FTS_DOC_ID_LEN || len == sizeof(ib_uint32_t));

		field->type.mtype = DATA_INT;
		field->type.prtype = DATA_NOT_NULL | DATA_BINARY_TYPE;
		field->type.len = len;
		field->type.mbminmaxlen = 0;

		cur_len += len;
		dfield_dup(field, buf->heap);

		++field;

		/* The third field is the position */
		mach_write_to_4(
			(byte*) &position,
			(i + offset + inc - str.f_len + t_ctx->init_pos));

		dfield_set_data(field, &position, sizeof(position));
		len = dfield_get_len(field);
		ut_ad(len == sizeof(ib_uint32_t));

		field->type.mtype = DATA_INT;
		field->type.prtype = DATA_NOT_NULL;
		field->type.len = len;
		field->type.mbminmaxlen = 0;
		cur_len += len;
		dfield_dup(field, buf->heap);

		/* Reserve one byte for the end marker of row_merge_block_t
		and we have reserved ROW_MERGE_RESERVE_SIZE (= 4) for
		encryption key_version in the beginning of the buffer. */
		if (buf->total_size + data_size[idx] + cur_len
			>= (srv_sort_buf_size - 1 - ROW_MERGE_RESERVE_SIZE)) {

			buf_full = TRUE;
			break;
		}

		/* Increment the number of tuples */
		n_tuple[idx]++;
		t_ctx->processed_len += inc;
		data_size[idx] += cur_len;
	}

	/* Update the data length and the number of new word tuples
	added in this round of tokenization */
	for (i = 0; i <  FTS_NUM_AUX_INDEX; i++) {
		/* The computation of total_size below assumes that no
		delete-mark flags will be stored and that all fields
		are NOT NULL and fixed-length. */

		sort_buf[i]->total_size += data_size[i];

		sort_buf[i]->n_tuples += n_tuple[i];

		merge_file[i]->n_rec += n_tuple[i];
		t_ctx->rows_added[i] += n_tuple[i];
	}

	if (!buf_full) {
		/* we pad one byte between text accross two fields */
		t_ctx->init_pos += doc->text.f_len + 1;
	}

	return(!buf_full);
}

/*********************************************************************//**
Get next doc item from fts_doc_list */
UNIV_INLINE
void
row_merge_fts_get_next_doc_item(
/*============================*/
	fts_psort_t*		psort_info,	/*!< in: psort_info */
	fts_doc_item_t**	doc_item)	/*!< in/out: doc item */
{
	if (*doc_item != NULL) {
		ut_free(*doc_item);
	}

	mutex_enter(&psort_info->mutex);

	*doc_item = UT_LIST_GET_FIRST(psort_info->fts_doc_list);
	if (*doc_item != NULL) {
		UT_LIST_REMOVE(doc_list, psort_info->fts_doc_list,
			       *doc_item);

		ut_ad(psort_info->memory_used >= sizeof(fts_doc_item_t)
		      + (*doc_item)->field->len);
		psort_info->memory_used -= sizeof(fts_doc_item_t)
			+ (*doc_item)->field->len;
	}

	mutex_exit(&psort_info->mutex);
}

/*********************************************************************//**
Function performs parallel tokenization of the incoming doc strings.
It also performs the initial in memory sort of the parsed records.
@return OS_THREAD_DUMMY_RETURN */
UNIV_INTERN
os_thread_ret_t
fts_parallel_tokenization(
/*======================*/
	void*		arg)	/*!< in: psort_info for the thread */
{
	fts_psort_t*		psort_info = (fts_psort_t*) arg;
	ulint			i;
	fts_doc_item_t*		doc_item = NULL;
	row_merge_buf_t**	buf;
	ibool			processed = FALSE;
	merge_file_t**		merge_file;
	row_merge_block_t**	block;
	row_merge_block_t**	crypt_block;
	int			tmpfd[FTS_NUM_AUX_INDEX];
	ulint			mycount[FTS_NUM_AUX_INDEX];
	ib_uint64_t		total_rec = 0;
	ulint			num_doc_processed = 0;
	doc_id_t		last_doc_id = 0;
	ulint			zip_size;
	mem_heap_t*		blob_heap = NULL;
	fts_doc_t		doc;
	dict_table_t*		table = psort_info->psort_common->new_table;
	fts_tokenize_ctx_t	t_ctx;
	ulint			retried = 0;
	dberr_t			error = DB_SUCCESS;
	fil_space_crypt_t*	crypt_data = NULL;

	ut_ad(psort_info->psort_common->trx->mysql_thd != NULL);

	const char*		path = thd_innodb_tmpdir(
		psort_info->psort_common->trx->mysql_thd);

	ut_ad(psort_info);

	buf = psort_info->merge_buf;
	merge_file = psort_info->merge_file;
	blob_heap = mem_heap_create(512);
	memset(&doc, 0, sizeof(doc));
	memset(&t_ctx, 0, sizeof(t_ctx));
	memset(mycount, 0, FTS_NUM_AUX_INDEX * sizeof(int));

	doc.charset = fts_index_get_charset(
		psort_info->psort_common->dup->index);

	block = psort_info->merge_block;
	crypt_block = psort_info->crypt_block;
	crypt_data = psort_info->psort_common->crypt_data;
	zip_size = dict_table_zip_size(table);

	row_merge_fts_get_next_doc_item(psort_info, &doc_item);

	t_ctx.cached_stopword = table->fts->cache->stopword_info.cached_stopword;
	processed = TRUE;
loop:
	while (doc_item) {
		dfield_t*	dfield = doc_item->field;

		last_doc_id = doc_item->doc_id;

		ut_ad (dfield->data != NULL
		       && dfield_get_len(dfield) != UNIV_SQL_NULL);

		/* If finish processing the last item, update "doc" with
		strings in the doc_item, otherwise continue processing last
		item */
		if (processed) {
			byte*		data;
			ulint		data_len;

			dfield = doc_item->field;
			data = static_cast<byte*>(dfield_get_data(dfield));
			data_len = dfield_get_len(dfield);

			if (dfield_is_ext(dfield)) {
				doc.text.f_str =
					btr_copy_externally_stored_field(
						&doc.text.f_len, data,
						zip_size, data_len, blob_heap,
						NULL);
			} else {
				doc.text.f_str = data;
				doc.text.f_len = data_len;
			}

			doc.tokens = 0;
			t_ctx.processed_len = 0;
		} else {
			/* Not yet finish processing the "doc" on hand,
			continue processing it */
			ut_ad(doc.text.f_str);
			ut_ad(t_ctx.processed_len < doc.text.f_len);
		}

		processed = row_merge_fts_doc_tokenize(
			buf, doc_item->doc_id, &doc,
			merge_file, psort_info->psort_common->opt_doc_id_size,
			&t_ctx);

		/* Current sort buffer full, need to recycle */
		if (!processed) {
			ut_ad(t_ctx.processed_len < doc.text.f_len);
			ut_ad(t_ctx.rows_added[t_ctx.buf_used]);
			break;
		}

		num_doc_processed++;

		if (fts_enable_diag_print && num_doc_processed % 10000 == 1) {
			ib_logf(IB_LOG_LEVEL_INFO,
				"number of doc processed %d\n",
				(int) num_doc_processed);
#ifdef FTS_INTERNAL_DIAG_PRINT
			for (i = 0; i < FTS_NUM_AUX_INDEX; i++) {
				ib_logf(IB_LOG_LEVEL_INFO,
					"ID %d, partition %d, word "
					"%d\n",(int) psort_info->psort_id,
					(int) i, (int) mycount[i]);
			}
#endif
		}

		mem_heap_empty(blob_heap);

		row_merge_fts_get_next_doc_item(psort_info, &doc_item);

		if (doc_item && last_doc_id != doc_item->doc_id) {
			t_ctx.init_pos = 0;
		}
	}

	/* If we run out of current sort buffer, need to sort
	and flush the sort buffer to disk */
	if (t_ctx.rows_added[t_ctx.buf_used] && !processed) {
		row_merge_buf_sort(buf[t_ctx.buf_used], NULL);
		row_merge_buf_write(buf[t_ctx.buf_used],
				    merge_file[t_ctx.buf_used],
				    block[t_ctx.buf_used]);

		if (!row_merge_write(merge_file[t_ctx.buf_used]->fd,
				     merge_file[t_ctx.buf_used]->offset++,
				     block[t_ctx.buf_used],
				     crypt_data,
				     crypt_block[t_ctx.buf_used],
				     table->space)) {
			error = DB_TEMP_FILE_WRITE_FAILURE;
			goto func_exit;
		}

		UNIV_MEM_INVALID(block[t_ctx.buf_used][0], srv_sort_buf_size);
		buf[t_ctx.buf_used] = row_merge_buf_empty(buf[t_ctx.buf_used]);
		mycount[t_ctx.buf_used] += t_ctx.rows_added[t_ctx.buf_used];
		t_ctx.rows_added[t_ctx.buf_used] = 0;

		ut_a(doc_item);
		goto loop;
	}

	/* Parent done scanning, and if finish processing all the docs, exit */
	if (psort_info->state == FTS_PARENT_COMPLETE) {
		if (UT_LIST_GET_LEN(psort_info->fts_doc_list) == 0) {
			goto exit;
		} else if (retried > 10000) {
			ut_ad(!doc_item);
			/* retied too many times and cannot get new record */
			ib_logf(IB_LOG_LEVEL_ERROR,
					"InnoDB: FTS parallel sort processed "
					"%lu records, the sort queue has "
					"%lu records. But sort cannot get "
					"the next records", num_doc_processed,
					UT_LIST_GET_LEN(
						psort_info->fts_doc_list));
			goto exit;
		}
	} else if (psort_info->state == FTS_PARENT_EXITING) {
		/* Parent abort */
		goto func_exit;
	}

	if (doc_item == NULL) {
		os_thread_yield();
	}

	row_merge_fts_get_next_doc_item(psort_info, &doc_item);

	if (doc_item != NULL) {
		if (last_doc_id != doc_item->doc_id) {
			t_ctx.init_pos = 0;
		}

		retried = 0;
	} else if (psort_info->state == FTS_PARENT_COMPLETE) {
		retried++;
	}

	goto loop;

exit:
	/* Do a final sort of the last (or latest) batch of records
	in block memory. Flush them to temp file if records cannot
	be hold in one block memory */
	for (i = 0; i < FTS_NUM_AUX_INDEX; i++) {
		if (t_ctx.rows_added[i]) {
			row_merge_buf_sort(buf[i], NULL);
			row_merge_buf_write(
				buf[i], merge_file[i], block[i]);

			/* Write to temp file, only if records have
			been flushed to temp file before (offset > 0):
			The pseudo code for sort is following:

				while (there are rows) {
					tokenize rows, put result in block[]
					if (block[] runs out) {
						sort rows;
						write to temp file with
						row_merge_write();
						offset++;
					}
				}

				# write out the last batch
				if (offset > 0) {
					row_merge_write();
					offset++;
				} else {
					# no need to write anything
					offset stay as 0
				}

			so if merge_file[i]->offset is 0 when we come to
			here as the last batch, this means rows have
			never flush to temp file, it can be held all in
			memory */
			if (merge_file[i]->offset != 0) {
				if (!row_merge_write(merge_file[i]->fd,
						merge_file[i]->offset++,
						block[i],
						crypt_data,
						crypt_block[i],
						table->space)) {
					error = DB_TEMP_FILE_WRITE_FAILURE;
					goto func_exit;
				}

				UNIV_MEM_INVALID(block[i][0],
						 srv_sort_buf_size);

				if (crypt_block[i]) {
					UNIV_MEM_INVALID(crypt_block[i][0],
						 srv_sort_buf_size);
				}
			}

			buf[i] = row_merge_buf_empty(buf[i]);
			t_ctx.rows_added[i] = 0;
		}
	}

	if (fts_enable_diag_print) {
		DEBUG_FTS_SORT_PRINT("  InnoDB_FTS: start merge sort\n");
	}

	for (i = 0; i < FTS_NUM_AUX_INDEX; i++) {
		if (!merge_file[i]->offset) {
			continue;
		}

		tmpfd[i] = row_merge_file_create_low(path);
		if (tmpfd[i] < 0) {
			error = DB_OUT_OF_MEMORY;
			goto func_exit;
		}

		error = row_merge_sort(psort_info->psort_common->trx,
				       psort_info->psort_common->dup,
				       merge_file[i], block[i], &tmpfd[i],
				       false, 0.0/* pct_progress */, 0.0/* pct_cost */,
				       crypt_data, crypt_block[i], table->space);

		if (error != DB_SUCCESS) {
			close(tmpfd[i]);
			goto func_exit;
		}

		total_rec += merge_file[i]->n_rec;
		close(tmpfd[i]);
	}

func_exit:
	if (fts_enable_diag_print) {
		DEBUG_FTS_SORT_PRINT("  InnoDB_FTS: complete merge sort\n");
	}

	mem_heap_free(blob_heap);

	mutex_enter(&psort_info->mutex);
	psort_info->error = error;
	mutex_exit(&psort_info->mutex);

	if (UT_LIST_GET_LEN(psort_info->fts_doc_list) > 0) {
		/* child can exit either with error or told by parent. */
		ut_ad(error != DB_SUCCESS
		      || psort_info->state == FTS_PARENT_EXITING);
	}

	/* Free fts doc list in case of error. */
	do {
		row_merge_fts_get_next_doc_item(psort_info, &doc_item);
	} while (doc_item != NULL);

	psort_info->child_status = FTS_CHILD_COMPLETE;
	os_event_set(psort_info->psort_common->sort_event);
	psort_info->child_status = FTS_CHILD_EXITING;

#ifdef __WIN__
	CloseHandle(psort_info->thread_hdl);
#endif /*__WIN__ */

	os_thread_exit(NULL);

	OS_THREAD_DUMMY_RETURN;
}

/*********************************************************************//**
Start the parallel tokenization and parallel merge sort */
UNIV_INTERN
void
row_fts_start_psort(
/*================*/
	fts_psort_t*	psort_info)	/*!< parallel sort structure */
{
	ulint		i = 0;
	os_thread_id_t	thd_id;

	for (i = 0; i < fts_sort_pll_degree; i++) {
		psort_info[i].psort_id = i;
		psort_info[i].thread_hdl = os_thread_create(
			fts_parallel_tokenization,
			(void*) &psort_info[i], &thd_id);
	}
}

/*********************************************************************//**
Function performs the merge and insertion of the sorted records.
@return OS_THREAD_DUMMY_RETURN */
UNIV_INTERN
os_thread_ret_t
fts_parallel_merge(
/*===============*/
	void*		arg)		/*!< in: parallel merge info */
{
	fts_psort_t*	psort_info = (fts_psort_t*) arg;
	ulint		id;

	ut_ad(psort_info);

	id = psort_info->psort_id;

	row_fts_merge_insert(psort_info->psort_common->dup->index,
			     psort_info->psort_common->new_table,
			     psort_info->psort_common->all_info, id);

	psort_info->child_status = FTS_CHILD_COMPLETE;
	os_event_set(psort_info->psort_common->merge_event);
	psort_info->child_status = FTS_CHILD_EXITING;

#ifdef __WIN__
	CloseHandle(psort_info->thread_hdl);
#endif /*__WIN__ */

	os_thread_exit(NULL, false);

	OS_THREAD_DUMMY_RETURN;
}

/*********************************************************************//**
Kick off the parallel merge and insert thread */
UNIV_INTERN
void
row_fts_start_parallel_merge(
/*=========================*/
	fts_psort_t*	merge_info)	/*!< in: parallel sort info */
{
	int		i = 0;
	os_thread_id_t	thd_id;

	/* Kick off merge/insert threads */
	for (i = 0; i <  FTS_NUM_AUX_INDEX; i++) {
		merge_info[i].psort_id = i;
		merge_info[i].child_status = 0;

		merge_info[i].thread_hdl = os_thread_create(
			fts_parallel_merge, (void*) &merge_info[i], &thd_id);
	}
}

/********************************************************************//**
Insert processed FTS data to auxillary index tables.
@return	DB_SUCCESS if insertion runs fine */
static MY_ATTRIBUTE((nonnull))
dberr_t
row_merge_write_fts_word(
/*=====================*/
	trx_t*		trx,		/*!< in: transaction */
	que_t**		ins_graph,	/*!< in: Insert query graphs */
	fts_tokenizer_word_t* word,	/*!< in: sorted and tokenized
					word */
	fts_table_t*	fts_table,	/*!< in: fts aux table instance */
	CHARSET_INFO*	charset)	/*!< in: charset */
{
	ulint	selected;
	dberr_t	ret = DB_SUCCESS;

	selected = fts_select_index(
		charset, word->text.f_str, word->text.f_len);
	fts_table->suffix = fts_get_suffix(selected);

	/* Pop out each fts_node in word->nodes write them to auxiliary table */
	while (ib_vector_size(word->nodes) > 0) {
		dberr_t		error;
		fts_node_t*	fts_node;

		fts_node = static_cast<fts_node_t*>(ib_vector_pop(word->nodes));

		error = fts_write_node(
			trx, &ins_graph[selected], fts_table, &word->text,
			fts_node);

		if (error != DB_SUCCESS) {
			fprintf(stderr, "InnoDB: failed to write"
				" word %s to FTS auxiliary index"
				" table, error (%s) \n",
				word->text.f_str, ut_strerr(error));
			ret = error;
		}

		ut_free(fts_node->ilist);
		fts_node->ilist = NULL;
	}

	return(ret);
}

/*********************************************************************//**
Read sorted FTS data files and insert data tuples to auxillary tables.
@return	DB_SUCCESS or error number */
UNIV_INTERN
void
row_fts_insert_tuple(
/*=================*/
	fts_psort_insert_t*
			ins_ctx,	/*!< in: insert context */
	fts_tokenizer_word_t* word,	/*!< in: last processed
					tokenized word */
	ib_vector_t*	positions,	/*!< in: word position */
	doc_id_t*	in_doc_id,	/*!< in: last item doc id */
	dtuple_t*	dtuple)		/*!< in: entry to insert */
{
	fts_node_t*	fts_node = NULL;
	dfield_t*	dfield;
	doc_id_t	doc_id;
	ulint		position;
	fts_string_t	token_word;
	ulint		i;

	/* Get fts_node for the FTS auxillary INDEX table */
	if (ib_vector_size(word->nodes) > 0) {
		fts_node = static_cast<fts_node_t*>(
			ib_vector_last(word->nodes));
	}

	if (fts_node == NULL
	    || fts_node->ilist_size > FTS_ILIST_MAX_SIZE) {

		fts_node = static_cast<fts_node_t*>(
			ib_vector_push(word->nodes, NULL));

		memset(fts_node, 0x0, sizeof(*fts_node));
	}

	/* If dtuple == NULL, this is the last word to be processed */
	if (!dtuple) {
		if (fts_node && ib_vector_size(positions) > 0) {
			fts_cache_node_add_positions(
				NULL, fts_node, *in_doc_id,
				positions);

			/* Write out the current word */
			row_merge_write_fts_word(ins_ctx->trx,
						 ins_ctx->ins_graph, word,
						 &ins_ctx->fts_table,
						 ins_ctx->charset);

		}

		return;
	}

	/* Get the first field for the tokenized word */
	dfield = dtuple_get_nth_field(dtuple, 0);

	token_word.f_n_char = 0;
	token_word.f_len = dfield->len;
	token_word.f_str = static_cast<byte*>(dfield_get_data(dfield));

	if (!word->text.f_str) {
		fts_utf8_string_dup(&word->text, &token_word, ins_ctx->heap);
	}

	/* compare to the last word, to see if they are the same
	word */
	if (innobase_fts_text_cmp(ins_ctx->charset,
				  &word->text, &token_word) != 0) {
		ulint	num_item;

		/* Getting a new word, flush the last position info
		for the currnt word in fts_node */
		if (ib_vector_size(positions) > 0) {
			fts_cache_node_add_positions(
				NULL, fts_node, *in_doc_id, positions);
		}

		/* Write out the current word */
		row_merge_write_fts_word(ins_ctx->trx, ins_ctx->ins_graph,
					 word, &ins_ctx->fts_table,
					 ins_ctx->charset);

		/* Copy the new word */
		fts_utf8_string_dup(&word->text, &token_word, ins_ctx->heap);

		num_item = ib_vector_size(positions);

		/* Clean up position queue */
		for (i = 0; i < num_item; i++) {
			ib_vector_pop(positions);
		}

		/* Reset Doc ID */
		*in_doc_id = 0;
		memset(fts_node, 0x0, sizeof(*fts_node));
	}

	/* Get the word's Doc ID */
	dfield = dtuple_get_nth_field(dtuple, 1);

	if (!ins_ctx->opt_doc_id_size) {
		doc_id = fts_read_doc_id(
			static_cast<byte*>(dfield_get_data(dfield)));
	} else {
		doc_id = (doc_id_t) mach_read_from_4(
			static_cast<byte*>(dfield_get_data(dfield)));
	}

	/* Get the word's position info */
	dfield = dtuple_get_nth_field(dtuple, 2);
	position = mach_read_from_4(static_cast<byte*>(dfield_get_data(dfield)));

	/* If this is the same word as the last word, and they
	have the same Doc ID, we just need to add its position
	info. Otherwise, we will flush position info to the
	fts_node and initiate a new position vector  */
	if (!(*in_doc_id) || *in_doc_id == doc_id) {
		ib_vector_push(positions, &position);
	} else {
		ulint	num_pos = ib_vector_size(positions);

		fts_cache_node_add_positions(NULL, fts_node,
					     *in_doc_id, positions);
		for (i = 0; i < num_pos; i++) {
			ib_vector_pop(positions);
		}
		ib_vector_push(positions, &position);
	}

	/* record the current Doc ID */
	*in_doc_id = doc_id;
}

/*********************************************************************//**
Propagate a newly added record up one level in the selection tree
@return parent where this value propagated to */
static
int
row_fts_sel_tree_propagate(
/*=======================*/
	int		propogated,	/*<! in: tree node propagated */
	int*		sel_tree,	/*<! in: selection tree */
	const mrec_t**	mrec,		/*<! in: sort record */
	ulint**		offsets,	/*<! in: record offsets */
	dict_index_t*	index)		/*<! in/out: FTS index */
{
	ulint	parent;
	int	child_left;
	int	child_right;
	int	selected;

	/* Find which parent this value will be propagated to */
	parent = (propogated - 1) / 2;

	/* Find out which value is smaller, and to propagate */
	child_left = sel_tree[parent * 2 + 1];
	child_right = sel_tree[parent * 2 + 2];

	if (child_left == -1 || mrec[child_left] == NULL) {
		if (child_right == -1
		    || mrec[child_right] == NULL) {
			selected = -1;
		} else {
			selected = child_right ;
		}
	} else if (child_right == -1
		   || mrec[child_right] == NULL) {
		selected = child_left;
	} else if (cmp_rec_rec_simple(mrec[child_left], mrec[child_right],
				      offsets[child_left],
				      offsets[child_right],
				      index, NULL) < 0) {
		selected = child_left;
	} else {
		selected = child_right;
	}

	sel_tree[parent] = selected;

	return(static_cast<int>(parent));
}

/*********************************************************************//**
Readjust selection tree after popping the root and read a new value
@return the new root */
static
int
row_fts_sel_tree_update(
/*====================*/
	int*		sel_tree,	/*<! in/out: selection tree */
	ulint		propagated,	/*<! in: node to propagate up */
	ulint		height,		/*<! in: tree height */
	const mrec_t**	mrec,		/*<! in: sort record */
	ulint**		offsets,	/*<! in: record offsets */
	dict_index_t*	index)		/*<! in: index dictionary */
{
	ulint	i;

	for (i = 1; i <= height; i++) {
		propagated = static_cast<ulint>(row_fts_sel_tree_propagate(
			static_cast<int>(propagated), sel_tree, mrec, offsets, index));
	}

	return(sel_tree[0]);
}

/*********************************************************************//**
Build selection tree at a specified level */
static
void
row_fts_build_sel_tree_level(
/*=========================*/
	int*		sel_tree,	/*<! in/out: selection tree */
	ulint		level,		/*<! in: selection tree level */
	const mrec_t**	mrec,		/*<! in: sort record */
	ulint**		offsets,	/*<! in: record offsets */
	dict_index_t*	index)		/*<! in: index dictionary */
{
	ulint	start;
	int	child_left;
	int	child_right;
	ulint	i;
	ulint	num_item	= ulint(1) << level;

	start = num_item - 1;

	for (i = 0; i < num_item;  i++) {
		child_left = sel_tree[(start + i) * 2 + 1];
		child_right = sel_tree[(start + i) * 2 + 2];

		if (child_left == -1) {
			if (child_right == -1) {
				sel_tree[start + i] = -1;
			} else {
				sel_tree[start + i] =  child_right;
			}
			continue;
		} else if (child_right == -1) {
			sel_tree[start + i] = child_left;
			continue;
		}

		/* Deal with NULL child conditions */
		if (!mrec[child_left]) {
			if (!mrec[child_right]) {
				sel_tree[start + i] = -1;
			} else {
				sel_tree[start + i] = child_right;
			}
			continue;
		} else if (!mrec[child_right]) {
			sel_tree[start + i] = child_left;
			continue;
		}

		/* Select the smaller one to set parent pointer */
		int cmp = cmp_rec_rec_simple(
			mrec[child_left], mrec[child_right],
			offsets[child_left], offsets[child_right],
			index, NULL);

		sel_tree[start + i] = cmp < 0 ? child_left : child_right;
	}
}

/*********************************************************************//**
Build a selection tree for merge. The selection tree is a binary tree
and should have fts_sort_pll_degree / 2 levels. With root as level 0
@return number of tree levels */
static
ulint
row_fts_build_sel_tree(
/*===================*/
	int*		sel_tree,	/*<! in/out: selection tree */
	const mrec_t**	mrec,		/*<! in: sort record */
	ulint**		offsets,	/*<! in: record offsets */
	dict_index_t*	index)		/*<! in: index dictionary */
{
	ulint	treelevel = 1;
	ulint	num = 2;
	int	i = 0;
	ulint	start;

	/* No need to build selection tree if we only have two merge threads */
	if (fts_sort_pll_degree <= 2) {
		return(0);
	}

	while (num < fts_sort_pll_degree) {
		num = num << 1;
		treelevel++;
	}

	start = (ulint(1) << treelevel) - 1;

	for (i = 0; i < (int) fts_sort_pll_degree; i++) {
		sel_tree[i + start] = i;
	}

	for (i = static_cast<int>(treelevel) - 1; i >= 0; i--) {
		row_fts_build_sel_tree_level(
			sel_tree, static_cast<ulint>(i), mrec, offsets, index);
	}

	return(treelevel);
}

/*********************************************************************//**
Read sorted file containing index data tuples and insert these data
tuples to the index
@return	DB_SUCCESS or error number */
UNIV_INTERN
dberr_t
row_fts_merge_insert(
/*=================*/
	dict_index_t*		index,	/*!< in: index */
	dict_table_t*		table,	/*!< in: new table */
	fts_psort_t*		psort_info, /*!< parallel sort info */
	ulint			id)	/* !< in: which auxiliary table's data
					to insert to */
{
	const byte**		b;
	mem_heap_t*		tuple_heap;
	mem_heap_t*		heap;
	dberr_t			error = DB_SUCCESS;
	ulint*			foffs;
	ulint**			offsets;
	fts_tokenizer_word_t	new_word;
	ib_vector_t*		positions;
	doc_id_t		last_doc_id;
	ib_alloc_t*		heap_alloc;
	ulint			n_bytes;
	ulint			i;
	mrec_buf_t**		buf;
	int*			fd;
	byte**			block;
	byte**			crypt_block;
	const mrec_t**		mrec;
	ulint			count = 0;
	int*			sel_tree;
	ulint			height;
	ulint			start;
	fts_psort_insert_t	ins_ctx;
	ulint			count_diag = 0;
	fil_space_crypt_t*	crypt_data = NULL;
	ulint			space;

	ut_ad(index);
	ut_ad(table);

	/* We use the insert query graph as the dummy graph
	needed in the row module call */

	ins_ctx.trx = trx_allocate_for_background();

	ins_ctx.trx->op_info = "inserting index entries";

	ins_ctx.opt_doc_id_size = psort_info[0].psort_common->opt_doc_id_size;
	crypt_data = psort_info[0].psort_common->crypt_data;

	heap = mem_heap_create(500 + sizeof(mrec_buf_t));

	b = (const byte**) mem_heap_alloc(
		heap, sizeof (*b) * fts_sort_pll_degree);
	foffs = (ulint*) mem_heap_alloc(
		heap, sizeof(*foffs) * fts_sort_pll_degree);
	offsets = (ulint**) mem_heap_alloc(
		heap, sizeof(*offsets) * fts_sort_pll_degree);
	buf = (mrec_buf_t**) mem_heap_alloc(
		heap, sizeof(*buf) * fts_sort_pll_degree);
	fd = (int*) mem_heap_alloc(heap, sizeof(*fd) * fts_sort_pll_degree);
	block = (byte**) mem_heap_alloc(
		heap, sizeof(*block) * fts_sort_pll_degree);
	crypt_block = (byte**) mem_heap_alloc(
		heap, sizeof(*block) * fts_sort_pll_degree);
	mrec = (const mrec_t**) mem_heap_alloc(
		heap, sizeof(*mrec) * fts_sort_pll_degree);
	sel_tree = (int*) mem_heap_alloc(
		heap, sizeof(*sel_tree) * (fts_sort_pll_degree * 2));

	tuple_heap = mem_heap_create(1000);

	ins_ctx.charset = fts_index_get_charset(index);
	ins_ctx.heap = heap;

	for (i = 0; i < fts_sort_pll_degree; i++) {
		ulint	num;

		num = 1 + REC_OFFS_HEADER_SIZE
			+ dict_index_get_n_fields(index);
		offsets[i] = static_cast<ulint*>(mem_heap_zalloc(
			heap, num * sizeof *offsets[i]));
		offsets[i][0] = num;
		offsets[i][1] = dict_index_get_n_fields(index);
		block[i] = psort_info[i].merge_block[id];
		crypt_block[i] = psort_info[i].crypt_block[id];
		b[i] = psort_info[i].merge_block[id];
		fd[i] = psort_info[i].merge_file[id]->fd;
		foffs[i] = 0;

		buf[i] = static_cast<mrec_buf_t*>(
			mem_heap_alloc(heap, sizeof *buf[i]));

		count_diag += (int) psort_info[i].merge_file[id]->n_rec;
	}

	if (fts_enable_diag_print) {
		ut_print_timestamp(stderr);
		fprintf(stderr, "  InnoDB_FTS: to inserted %lu records\n",
			(ulong) count_diag);
	}

	/* Initialize related variables if creating FTS indexes */
	heap_alloc = ib_heap_allocator_create(heap);

	memset(&new_word, 0, sizeof(new_word));

	new_word.nodes = ib_vector_create(heap_alloc, sizeof(fts_node_t), 4);
	positions = ib_vector_create(heap_alloc, sizeof(ulint), 32);
	last_doc_id = 0;

	/* Allocate insert query graphs for FTS auxillary
	Index Table, note we have FTS_NUM_AUX_INDEX such index tables */
	n_bytes = sizeof(que_t*) * (FTS_NUM_AUX_INDEX + 1);
	ins_ctx.ins_graph = static_cast<que_t**>(mem_heap_alloc(heap, n_bytes));
	memset(ins_ctx.ins_graph, 0x0, n_bytes);

	/* We should set the flags2 with aux_table_name here,
	in order to get the correct aux table names. */
	index->table->flags2 |= DICT_TF2_FTS_AUX_HEX_NAME;
	DBUG_EXECUTE_IF("innodb_test_wrong_fts_aux_table_name",
			index->table->flags2 &= ~DICT_TF2_FTS_AUX_HEX_NAME;);

	ins_ctx.fts_table.type = FTS_INDEX_TABLE;
	ins_ctx.fts_table.index_id = index->id;
	ins_ctx.fts_table.table_id = table->id;
	ins_ctx.fts_table.parent = index->table->name;
	ins_ctx.fts_table.table = index->table;
	space = table->space;

	for (i = 0; i < fts_sort_pll_degree; i++) {
		if (psort_info[i].merge_file[id]->n_rec == 0) {
			/* No Rows to read */
			mrec[i] = b[i] = NULL;
		} else {
			/* Read from temp file only if it has been
			written to. Otherwise, block memory holds
			all the sorted records */
			if (psort_info[i].merge_file[id]->offset > 0
			    && (!row_merge_read(
					fd[i], foffs[i],
					(row_merge_block_t*) block[i],
					crypt_data,
					(row_merge_block_t*) crypt_block[i],
					space))) {
				error = DB_CORRUPTION;
				goto exit;
			}

			ROW_MERGE_READ_GET_NEXT(i);
		}
	}

	height = row_fts_build_sel_tree(sel_tree, (const mrec_t **) mrec,
					offsets, index);

	start = (1 << height) - 1;

	/* Fetch sorted records from sort buffer and insert them into
	corresponding FTS index auxiliary tables */
	for (;;) {
		dtuple_t*	dtuple;
		ulint		n_ext;
		int		min_rec = 0;

		if (fts_sort_pll_degree <= 2) {
			while (!mrec[min_rec]) {
				min_rec++;

				if (min_rec >= (int) fts_sort_pll_degree) {
					row_fts_insert_tuple(
						&ins_ctx, &new_word,
						positions, &last_doc_id,
						NULL);

					goto exit;
				}
			}

			for (i = min_rec + 1; i < fts_sort_pll_degree; i++) {
				if (!mrec[i]) {
					continue;
				}

				if (cmp_rec_rec_simple(
					    mrec[i], mrec[min_rec],
					    offsets[i], offsets[min_rec],
					    index, NULL) < 0) {
					min_rec = static_cast<int>(i);
				}
			}
		} else {
			min_rec = sel_tree[0];

			if (min_rec ==  -1) {
				row_fts_insert_tuple(
					&ins_ctx, &new_word,
					positions, &last_doc_id,
					NULL);

				goto exit;
			}
		}

		dtuple = row_rec_to_index_entry_low(
			mrec[min_rec], index, offsets[min_rec], &n_ext,
			tuple_heap);

		row_fts_insert_tuple(
			&ins_ctx, &new_word, positions,
			&last_doc_id, dtuple);


		ROW_MERGE_READ_GET_NEXT(min_rec);

		if (fts_sort_pll_degree > 2) {
			if (!mrec[min_rec]) {
				sel_tree[start + min_rec] = -1;
			}

			row_fts_sel_tree_update(sel_tree, start + min_rec,
						height, mrec,
						offsets, index);
		}

		count++;

		mem_heap_empty(tuple_heap);
	}

exit:
	fts_sql_commit(ins_ctx.trx);

	ins_ctx.trx->op_info = "";

	mem_heap_free(tuple_heap);

	for (i = 0; i < FTS_NUM_AUX_INDEX; i++) {
		if (ins_ctx.ins_graph[i]) {
			fts_que_graph_free(ins_ctx.ins_graph[i]);
		}
	}

	trx_free_for_background(ins_ctx.trx);

	mem_heap_free(heap);

	if (fts_enable_diag_print) {
		ut_print_timestamp(stderr);
		fprintf(stderr, "  InnoDB_FTS: inserted %lu records\n",
			(ulong) count);
	}

	return(error);
}<|MERGE_RESOLUTION|>--- conflicted
+++ resolved
@@ -1,11 +1,7 @@
 /*****************************************************************************
 
 Copyright (c) 2010, 2016, Oracle and/or its affiliates. All Rights Reserved.
-<<<<<<< HEAD
-Copyright (c) 2015, 2016, MariaDB Corporation.
-=======
-Copyright (c) 2017, MariaDB Corporation.
->>>>>>> 54bb04f7
+Copyright (c) 2015, 2017, MariaDB Corporation.
 
 This program is free software; you can redistribute it and/or modify it under
 the terms of the GNU General Public License as published by the Free Software
