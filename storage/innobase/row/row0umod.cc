/*****************************************************************************

Copyright (c) 1997, 2017, Oracle and/or its affiliates. All Rights Reserved.
Copyright (c) 2017, 2020, MariaDB Corporation.

This program is free software; you can redistribute it and/or modify it under
the terms of the GNU General Public License as published by the Free Software
Foundation; version 2 of the License.

This program is distributed in the hope that it will be useful, but WITHOUT
ANY WARRANTY; without even the implied warranty of MERCHANTABILITY or FITNESS
FOR A PARTICULAR PURPOSE. See the GNU General Public License for more details.

You should have received a copy of the GNU General Public License along with
this program; if not, write to the Free Software Foundation, Inc.,
51 Franklin Street, Fifth Floor, Boston, MA 02110-1335 USA

*****************************************************************************/

/**************************************************//**
@file row/row0umod.cc
Undo modify of a row

Created 2/27/1997 Heikki Tuuri
*******************************************************/

#include "row0umod.h"
#include "dict0dict.h"
#include "dict0stats.h"
#include "dict0boot.h"
#include "trx0undo.h"
#include "trx0roll.h"
#include "trx0purge.h"
#include "btr0btr.h"
#include "mach0data.h"
#include "ibuf0ibuf.h"
#include "row0undo.h"
#include "row0vers.h"
#include "row0log.h"
#include "trx0trx.h"
#include "trx0rec.h"
#include "row0row.h"
#include "row0upd.h"
#include "que0que.h"
#include "log0log.h"

/* Considerations on undoing a modify operation.
(1) Undoing a delete marking: all index records should be found. Some of
them may have delete mark already FALSE, if the delete mark operation was
stopped underway, or if the undo operation ended prematurely because of a
system crash.
(2) Undoing an update of a delete unmarked record: the newer version of
an updated secondary index entry should be removed if no prior version
of the clustered index record requires its existence. Otherwise, it should
be delete marked.
(3) Undoing an update of a delete marked record. In this kind of update a
delete marked clustered index record was delete unmarked and possibly also
some of its fields were changed. Now, it is possible that the delete marked
version has become obsolete at the time the undo is started. */

/*************************************************************************
IMPORTANT NOTE: Any operation that generates redo MUST check that there
is enough space in the redo log before for that operation. This is
done by calling log_free_check(). The reason for checking the
availability of the redo log space before the start of the operation is
that we MUST not hold any synchonization objects when performing the
check.
If you make a change in this module make sure that no codepath is
introduced where a call to log_free_check() is bypassed. */

/***********************************************************//**
Undoes a modify in a clustered index record.
@return DB_SUCCESS, DB_FAIL, or error code: we may run out of file space */
static MY_ATTRIBUTE((nonnull, warn_unused_result))
dberr_t
row_undo_mod_clust_low(
/*===================*/
	undo_node_t*	node,	/*!< in: row undo node */
	offset_t**	offsets,/*!< out: rec_get_offsets() on the record */
	mem_heap_t**	offsets_heap,
				/*!< in/out: memory heap that can be emptied */
	mem_heap_t*	heap,	/*!< in/out: memory heap */
	const dtuple_t**rebuilt_old_pk,
				/*!< out: row_log_table_get_pk()
				before the update, or NULL if
				the table is not being rebuilt online or
				the PRIMARY KEY definition does not change */
	byte*		sys,	/*!< out: DB_TRX_ID, DB_ROLL_PTR
				for row_log_table_delete() */
	que_thr_t*	thr,	/*!< in: query thread */
	mtr_t*		mtr,	/*!< in: mtr; must be committed before
				latching any further pages */
	ulint		mode)	/*!< in: BTR_MODIFY_LEAF or BTR_MODIFY_TREE */
{
	btr_pcur_t*	pcur;
	btr_cur_t*	btr_cur;
	dberr_t		err;
#ifdef UNIV_DEBUG
	ibool		success;
#endif /* UNIV_DEBUG */

	pcur = &node->pcur;
	btr_cur = btr_pcur_get_btr_cur(pcur);

#ifdef UNIV_DEBUG
	success =
#endif /* UNIV_DEBUG */
	btr_pcur_restore_position(mode, pcur, mtr);

	ut_ad(success);
	ut_ad(rec_get_trx_id(btr_cur_get_rec(btr_cur),
			     btr_cur_get_index(btr_cur))
	      == thr_get_trx(thr)->id);

	if (mode != BTR_MODIFY_LEAF
	    && dict_index_is_online_ddl(btr_cur_get_index(btr_cur))) {
		*rebuilt_old_pk = row_log_table_get_pk(
			btr_cur_get_rec(btr_cur),
			btr_cur_get_index(btr_cur), NULL, sys, &heap);
	} else {
		*rebuilt_old_pk = NULL;
	}

	if (mode != BTR_MODIFY_TREE) {
		ut_ad((mode & ulint(~BTR_ALREADY_S_LATCHED))
		      == BTR_MODIFY_LEAF);

		err = btr_cur_optimistic_update(
			BTR_NO_LOCKING_FLAG | BTR_NO_UNDO_LOG_FLAG
			| BTR_KEEP_SYS_FLAG,
			btr_cur, offsets, offsets_heap,
			node->update, node->cmpl_info,
			thr, thr_get_trx(thr)->id, mtr);
	} else {
		big_rec_t*	dummy_big_rec;

		err = btr_cur_pessimistic_update(
			BTR_NO_LOCKING_FLAG
			| BTR_NO_UNDO_LOG_FLAG
			| BTR_KEEP_SYS_FLAG,
			btr_cur, offsets, offsets_heap, heap,
			&dummy_big_rec, node->update,
			node->cmpl_info, thr, thr_get_trx(thr)->id, mtr);

		ut_a(!dummy_big_rec);
	}

	return(err);
}

/** Get the byte offset of the DB_TRX_ID column
@param[in]	rec	clustered index record
@param[in]	index	clustered index
@return	the byte offset of DB_TRX_ID, from the start of rec */
static ulint row_trx_id_offset(const rec_t* rec, const dict_index_t* index)
{
<<<<<<< HEAD
	ut_ad(index->n_uniq <= MAX_REF_PARTS);
	ulint trx_id_offset = index->trx_id_offset;
=======
	btr_cur_t*	btr_cur;
	dberr_t		err;
	ulint		trx_id_offset;

	ut_ad(node->rec_type == TRX_UNDO_UPD_DEL_REC);

	/* Find out if the record has been purged already
	or if we can remove it. */

	if (!btr_pcur_restore_position(mode, &node->pcur, mtr)) {
		return DB_SUCCESS;
	}

	DEBUG_SYNC_C("rollback_purge_clust");

	if (row_vers_must_preserve_del_marked(node->new_trx_id,
					      node->table->name, mtr)) {
		return DB_SUCCESS;
	}

	btr_cur = btr_pcur_get_btr_cur(&node->pcur);

	trx_id_offset = btr_cur_get_index(btr_cur)->trx_id_offset;

>>>>>>> d595a91b
	if (!trx_id_offset) {
		/* Reserve enough offsets for the PRIMARY KEY and 2 columns
		so that we can access DB_TRX_ID, DB_ROLL_PTR. */
		offset_t offsets_[REC_OFFS_HEADER_SIZE + MAX_REF_PARTS + 2];
		rec_offs_init(offsets_);
		mem_heap_t* heap = NULL;
		const ulint trx_id_pos = index->n_uniq ? index->n_uniq : 1;
		offset_t* offsets = rec_get_offsets(rec, index, offsets_, true,
						 trx_id_pos + 1, &heap);
		ut_ad(!heap);
		ulint len;
		trx_id_offset = rec_get_nth_field_offs(
			offsets, trx_id_pos, &len);
		ut_ad(len == DATA_TRX_ID_LEN);
	}

	return trx_id_offset;
}

/** Determine if rollback must execute a purge-like operation.
@param[in,out]	node	row undo
@param[in,out]	mtr	mini-transaction
@return	whether the record should be purged */
static bool row_undo_mod_must_purge(undo_node_t* node, mtr_t* mtr)
{
	ut_ad(node->rec_type == TRX_UNDO_UPD_DEL_REC);
	ut_ad(!node->table->is_temporary());

	btr_cur_t* btr_cur = btr_pcur_get_btr_cur(&node->pcur);
	ut_ad(btr_cur->index->is_primary());

	mtr->s_lock(&purge_sys.latch, __FILE__, __LINE__);

	if (!purge_sys.view.changes_visible(node->new_trx_id,
					    node->table->name)) {
		return false;
	}

	const rec_t* rec = btr_cur_get_rec(btr_cur);

	return trx_read_trx_id(rec + row_trx_id_offset(rec, btr_cur->index))
		== node->new_trx_id;
}

/***********************************************************//**
Undoes a modify in a clustered index record. Sets also the node state for the
next round of undo.
@return DB_SUCCESS or error code: we may run out of file space */
static MY_ATTRIBUTE((nonnull, warn_unused_result))
dberr_t
row_undo_mod_clust(
/*===============*/
	undo_node_t*	node,	/*!< in: row undo node */
	que_thr_t*	thr)	/*!< in: query thread */
{
	btr_pcur_t*	pcur;
	mtr_t		mtr;
	dberr_t		err;
	dict_index_t*	index;
	bool		online;

	ut_ad(thr_get_trx(thr) == node->trx);
	ut_ad(node->trx->dict_operation_lock_mode);
	ut_ad(node->trx->in_rollback);
	ut_ad(rw_lock_own_flagged(&dict_operation_lock,
				  RW_LOCK_FLAG_X | RW_LOCK_FLAG_S));

	log_free_check();
	pcur = &node->pcur;
	index = btr_cur_get_index(btr_pcur_get_btr_cur(pcur));
	ut_ad(index->is_primary());

	mtr.start();
	if (index->table->is_temporary()) {
		mtr.set_log_mode(MTR_LOG_NO_REDO);
	} else {
		index->set_modified(mtr);
	}

	online = dict_index_is_online_ddl(index);
	if (online) {
		ut_ad(node->trx->dict_operation_lock_mode != RW_X_LATCH);
		mtr_s_lock_index(index, &mtr);
	}

	mem_heap_t*	heap		= mem_heap_create(1024);
	mem_heap_t*	offsets_heap	= NULL;
	offset_t*	offsets		= NULL;
	const dtuple_t*	rebuilt_old_pk;
	byte		sys[DATA_TRX_ID_LEN + DATA_ROLL_PTR_LEN];

	/* Try optimistic processing of the record, keeping changes within
	the index page */

	err = row_undo_mod_clust_low(node, &offsets, &offsets_heap,
				     heap, &rebuilt_old_pk, sys,
				     thr, &mtr, online
				     ? BTR_MODIFY_LEAF | BTR_ALREADY_S_LATCHED
				     : BTR_MODIFY_LEAF);

	if (err != DB_SUCCESS) {
		btr_pcur_commit_specify_mtr(pcur, &mtr);

		/* We may have to modify tree structure: do a pessimistic
		descent down the index tree */

		mtr.start();
		if (index->table->is_temporary()) {
			mtr.set_log_mode(MTR_LOG_NO_REDO);
		} else {
			index->set_modified(mtr);
		}

		err = row_undo_mod_clust_low(
			node, &offsets, &offsets_heap,
			heap, &rebuilt_old_pk, sys,
			thr, &mtr, BTR_MODIFY_TREE);
		ut_ad(err == DB_SUCCESS || err == DB_OUT_OF_FILE_SPACE);
	}

	/* Online rebuild cannot be initiated while we are holding
	dict_operation_lock and index->lock. (It can be aborted.) */
	ut_ad(online || !dict_index_is_online_ddl(index));

	if (err == DB_SUCCESS && online) {

		ut_ad(rw_lock_own_flagged(
				&index->lock,
				RW_LOCK_FLAG_S | RW_LOCK_FLAG_X
				| RW_LOCK_FLAG_SX));

		switch (node->rec_type) {
		case TRX_UNDO_DEL_MARK_REC:
			row_log_table_insert(
				btr_pcur_get_rec(pcur), index, offsets);
			break;
		case TRX_UNDO_UPD_EXIST_REC:
			row_log_table_update(
				btr_pcur_get_rec(pcur), index, offsets,
				rebuilt_old_pk);
			break;
		case TRX_UNDO_UPD_DEL_REC:
			row_log_table_delete(
				btr_pcur_get_rec(pcur), index, offsets, sys);
			break;
		default:
			ut_ad(0);
			break;
		}
	}

	/**
	* when scrubbing, and records gets cleared,
	*   the transaction id is not present afterwards.
	*   this is safe as: since the record is on free-list
	*   it can be reallocated at any time after this mtr-commits
	*   which is just below
	*/
	ut_ad(srv_immediate_scrub_data_uncompressed
	      || row_get_rec_trx_id(btr_pcur_get_rec(pcur), index, offsets)
	      == node->new_trx_id);

	btr_pcur_commit_specify_mtr(pcur, &mtr);
	DEBUG_SYNC_C("rollback_undo_pk");

	if (err != DB_SUCCESS) {
		goto func_exit;
	}

	/* FIXME: Perform the below operations in the above
	mini-transaction when possible. */

	if (node->rec_type == TRX_UNDO_UPD_DEL_REC) {
		/* In delete-marked records, DB_TRX_ID must
		always refer to an existing update_undo log record. */
		ut_ad(node->new_trx_id);

		mtr.start();
		if (!btr_pcur_restore_position(BTR_MODIFY_LEAF, pcur, &mtr)) {
			goto mtr_commit_exit;
		}

		if (index->table->is_temporary()) {
			mtr.set_log_mode(MTR_LOG_NO_REDO);
		} else {
			if (!row_undo_mod_must_purge(node, &mtr)) {
				goto mtr_commit_exit;
			}
			index->set_modified(mtr);
		}

		ut_ad(rec_get_deleted_flag(btr_pcur_get_rec(pcur),
					   dict_table_is_comp(node->table)));
		if (btr_cur_optimistic_delete(&pcur->btr_cur, 0, &mtr)) {
			goto mtr_commit_exit;
		}

		btr_pcur_commit_specify_mtr(pcur, &mtr);

		mtr.start();
		if (!btr_pcur_restore_position(
			    BTR_MODIFY_TREE | BTR_LATCH_FOR_DELETE,
			    pcur, &mtr)) {
			goto mtr_commit_exit;
		}

		if (index->table->is_temporary()) {
			mtr.set_log_mode(MTR_LOG_NO_REDO);
		} else {
			if (!row_undo_mod_must_purge(node, &mtr)) {
				goto mtr_commit_exit;
			}
			index->set_modified(mtr);
		}

		ut_ad(rec_get_deleted_flag(btr_pcur_get_rec(pcur),
					   dict_table_is_comp(node->table)));

		/* This operation is analogous to purge, we can free
		also inherited externally stored fields. We can also
		assume that the record was complete (including BLOBs),
		because it had been delete-marked after it had been
		completely inserted. Therefore, we are passing
		rollback=false, just like purge does. */
		btr_cur_pessimistic_delete(&err, FALSE, &pcur->btr_cur, 0,
					   false, &mtr);
		ut_ad(err == DB_SUCCESS
		      || err == DB_OUT_OF_FILE_SPACE);
	} else if (!index->table->is_temporary() && node->new_trx_id) {
		/* We rolled back a record so that it still exists.
		We must reset the DB_TRX_ID if the history is no
		longer accessible by any active read view. */

		mtr.start();
		if (!btr_pcur_restore_position(BTR_MODIFY_LEAF, pcur, &mtr)) {
			goto mtr_commit_exit;
		}
		rec_t* rec = btr_pcur_get_rec(pcur);
		mtr.s_lock(&purge_sys.latch, __FILE__, __LINE__);
		if (!purge_sys.view.changes_visible(node->new_trx_id,
						   node->table->name)) {
			goto mtr_commit_exit;
		}

		ulint trx_id_pos = index->n_uniq ? index->n_uniq : 1;
		ut_ad(index->n_uniq <= MAX_REF_PARTS);
		/* Reserve enough offsets for the PRIMARY KEY and 2 columns
		so that we can access DB_TRX_ID, DB_ROLL_PTR. */
		offset_t offsets_[REC_OFFS_HEADER_SIZE + MAX_REF_PARTS + 2];
		rec_offs_init(offsets_);
		offsets = rec_get_offsets(
			rec, index, offsets_, true, trx_id_pos + 2, &heap);
		ulint len;
		ulint trx_id_offset = rec_get_nth_field_offs(
			offsets, trx_id_pos, &len);
		ut_ad(len == DATA_TRX_ID_LEN);

		if (trx_read_trx_id(rec + trx_id_offset) == node->new_trx_id) {
			ut_ad(!rec_get_deleted_flag(
				      rec, dict_table_is_comp(node->table)));
			index->set_modified(mtr);
			if (page_zip_des_t* page_zip = buf_block_get_page_zip(
				    btr_pcur_get_block(&node->pcur))) {
				page_zip_write_trx_id_and_roll_ptr(
					page_zip, rec, offsets, trx_id_pos,
					0, 1ULL << ROLL_PTR_INSERT_FLAG_POS,
					&mtr);
			} else {
				mlog_write_string(rec + trx_id_offset,
						  reset_trx_id,
						  sizeof reset_trx_id, &mtr);
			}
		}
	} else {
		goto func_exit;
	}

mtr_commit_exit:
	btr_pcur_commit_specify_mtr(pcur, &mtr);

func_exit:
	node->state = UNDO_NODE_FETCH_NEXT;

	if (offsets_heap) {
		mem_heap_free(offsets_heap);
	}
	mem_heap_free(heap);
	return(err);
}

/***********************************************************//**
Delete marks or removes a secondary index entry if found.
@return DB_SUCCESS, DB_FAIL, or DB_OUT_OF_FILE_SPACE */
static MY_ATTRIBUTE((nonnull, warn_unused_result))
dberr_t
row_undo_mod_del_mark_or_remove_sec_low(
/*====================================*/
	undo_node_t*	node,	/*!< in: row undo node */
	que_thr_t*	thr,	/*!< in: query thread */
	dict_index_t*	index,	/*!< in: index */
	dtuple_t*	entry,	/*!< in: index entry */
	ulint		mode)	/*!< in: latch mode BTR_MODIFY_LEAF or
				BTR_MODIFY_TREE */
{
	btr_pcur_t		pcur;
	btr_cur_t*		btr_cur;
	ibool			success;
	dberr_t			err	= DB_SUCCESS;
	mtr_t			mtr;
	mtr_t			mtr_vers;
	row_search_result	search_result;
	const bool		modify_leaf = mode == BTR_MODIFY_LEAF;

	row_mtr_start(&mtr, index, !modify_leaf);

	if (!index->is_committed()) {
		/* The index->online_status may change if the index is
		or was being created online, but not committed yet. It
		is protected by index->lock. */
		if (modify_leaf) {
			mode = BTR_MODIFY_LEAF | BTR_ALREADY_S_LATCHED;
			mtr_s_lock_index(index, &mtr);
		} else {
			ut_ad(mode == (BTR_MODIFY_TREE | BTR_LATCH_FOR_DELETE));
			mtr_sx_lock_index(index, &mtr);
		}

		if (row_log_online_op_try(index, entry, 0)) {
			goto func_exit_no_pcur;
		}
	} else {
		/* For secondary indexes,
		index->online_status==ONLINE_INDEX_COMPLETE if
		index->is_committed(). */
		ut_ad(!dict_index_is_online_ddl(index));
	}

	btr_cur = btr_pcur_get_btr_cur(&pcur);

	if (dict_index_is_spatial(index)) {
		if (modify_leaf) {
			btr_cur->thr = thr;
			mode |= BTR_RTREE_DELETE_MARK;
		}
		mode |= BTR_RTREE_UNDO_INS;
	}

	search_result = row_search_index_entry(index, entry, mode,
					       &pcur, &mtr);

	switch (UNIV_EXPECT(search_result, ROW_FOUND)) {
	case ROW_NOT_FOUND:
		/* In crash recovery, the secondary index record may
		be missing if the UPDATE did not have time to insert
		the secondary index records before the crash.  When we
		are undoing that UPDATE in crash recovery, the record
		may be missing.

		In normal processing, if an update ends in a deadlock
		before it has inserted all updated secondary index
		records, then the undo will not find those records. */
		goto func_exit;
	case ROW_FOUND:
		break;
	case ROW_BUFFERED:
	case ROW_NOT_DELETED_REF:
		/* These are invalid outcomes, because the mode passed
		to row_search_index_entry() did not include any of the
		flags BTR_INSERT, BTR_DELETE, or BTR_DELETE_MARK. */
		ut_error;
	}

	/* We should remove the index record if no prior version of the row,
	which cannot be purged yet, requires its existence. If some requires,
	we should delete mark the record. */

	mtr_vers.start();

	success = btr_pcur_restore_position(BTR_SEARCH_LEAF, &(node->pcur),
					    &mtr_vers);
	ut_a(success);

	/* For temporary table, we can skip to check older version of
	clustered index entry, because there is no MVCC or purge. */
	if (node->table->is_temporary()
	    || row_vers_old_has_index_entry(
		    false, btr_pcur_get_rec(&node->pcur),
		    &mtr_vers, index, entry, 0, 0)) {
		err = btr_cur_del_mark_set_sec_rec(BTR_NO_LOCKING_FLAG,
						   btr_cur, TRUE, thr, &mtr);
		ut_ad(err == DB_SUCCESS);
	} else {
		/* Remove the index record */

		if (dict_index_is_spatial(index)) {
			rec_t*	rec = btr_pcur_get_rec(&pcur);
			if (rec_get_deleted_flag(rec,
						 dict_table_is_comp(index->table))) {
				ib::error() << "Record found in index "
					<< index->name << " is deleted marked"
					" on rollback update.";
				ut_ad(0);
			}
		}

		if (modify_leaf) {
			err = btr_cur_optimistic_delete(btr_cur, 0, &mtr)
				? DB_SUCCESS : DB_FAIL;
		} else {
			/* Passing rollback=false,
			because we are deleting a secondary index record:
			the distinction only matters when deleting a
			record that contains externally stored columns. */
			ut_ad(!index->is_primary());
			btr_cur_pessimistic_delete(&err, FALSE, btr_cur, 0,
						   false, &mtr);

			/* The delete operation may fail if we have little
			file space left: TODO: easiest to crash the database
			and restart with more file space */
		}
	}

	btr_pcur_commit_specify_mtr(&(node->pcur), &mtr_vers);

func_exit:
	btr_pcur_close(&pcur);
func_exit_no_pcur:
	mtr_commit(&mtr);

	return(err);
}

/***********************************************************//**
Delete marks or removes a secondary index entry if found.
NOTE that if we updated the fields of a delete-marked secondary index record
so that alphabetically they stayed the same, e.g., 'abc' -> 'aBc', we cannot
return to the original values because we do not know them. But this should
not cause problems because in row0sel.cc, in queries we always retrieve the
clustered index record or an earlier version of it, if the secondary index
record through which we do the search is delete-marked.
@return DB_SUCCESS or DB_OUT_OF_FILE_SPACE */
static MY_ATTRIBUTE((nonnull, warn_unused_result))
dberr_t
row_undo_mod_del_mark_or_remove_sec(
/*================================*/
	undo_node_t*	node,	/*!< in: row undo node */
	que_thr_t*	thr,	/*!< in: query thread */
	dict_index_t*	index,	/*!< in: index */
	dtuple_t*	entry)	/*!< in: index entry */
{
	dberr_t	err;

	err = row_undo_mod_del_mark_or_remove_sec_low(node, thr, index,
						      entry, BTR_MODIFY_LEAF);
	if (err == DB_SUCCESS) {

		return(err);
	}

	err = row_undo_mod_del_mark_or_remove_sec_low(node, thr, index,
		entry, BTR_MODIFY_TREE | BTR_LATCH_FOR_DELETE);
	return(err);
}

/***********************************************************//**
Delete unmarks a secondary index entry which must be found. It might not be
delete-marked at the moment, but it does not harm to unmark it anyway. We also
need to update the fields of the secondary index record if we updated its
fields but alphabetically they stayed the same, e.g., 'abc' -> 'aBc'.
@retval DB_SUCCESS on success
@retval DB_FAIL if BTR_MODIFY_TREE should be tried
@retval DB_OUT_OF_FILE_SPACE when running out of tablespace
@retval DB_DUPLICATE_KEY if the value was missing
	and an insert would lead to a duplicate exists */
static MY_ATTRIBUTE((nonnull, warn_unused_result))
dberr_t
row_undo_mod_del_unmark_sec_and_undo_update(
/*========================================*/
	ulint		mode,	/*!< in: search mode: BTR_MODIFY_LEAF or
				BTR_MODIFY_TREE */
	que_thr_t*	thr,	/*!< in: query thread */
	dict_index_t*	index,	/*!< in: index */
	dtuple_t*	entry)	/*!< in: index entry */
{
	btr_pcur_t		pcur;
	btr_cur_t*		btr_cur		= btr_pcur_get_btr_cur(&pcur);
	upd_t*			update;
	dberr_t			err		= DB_SUCCESS;
	big_rec_t*		dummy_big_rec;
	mtr_t			mtr;
	trx_t*			trx		= thr_get_trx(thr);
	const ulint		flags
		= BTR_KEEP_SYS_FLAG | BTR_NO_LOCKING_FLAG;
	row_search_result	search_result;
	ulint			orig_mode = mode;

	ut_ad(trx->id != 0);

	if (dict_index_is_spatial(index)) {
		/* FIXME: Currently we do a 2-pass search for the undo
		due to avoid undel-mark a wrong rec in rolling back in
		partial update.  Later, we could log some info in
		secondary index updates to avoid this. */
		ut_ad(mode & BTR_MODIFY_LEAF);
		mode |= BTR_RTREE_DELETE_MARK;
	}

try_again:
	row_mtr_start(&mtr, index, !(mode & BTR_MODIFY_LEAF));

	if (!index->is_committed()) {
		/* The index->online_status may change if the index is
		or was being created online, but not committed yet. It
		is protected by index->lock. */
		if (mode == BTR_MODIFY_LEAF) {
			mode = BTR_MODIFY_LEAF | BTR_ALREADY_S_LATCHED;
			mtr_s_lock_index(index, &mtr);
		} else {
			ut_ad(mode == BTR_MODIFY_TREE);
			mtr_sx_lock_index(index, &mtr);
		}

		if (row_log_online_op_try(index, entry, trx->id)) {
			goto func_exit_no_pcur;
		}
	} else {
		/* For secondary indexes,
		index->online_status==ONLINE_INDEX_COMPLETE if
		index->is_committed(). */
		ut_ad(!dict_index_is_online_ddl(index));
	}

	btr_cur->thr = thr;

	search_result = row_search_index_entry(index, entry, mode,
					       &pcur, &mtr);

	switch (search_result) {
		mem_heap_t*	heap;
		mem_heap_t*	offsets_heap;
		offset_t*	offsets;
	case ROW_BUFFERED:
	case ROW_NOT_DELETED_REF:
		/* These are invalid outcomes, because the mode passed
		to row_search_index_entry() did not include any of the
		flags BTR_INSERT, BTR_DELETE, or BTR_DELETE_MARK. */
		ut_error;
	case ROW_NOT_FOUND:
		/* For spatial index, if first search didn't find an
		undel-marked rec, try to find a del-marked rec. */
		if (dict_index_is_spatial(index) && btr_cur->rtr_info->fd_del) {
			if (mode != orig_mode) {
				mode = orig_mode;
				btr_pcur_close(&pcur);
				mtr_commit(&mtr);
				goto try_again;
			}
		}

		if (index->is_committed()) {
			/* During online secondary index creation, it
			is possible that MySQL is waiting for a
			meta-data lock upgrade before invoking
			ha_innobase::commit_inplace_alter_table()
			while this ROLLBACK is executing. InnoDB has
			finished building the index, but it does not
			yet exist in MySQL. In this case, we suppress
			the printout to the error log. */
			ib::warn() << "Record in index " << index->name
				<< " of table " << index->table->name
				<< " was not found on rollback, trying to"
				" insert: " << *entry
				<< " at: " << rec_index_print(
					btr_cur_get_rec(btr_cur), index);
		}

		if (btr_cur->up_match >= dict_index_get_n_unique(index)
		    || btr_cur->low_match >= dict_index_get_n_unique(index)) {
			if (index->is_committed()) {
				ib::warn() << "Record in index " << index->name
					<< " was not found on rollback, and"
					" a duplicate exists";
			}
			err = DB_DUPLICATE_KEY;
			break;
		}

		/* Insert the missing record that we were trying to
		delete-unmark. */
		big_rec_t*	big_rec;
		rec_t*		insert_rec;
		offsets = NULL;
		offsets_heap = NULL;

		err = btr_cur_optimistic_insert(
			flags, btr_cur, &offsets, &offsets_heap,
			entry, &insert_rec, &big_rec,
			0, thr, &mtr);
		ut_ad(!big_rec);

		if (err == DB_FAIL && mode == BTR_MODIFY_TREE) {
			err = btr_cur_pessimistic_insert(
				flags, btr_cur,
				&offsets, &offsets_heap,
				entry, &insert_rec, &big_rec,
				0, thr, &mtr);
			/* There are no off-page columns in
			secondary indexes. */
			ut_ad(!big_rec);
		}

		if (err == DB_SUCCESS) {
			page_update_max_trx_id(
				btr_cur_get_block(btr_cur),
				btr_cur_get_page_zip(btr_cur),
				trx->id, &mtr);
		}

		if (offsets_heap) {
			mem_heap_free(offsets_heap);
		}

		break;
	case ROW_FOUND:
		err = btr_cur_del_mark_set_sec_rec(
			BTR_NO_LOCKING_FLAG,
			btr_cur, FALSE, thr, &mtr);

		ut_a(err == DB_SUCCESS);
		heap = mem_heap_create(
			sizeof(upd_t)
			+ dtuple_get_n_fields(entry) * sizeof(upd_field_t));
		offsets_heap = NULL;
		offsets = rec_get_offsets(
			btr_cur_get_rec(btr_cur),
			index, NULL, true, ULINT_UNDEFINED, &offsets_heap);
		update = row_upd_build_sec_rec_difference_binary(
			btr_cur_get_rec(btr_cur), index, offsets, entry, heap);
		if (upd_get_n_fields(update) == 0) {

			/* Do nothing */

		} else if (mode != BTR_MODIFY_TREE) {
			/* Try an optimistic updating of the record, keeping
			changes within the page */

			/* TODO: pass offsets, not &offsets */
			err = btr_cur_optimistic_update(
				flags, btr_cur, &offsets, &offsets_heap,
				update, 0, thr, thr_get_trx(thr)->id, &mtr);
			switch (err) {
			case DB_OVERFLOW:
			case DB_UNDERFLOW:
			case DB_ZIP_OVERFLOW:
				err = DB_FAIL;
			default:
				break;
			}
		} else {
			err = btr_cur_pessimistic_update(
				flags, btr_cur, &offsets, &offsets_heap,
				heap, &dummy_big_rec,
				update, 0, thr, thr_get_trx(thr)->id, &mtr);
			ut_a(!dummy_big_rec);
		}

		mem_heap_free(heap);
		mem_heap_free(offsets_heap);
	}

	btr_pcur_close(&pcur);
func_exit_no_pcur:
	mtr_commit(&mtr);

	return(err);
}

/***********************************************************//**
Flags a secondary index corrupted. */
static MY_ATTRIBUTE((nonnull))
void
row_undo_mod_sec_flag_corrupted(
/*============================*/
	trx_t*		trx,	/*!< in/out: transaction */
	dict_index_t*	index)	/*!< in: secondary index */
{
	ut_ad(!dict_index_is_clust(index));

	switch (trx->dict_operation_lock_mode) {
	case RW_S_LATCH:
		/* Because row_undo() is holding an S-latch
		on the data dictionary during normal rollback,
		we can only mark the index corrupted in the
		data dictionary cache. TODO: fix this somehow.*/
		mutex_enter(&dict_sys->mutex);
		dict_set_corrupted_index_cache_only(index);
		mutex_exit(&dict_sys->mutex);
		break;
	default:
		ut_ad(0);
		/* fall through */
	case RW_X_LATCH:
		/* This should be the rollback of a data dictionary
		transaction. */
		dict_set_corrupted(index, trx, "rollback");
	}
}

/***********************************************************//**
Undoes a modify in secondary indexes when undo record type is UPD_DEL.
@return DB_SUCCESS or DB_OUT_OF_FILE_SPACE */
static MY_ATTRIBUTE((nonnull, warn_unused_result))
dberr_t
row_undo_mod_upd_del_sec(
/*=====================*/
	undo_node_t*	node,	/*!< in: row undo node */
	que_thr_t*	thr)	/*!< in: query thread */
{
	mem_heap_t*	heap;
	dberr_t		err	= DB_SUCCESS;

	ut_ad(node->rec_type == TRX_UNDO_UPD_DEL_REC);
	ut_ad(!node->undo_row);

	heap = mem_heap_create(1024);

	while (node->index != NULL) {
		dict_index_t*	index	= node->index;
		dtuple_t*	entry;

		if (index->type & DICT_FTS) {
			dict_table_next_uncorrupted_index(node->index);
			continue;
		}

		/* During online index creation,
		HA_ALTER_INPLACE_COPY_NO_LOCK or HA_ALTER_INPLACE_NOCOPY_NO_LOCk
		should guarantee that any active transaction has not modified
		indexed columns such that col->ord_part was 0 at the
		time when the undo log record was written. When we get
		to roll back an undo log entry TRX_UNDO_DEL_MARK_REC,
		it should always cover all affected indexes. */
		entry = row_build_index_entry(
			node->row, node->ext, index, heap);

		if (UNIV_UNLIKELY(!entry)) {
			/* The database must have crashed after
			inserting a clustered index record but before
			writing all the externally stored columns of
			that record.  Because secondary index entries
			are inserted after the clustered index record,
			we may assume that the secondary index record
			does not exist.  However, this situation may
			only occur during the rollback of incomplete
			transactions. */
			ut_a(thr_is_recv(thr));
		} else {
			err = row_undo_mod_del_mark_or_remove_sec(
				node, thr, index, entry);

			if (UNIV_UNLIKELY(err != DB_SUCCESS)) {

				break;
			}
		}

		mem_heap_empty(heap);
		dict_table_next_uncorrupted_index(node->index);
	}

	mem_heap_free(heap);

	return(err);
}

/***********************************************************//**
Undoes a modify in secondary indexes when undo record type is DEL_MARK.
@return DB_SUCCESS or DB_OUT_OF_FILE_SPACE */
static MY_ATTRIBUTE((nonnull, warn_unused_result))
dberr_t
row_undo_mod_del_mark_sec(
/*======================*/
	undo_node_t*	node,	/*!< in: row undo node */
	que_thr_t*	thr)	/*!< in: query thread */
{
	mem_heap_t*	heap;
	dberr_t		err	= DB_SUCCESS;

	ut_ad(!node->undo_row);

	heap = mem_heap_create(1024);

	while (node->index != NULL) {
		dict_index_t*	index	= node->index;
		dtuple_t*	entry;

		if (index->type == DICT_FTS) {
			dict_table_next_uncorrupted_index(node->index);
			continue;
		}

		/* During online index creation,
		HA_ALTER_INPLACE_COPY_NO_LOCK or HA_ALTER_INPLACE_NOCOPY_NO_LOCK
		should guarantee that any active transaction has not modified
		indexed columns such that col->ord_part was 0 at the
		time when the undo log record was written. When we get
		to roll back an undo log entry TRX_UNDO_DEL_MARK_REC,
		it should always cover all affected indexes. */
		entry = row_build_index_entry(
			node->row, node->ext, index, heap);

		ut_a(entry);

		err = row_undo_mod_del_unmark_sec_and_undo_update(
			BTR_MODIFY_LEAF, thr, index, entry);
		if (err == DB_FAIL) {
			err = row_undo_mod_del_unmark_sec_and_undo_update(
				BTR_MODIFY_TREE, thr, index, entry);
		}

		if (err == DB_DUPLICATE_KEY) {
			row_undo_mod_sec_flag_corrupted(
				thr_get_trx(thr), index);
			err = DB_SUCCESS;
			/* Do not return any error to the caller. The
			duplicate will be reported by ALTER TABLE or
			CREATE UNIQUE INDEX. Unfortunately we cannot
			report the duplicate key value to the DDL
			thread, because the altered_table object is
			private to its call stack. */
		} else if (err != DB_SUCCESS) {
			break;
		}

		mem_heap_empty(heap);
		dict_table_next_uncorrupted_index(node->index);
	}

	mem_heap_free(heap);

	return(err);
}

/***********************************************************//**
Undoes a modify in secondary indexes when undo record type is UPD_EXIST.
@return DB_SUCCESS or DB_OUT_OF_FILE_SPACE */
static MY_ATTRIBUTE((nonnull, warn_unused_result))
dberr_t
row_undo_mod_upd_exist_sec(
/*=======================*/
	undo_node_t*	node,	/*!< in: row undo node */
	que_thr_t*	thr)	/*!< in: query thread */
{
	mem_heap_t*	heap;
	dberr_t		err	= DB_SUCCESS;

	if (node->index == NULL
	    || ((node->cmpl_info & UPD_NODE_NO_ORD_CHANGE))) {
		/* No change in secondary indexes */

		return(err);
	}

	heap = mem_heap_create(1024);


	while (node->index != NULL) {
		dict_index_t*	index	= node->index;
		dtuple_t*	entry;

		if (dict_index_is_spatial(index)) {
			if (!row_upd_changes_ord_field_binary_func(
				index, node->update,
#ifdef UNIV_DEBUG
				thr,
#endif /* UNIV_DEBUG */
                                node->row,
				node->ext, ROW_BUILD_FOR_UNDO)) {
				dict_table_next_uncorrupted_index(node->index);
				continue;
			}
		} else {
			if (index->type == DICT_FTS
			    || !row_upd_changes_ord_field_binary(index,
								 node->update,
								 thr, node->row,
								 node->ext)) {
				dict_table_next_uncorrupted_index(node->index);
				continue;
			}
		}

		/* Build the newest version of the index entry */
		entry = row_build_index_entry(node->row, node->ext,
					      index, heap);
		if (UNIV_UNLIKELY(!entry)) {
			/* The server must have crashed in
			row_upd_clust_rec_by_insert() before
			the updated externally stored columns (BLOBs)
			of the new clustered index entry were written. */

			/* The table must be in DYNAMIC or COMPRESSED
			format.  REDUNDANT and COMPACT formats
			store a local 768-byte prefix of each
			externally stored column. */
			ut_a(dict_table_has_atomic_blobs(index->table));

			/* This is only legitimate when
			rolling back an incomplete transaction
			after crash recovery. */
			ut_a(thr_get_trx(thr)->is_recovered);

			/* The server must have crashed before
			completing the insert of the new
			clustered index entry and before
			inserting to the secondary indexes.
			Because node->row was not yet written
			to this index, we can ignore it.  But
			we must restore node->undo_row. */
		} else {
			/* NOTE that if we updated the fields of a
			delete-marked secondary index record so that
			alphabetically they stayed the same, e.g.,
			'abc' -> 'aBc', we cannot return to the
			original values because we do not know them.
			But this should not cause problems because
			in row0sel.cc, in queries we always retrieve
			the clustered index record or an earlier
			version of it, if the secondary index record
			through which we do the search is
			delete-marked. */

			err = row_undo_mod_del_mark_or_remove_sec(
				node, thr, index, entry);
			if (err != DB_SUCCESS) {
				break;
			}
		}

		mem_heap_empty(heap);
		/* We may have to update the delete mark in the
		secondary index record of the previous version of
		the row. We also need to update the fields of
		the secondary index record if we updated its fields
		but alphabetically they stayed the same, e.g.,
		'abc' -> 'aBc'. */
		if (dict_index_is_spatial(index)) {
			entry = row_build_index_entry_low(node->undo_row,
							  node->undo_ext,
							  index, heap,
							  ROW_BUILD_FOR_UNDO);
		} else {
			entry = row_build_index_entry(node->undo_row,
						      node->undo_ext,
						      index, heap);
		}

		ut_a(entry);

		err = row_undo_mod_del_unmark_sec_and_undo_update(
			BTR_MODIFY_LEAF, thr, index, entry);
		if (err == DB_FAIL) {
			err = row_undo_mod_del_unmark_sec_and_undo_update(
				BTR_MODIFY_TREE, thr, index, entry);
		}

		if (err == DB_DUPLICATE_KEY) {
			row_undo_mod_sec_flag_corrupted(
				thr_get_trx(thr), index);
			err = DB_SUCCESS;
		} else if (err != DB_SUCCESS) {
			break;
		}

		mem_heap_empty(heap);
		dict_table_next_uncorrupted_index(node->index);
	}

	mem_heap_free(heap);

	return(err);
}

/***********************************************************//**
Parses the row reference and other info in a modify undo log record. */
static MY_ATTRIBUTE((nonnull))
void
row_undo_mod_parse_undo_rec(
/*========================*/
	undo_node_t*	node,		/*!< in: row undo node */
	ibool		dict_locked)	/*!< in: TRUE if own dict_sys->mutex */
{
	dict_index_t*	clust_index;
	byte*		ptr;
	undo_no_t	undo_no;
	table_id_t	table_id;
	trx_id_t	trx_id;
	roll_ptr_t	roll_ptr;
	ulint		info_bits;
	ulint		type;
	ulint		cmpl_info;
	bool		dummy_extern;

	ptr = trx_undo_rec_get_pars(node->undo_rec, &type, &cmpl_info,
				    &dummy_extern, &undo_no, &table_id);
	node->rec_type = type;

	node->table = dict_table_open_on_id(
		table_id, dict_locked, DICT_TABLE_OP_NORMAL);

	/* TODO: other fixes associated with DROP TABLE + rollback in the
	same table by another user */

	if (node->table == NULL) {
		/* Table was dropped */
		return;
	}

	ut_ad(!node->table->skip_alter_undo);

	if (UNIV_UNLIKELY(!fil_table_accessible(node->table))) {
close_table:
		/* Normally, tables should not disappear or become
		unaccessible during ROLLBACK, because they should be
		protected by InnoDB table locks. Corruption could be
		a valid exception.

		FIXME: When running out of temporary tablespace, it
		would probably be better to just drop all temporary
		tables (and temporary undo log records) of the current
		connection, instead of doing this rollback. */
		dict_table_close(node->table, dict_locked, FALSE);
		node->table = NULL;
		return;
	}

	clust_index = dict_table_get_first_index(node->table);

	ptr = trx_undo_update_rec_get_sys_cols(ptr, &trx_id, &roll_ptr,
					       &info_bits);

	ptr = trx_undo_rec_get_row_ref(ptr, clust_index, &(node->ref),
				       node->heap);

	ptr = trx_undo_update_rec_get_update(ptr, clust_index, type, trx_id,
				       roll_ptr, info_bits,
				       node->heap, &(node->update));
	node->new_trx_id = trx_id;
	node->cmpl_info = cmpl_info;
	ut_ad(!node->ref->info_bits);

	if (node->update->info_bits & REC_INFO_MIN_REC_FLAG) {
		/* This must be an undo log record for a subsequent
		instant ALTER TABLE, extending the metadata record. */
		ut_ad(clust_index->is_instant());
		if (node->update->info_bits != REC_INFO_MIN_REC_FLAG) {
			ut_ad(!"wrong info_bits in undo log record");
			goto close_table;
		}
		node->update->info_bits = REC_INFO_METADATA;
		const_cast<dtuple_t*>(node->ref)->info_bits
			= REC_INFO_METADATA;
	}

	if (!row_undo_search_clust_to_pcur(node)) {
		/* As long as this rolling-back transaction exists,
		the PRIMARY KEY value pointed to by the undo log
		record should exist.

		However, if InnoDB is killed during a rollback, or
		shut down during the rollback of recovered
		transactions, then after restart we may try to roll
		back some of the same undo log records again, because
		trx_roll_try_truncate() is not being invoked after
		every undo log record.

		It is also possible that the record
		was not modified yet (the DB_ROLL_PTR does not match
		node->roll_ptr) and thus there is nothing to roll back.

		btr_cur_upd_lock_and_undo() only writes the undo log
		record after successfully acquiring an exclusive lock
		on the the clustered index record. That lock will not
		be released before the transaction is committed or
		fully rolled back. (Exception: if the server was
		killed, restarted, and shut down again before the
		rollback of the recovered transaction was completed,
		it is possible that the transaction was partially
		rolled back and locks released.) */
		goto close_table;
	}

	/* Extract indexed virtual columns from undo log */
	if (node->table->n_v_cols) {
		row_upd_replace_vcol(node->row, node->table,
				     node->update, false, node->undo_row,
				     (node->cmpl_info & UPD_NODE_NO_ORD_CHANGE)
					? NULL : ptr);
	}
}

/***********************************************************//**
Undoes a modify operation on a row of a table.
@return DB_SUCCESS or error code */
dberr_t
row_undo_mod(
/*=========*/
	undo_node_t*	node,	/*!< in: row undo node */
	que_thr_t*	thr)	/*!< in: query thread */
{
	dberr_t	err;
	ibool	dict_locked;

	ut_ad(node != NULL);
	ut_ad(thr != NULL);
	ut_ad(node->state == UNDO_NODE_MODIFY);
	ut_ad(node->trx->in_rollback);
	ut_ad(!trx_undo_roll_ptr_is_insert(node->roll_ptr));

	dict_locked = thr_get_trx(thr)->dict_operation_lock_mode == RW_X_LATCH;

	ut_ad(thr_get_trx(thr) == node->trx);

	row_undo_mod_parse_undo_rec(node, dict_locked);

	if (node->table == NULL) {
		/* It is already undone, or will be undone by another query
		thread, or table was dropped */

		node->state = UNDO_NODE_FETCH_NEXT;

		return(DB_SUCCESS);
	}

	node->index = dict_table_get_first_index(node->table);
	ut_ad(dict_index_is_clust(node->index));

	if (node->ref->info_bits) {
		ut_ad(node->ref->info_bits == REC_INFO_METADATA);
		goto rollback_clust;
	}

	/* Skip the clustered index (the first index) */
	node->index = dict_table_get_next_index(node->index);

	/* Skip all corrupted secondary index */
	dict_table_skip_corrupt_index(node->index);

	switch (node->rec_type) {
	case TRX_UNDO_UPD_EXIST_REC:
		err = row_undo_mod_upd_exist_sec(node, thr);
		break;
	case TRX_UNDO_DEL_MARK_REC:
		err = row_undo_mod_del_mark_sec(node, thr);
		break;
	case TRX_UNDO_UPD_DEL_REC:
		err = row_undo_mod_upd_del_sec(node, thr);
		break;
	default:
		ut_error;
		err = DB_ERROR;
	}

	if (err == DB_SUCCESS) {
rollback_clust:
		err = row_undo_mod_clust(node, thr);

		bool update_statistics
			= !(node->cmpl_info & UPD_NODE_NO_ORD_CHANGE);

		if (err == DB_SUCCESS && node->table->stat_initialized) {
			switch (node->rec_type) {
			case TRX_UNDO_UPD_EXIST_REC:
				break;
			case TRX_UNDO_DEL_MARK_REC:
				dict_table_n_rows_inc(node->table);
				update_statistics = update_statistics
					|| !srv_stats_include_delete_marked;
				break;
			case TRX_UNDO_UPD_DEL_REC:
				dict_table_n_rows_dec(node->table);
				update_statistics = update_statistics
					|| !srv_stats_include_delete_marked;
				break;
			}

			/* Do not attempt to update statistics when
			executing ROLLBACK in the InnoDB SQL
			interpreter, because in that case we would
			already be holding dict_sys->mutex, which
			would be acquired when updating statistics. */
			if (update_statistics && !dict_locked) {
				dict_stats_update_if_needed(
					node->table, node->trx->mysql_thd);
			} else {
				node->table->stat_modified_counter++;
			}
		}
	}

	dict_table_close(node->table, dict_locked, FALSE);

	node->table = NULL;

	return(err);
}<|MERGE_RESOLUTION|>--- conflicted
+++ resolved
@@ -154,35 +154,8 @@
 @return	the byte offset of DB_TRX_ID, from the start of rec */
 static ulint row_trx_id_offset(const rec_t* rec, const dict_index_t* index)
 {
-<<<<<<< HEAD
 	ut_ad(index->n_uniq <= MAX_REF_PARTS);
 	ulint trx_id_offset = index->trx_id_offset;
-=======
-	btr_cur_t*	btr_cur;
-	dberr_t		err;
-	ulint		trx_id_offset;
-
-	ut_ad(node->rec_type == TRX_UNDO_UPD_DEL_REC);
-
-	/* Find out if the record has been purged already
-	or if we can remove it. */
-
-	if (!btr_pcur_restore_position(mode, &node->pcur, mtr)) {
-		return DB_SUCCESS;
-	}
-
-	DEBUG_SYNC_C("rollback_purge_clust");
-
-	if (row_vers_must_preserve_del_marked(node->new_trx_id,
-					      node->table->name, mtr)) {
-		return DB_SUCCESS;
-	}
-
-	btr_cur = btr_pcur_get_btr_cur(&node->pcur);
-
-	trx_id_offset = btr_cur_get_index(btr_cur)->trx_id_offset;
-
->>>>>>> d595a91b
 	if (!trx_id_offset) {
 		/* Reserve enough offsets for the PRIMARY KEY and 2 columns
 		so that we can access DB_TRX_ID, DB_ROLL_PTR. */
@@ -213,6 +186,7 @@
 
 	btr_cur_t* btr_cur = btr_pcur_get_btr_cur(&node->pcur);
 	ut_ad(btr_cur->index->is_primary());
+	DEBUG_SYNC_C("rollback_purge_clust");
 
 	mtr->s_lock(&purge_sys.latch, __FILE__, __LINE__);
 
