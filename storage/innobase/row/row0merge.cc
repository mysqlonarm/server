--- conflicted
+++ resolved
@@ -1312,14 +1312,11 @@
 	os_event_t		fts_parallel_sort_event = NULL;
 	ibool			fts_pll_sort = FALSE;
 	ib_int64_t		sig_count = 0;
-<<<<<<< HEAD
+	mem_heap_t*		conv_heap = NULL;
 
 	float 			curr_progress;
 	ib_int64_t		read_rows = 0;
 	ib_int64_t		table_total_rows;
-=======
-	mem_heap_t*		conv_heap = NULL;
->>>>>>> 0880284b
 	DBUG_ENTER("row_merge_read_clustered_index");
 
 	ut_ad((old_table == new_table) == !col_map);
