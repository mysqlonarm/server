--- conflicted
+++ resolved
@@ -1,154 +1,150 @@
-// TABWMI.H     Olivier Bertrand    2012
-// WMI: Virtual table to Get WMI information
-#define _WIN32_DCOM
-#include <wbemidl.h>
-# pragma comment(lib, "wbemuuid.lib")
-#include <iostream>
-using namespace std;
-#include <comdef.h>
-
-/***********************************************************************/
-/*  Definitions.                                                       */
-/***********************************************************************/
-typedef class WMIDEF *PWMIDEF;
-typedef class TDBWMI *PTDBWMI;
-typedef class WMICOL *PWMICOL;
-typedef class TDBWCL *PTDBWCL;
-typedef class WCLCOL *PWCLCOL;
-
-/***********************************************************************/
-/*  Structure used by WMI column info functions.                       */
-/***********************************************************************/
-typedef struct _WMIutil {
-  IWbemServices    *Svc;
-  IWbemClassObject *Cobj;
-} WMIUTIL, *PWMIUT;
-
-/***********************************************************************/
-/*  Functions used externally.                                         */
-/***********************************************************************/
-PQRYRES WMIColumns(PGLOBAL g, char *nsp, char *cls, bool info);
-
-/* -------------------------- WMI classes ---------------------------- */
-
-/***********************************************************************/
-/*  WMI: Virtual table to get the WMI information.                     */
-/***********************************************************************/
-class WMIDEF : public TABDEF {            /* Logical table description */
-  friend class TDBWMI;
-  friend class TDBWCL;
-  friend class TDBWCX;
- public:
-  // Constructor
-  WMIDEF(void) {Pseudo = 3; Nspace = NULL; Wclass = NULL; Ems = 0;}
-
-  // Implementation
-  virtual const char *GetType(void) {return "WMI";}
-
-  // Methods
-  virtual bool DefineAM(PGLOBAL g, LPCSTR am, int poff);
-  virtual PTDB GetTable(PGLOBAL g, MODE m);
-<<<<<<< HEAD
-//virtual bool DeleteTableFile(PGLOBAL g) {return true;}
-=======
->>>>>>> e5729127
-
- protected:
-  // Members
-  char   *Nspace;
-  char   *Wclass;
-  int     Ems;
-  }; // end of WMIDEF
-
-/***********************************************************************/
-/*  This is the class declaration for the WMI table.                   */
-/***********************************************************************/
-class TDBWMI : public TDBASE {
-  friend class WMICOL;
- public:
-  // Constructor
-  TDBWMI(PWMIDEF tdp);
-
-  // Implementation
-  virtual AMT  GetAmType(void) {return TYPE_AM_WMI;}
-
-  // Methods
-  virtual int GetRecpos(void);
-  virtual int GetProgCur(void) {return N;}
-  virtual int RowNumber(PGLOBAL g, bool b = false) {return N + 1;}
-
-  // Database routines
-  virtual PCOL MakeCol(PGLOBAL g, PCOLDEF cdp, PCOL cprec, int n);
-  virtual int  GetMaxSize(PGLOBAL g);
-  virtual bool OpenDB(PGLOBAL g);
-  virtual int  ReadDB(PGLOBAL g);
-  virtual int  WriteDB(PGLOBAL g);
-  virtual int  DeleteDB(PGLOBAL g, int irc);
-  virtual void CloseDB(PGLOBAL g);
-
- protected:
-  // Specific routines
-          bool  Initialize(PGLOBAL g);
-          char *MakeWQL(PGLOBAL g);
-          void  DoubleSlash(PGLOBAL g);
-          bool  GetWMIInfo(PGLOBAL g);
-
-  // Members
-  IWbemServices        *Svc;      // IWbemServices pointer
-  IEnumWbemClassObject *Enumerator;
-  IWbemClassObject     *ClsObj;
-  char                 *Nspace;    // Namespace
-  char                 *Wclass;    // Class name
-  char                 *ObjPath;  // Used for direct access
-  char                 *Kvp;      // Itou
-  int                   Ems;      // Estimated max size
-  PCOL                  Kcol;     // Key column
-  HRESULT               Res;
-  PVBLK                 Vbp;
-  bool                  Init;
-  bool                  Done;
-  ULONG                 Rc;
-  int                   N;        // Row number
-  }; // end of class TDBWMI
-
-/***********************************************************************/
-/*  Class WMICOL: WMI Address column.                                  */
-/***********************************************************************/
-class WMICOL : public COLBLK {
-  friend class TDBWMI;
- public:
-  // Constructors
-  WMICOL(PCOLDEF cdp, PTDB tdbp, int n);
-
-  // Implementation
-  virtual int  GetAmType(void) {return TYPE_AM_WMI;}
-
-  // Methods
-  virtual void ReadColumn(PGLOBAL g);
-
- protected:
-  WMICOL(void) {}              // Default constructor not to be used
-
-  // Members
-  PTDBWMI Tdbp;                // Points to WMI table block
-  VARIANT Prop;                // Property value
-  CIMTYPE Ctype;               // CIM Type
-  HRESULT Res;
-  }; // end of class WMICOL
-
-/***********************************************************************/
-/*  This is the class declaration for the WMI catalog table.           */
-/***********************************************************************/
-class TDBWCL : public TDBCAT {
- public:
-  // Constructor
-  TDBWCL(PWMIDEF tdp);
-
- protected:
-	// Specific routines
-	virtual PQRYRES GetResult(PGLOBAL g);
-
-  // Members
-  char   *Nsp;                         // Name space
-  char   *Cls;                         // Class
-  }; // end of class TDBWCL+// TABWMI.H     Olivier Bertrand    2012
+// WMI: Virtual table to Get WMI information
+#define _WIN32_DCOM
+#include <wbemidl.h>
+# pragma comment(lib, "wbemuuid.lib")
+#include <iostream>
+using namespace std;
+#include <comdef.h>
+
+/***********************************************************************/
+/*  Definitions.                                                       */
+/***********************************************************************/
+typedef class WMIDEF *PWMIDEF;
+typedef class TDBWMI *PTDBWMI;
+typedef class WMICOL *PWMICOL;
+typedef class TDBWCL *PTDBWCL;
+typedef class WCLCOL *PWCLCOL;
+
+/***********************************************************************/
+/*  Structure used by WMI column info functions.                       */
+/***********************************************************************/
+typedef struct _WMIutil {
+  IWbemServices    *Svc;
+  IWbemClassObject *Cobj;
+} WMIUTIL, *PWMIUT;
+
+/***********************************************************************/
+/*  Functions used externally.                                         */
+/***********************************************************************/
+PQRYRES WMIColumns(PGLOBAL g, char *nsp, char *cls, bool info);
+
+/* -------------------------- WMI classes ---------------------------- */
+
+/***********************************************************************/
+/*  WMI: Virtual table to get the WMI information.                     */
+/***********************************************************************/
+class WMIDEF : public TABDEF {            /* Logical table description */
+  friend class TDBWMI;
+  friend class TDBWCL;
+  friend class TDBWCX;
+ public:
+  // Constructor
+  WMIDEF(void) {Pseudo = 3; Nspace = NULL; Wclass = NULL; Ems = 0;}
+
+  // Implementation
+  virtual const char *GetType(void) {return "WMI";}
+
+  // Methods
+  virtual bool DefineAM(PGLOBAL g, LPCSTR am, int poff);
+  virtual PTDB GetTable(PGLOBAL g, MODE m);
+
+ protected:
+  // Members
+  char   *Nspace;
+  char   *Wclass;
+  int     Ems;
+  }; // end of WMIDEF
+
+/***********************************************************************/
+/*  This is the class declaration for the WMI table.                   */
+/***********************************************************************/
+class TDBWMI : public TDBASE {
+  friend class WMICOL;
+ public:
+  // Constructor
+  TDBWMI(PWMIDEF tdp);
+
+  // Implementation
+  virtual AMT  GetAmType(void) {return TYPE_AM_WMI;}
+
+  // Methods
+  virtual int GetRecpos(void);
+  virtual int GetProgCur(void) {return N;}
+  virtual int RowNumber(PGLOBAL g, bool b = false) {return N + 1;}
+
+  // Database routines
+  virtual PCOL MakeCol(PGLOBAL g, PCOLDEF cdp, PCOL cprec, int n);
+  virtual int  GetMaxSize(PGLOBAL g);
+  virtual bool OpenDB(PGLOBAL g);
+  virtual int  ReadDB(PGLOBAL g);
+  virtual int  WriteDB(PGLOBAL g);
+  virtual int  DeleteDB(PGLOBAL g, int irc);
+  virtual void CloseDB(PGLOBAL g);
+
+ protected:
+  // Specific routines
+          bool  Initialize(PGLOBAL g);
+          char *MakeWQL(PGLOBAL g);
+          void  DoubleSlash(PGLOBAL g);
+          bool  GetWMIInfo(PGLOBAL g);
+
+  // Members
+  IWbemServices        *Svc;      // IWbemServices pointer
+  IEnumWbemClassObject *Enumerator;
+  IWbemClassObject     *ClsObj;
+  char                 *Nspace;    // Namespace
+  char                 *Wclass;    // Class name
+  char                 *ObjPath;  // Used for direct access
+  char                 *Kvp;      // Itou
+  int                   Ems;      // Estimated max size
+  PCOL                  Kcol;     // Key column
+  HRESULT               Res;
+  PVBLK                 Vbp;
+  bool                  Init;
+  bool                  Done;
+  ULONG                 Rc;
+  int                   N;        // Row number
+  }; // end of class TDBWMI
+
+/***********************************************************************/
+/*  Class WMICOL: WMI Address column.                                  */
+/***********************************************************************/
+class WMICOL : public COLBLK {
+  friend class TDBWMI;
+ public:
+  // Constructors
+  WMICOL(PCOLDEF cdp, PTDB tdbp, int n);
+
+  // Implementation
+  virtual int  GetAmType(void) {return TYPE_AM_WMI;}
+
+  // Methods
+  virtual void ReadColumn(PGLOBAL g);
+
+ protected:
+  WMICOL(void) {}              // Default constructor not to be used
+
+  // Members
+  PTDBWMI Tdbp;                // Points to WMI table block
+  VARIANT Prop;                // Property value
+  CIMTYPE Ctype;               // CIM Type
+  HRESULT Res;
+  }; // end of class WMICOL
+
+/***********************************************************************/
+/*  This is the class declaration for the WMI catalog table.           */
+/***********************************************************************/
+class TDBWCL : public TDBCAT {
+ public:
+  // Constructor
+  TDBWCL(PWMIDEF tdp);
+
+ protected:
+  // Specific routines
+  virtual PQRYRES GetResult(PGLOBAL g);
+
+  // Members
+  char   *Nsp;                         // Name space
+  char   *Cls;                         // Class
+  }; // end of class TDBWCL