--- conflicted
+++ resolved
@@ -573,11 +573,7 @@
 
   *endptr= b;
   res= my_strtod(buf, endptr, err);
-<<<<<<< HEAD
-  *endptr= nptr + cs->mbminlen * (size_t) (*endptr- buf);
-=======
   *endptr= nptr + cs->mbminlen * (size_t) (*endptr - buf);
->>>>>>> 93287d61
   return res;
 }
 
